--- conflicted
+++ resolved
@@ -5,11 +5,8 @@
 pub mod join;
 
 pub mod helper;
-<<<<<<< HEAD
 mod union;
-=======
 pub mod python_udf;
->>>>>>> 140ba664
 
 #[derive(Clone, Debug)]
 pub enum TestInstruction {
