use dozer_core::dag::app::App;
use dozer_core::dag::appsource::{AppSource, AppSourceManager};
use dozer_core::dag::channels::SourceChannelForwarder;
use dozer_core::dag::dag::{Dag, DEFAULT_PORT_HANDLE};
use dozer_core::dag::dag_schemas::DagSchemaManager;
use dozer_core::dag::errors::ExecutionError;
use dozer_core::dag::node::{
    OutputPortDef, OutputPortType, PortHandle, Sink, SinkFactory, Source, SourceFactory,
};

use dozer_core::dag::executor::{DagExecutor, ExecutorOptions};
use dozer_core::dag::record_store::RecordReader;
use dozer_core::storage::lmdb_storage::{LmdbEnvironmentManager, SharedTransaction};
<<<<<<< HEAD
use dozer_sql::pipeline::builder::statement_to_pipeline;
use dozer_types::crossbeam::channel::{Receiver, Sender};
=======
use dozer_sql::pipeline::builder::{statement_to_pipeline, SchemaSQLContext};
use dozer_types::crossbeam::channel::{bounded, Receiver, Sender};
>>>>>>> e225ea00
use dozer_types::log::debug;
use dozer_types::types::{Operation, Schema};
use std::collections::HashMap;

use std::sync::atomic::AtomicBool;
use std::sync::{Arc, Mutex};
use std::thread;

use dozer_core::dag::epoch::Epoch;

use std::time::Duration;
use tempdir::TempDir;

use super::helper::get_table_create_sql;
use super::SqlMapper;

#[derive(Debug)]
pub struct TestSourceFactory {
    schemas: HashMap<u16, Schema>,
    name_to_port: HashMap<String, u16>,
    running: Arc<AtomicBool>,
    receiver: Receiver<Option<(String, Operation)>>,
}

impl TestSourceFactory {
    pub fn new(
        schemas: HashMap<u16, Schema>,
        name_to_port: HashMap<String, u16>,
        running: Arc<AtomicBool>,
        receiver: Receiver<Option<(String, Operation)>>,
    ) -> Self {
        Self {
            schemas,
            name_to_port,
            running,
            receiver,
        }
    }
}

<<<<<<< HEAD
impl SourceFactory for TestSourceFactory {
    fn get_output_schema(&self, port: &PortHandle) -> Result<Schema, ExecutionError> {
        Ok(self
            .schemas
            .get(port)
            .expect("schemas should have been initialized with enumerated index")
            .to_owned())
=======
impl SourceFactory<SchemaSQLContext> for TestSourceFactory {
    fn get_output_schema(
        &self,
        _port: &PortHandle,
    ) -> Result<(Schema, SchemaSQLContext), ExecutionError> {
        Ok((self.schema.clone(), SchemaSQLContext {}))
>>>>>>> e225ea00
    }

    fn get_output_ports(&self) -> Result<Vec<OutputPortDef>, ExecutionError> {
        Ok(self
            .schemas
            .iter()
            .enumerate()
            .map(|(idx, _)| OutputPortDef::new(idx as u16, OutputPortType::Stateless))
            .collect())
    }

    fn prepare(
        &self,
        _output_schemas: HashMap<PortHandle, (Schema, SchemaSQLContext)>,
    ) -> Result<(), ExecutionError> {
        Ok(())
    }

    fn build(
        &self,
        _output_schemas: HashMap<PortHandle, Schema>,
    ) -> Result<Box<dyn Source>, ExecutionError> {
        Ok(Box::new(TestSource {
            name_to_port: self.name_to_port.to_owned(),
            running: self.running.clone(),
            receiver: self.receiver.clone(),
        }))
    }
}

#[derive(Debug)]
pub struct TestSource {
    name_to_port: HashMap<String, u16>,
    running: Arc<AtomicBool>,
    receiver: Receiver<Option<(String, Operation)>>,
}

impl Source for TestSource {
    fn start(
        &self,
        fw: &mut dyn SourceChannelForwarder,
        _from_seq: Option<(u64, u64)>,
    ) -> Result<(), ExecutionError> {
        let mut idx = 0;

        while let Ok(Some((schema_name, op))) = self.receiver.recv() {
            idx += 1;
            let port = self.name_to_port.get(&schema_name).expect("port not found");
            fw.send(idx, 0, op, *port).unwrap();
        }
        thread::sleep(Duration::from_millis(100));

        self.running
            .store(false, std::sync::atomic::Ordering::Relaxed);
        Ok(())
    }
}

#[derive(Debug)]
pub struct SchemaHolder {
    pub schema: Option<Schema>,
}

#[derive(Debug)]
pub struct TestSinkFactory {
    input_ports: Vec<PortHandle>,
    mapper: Arc<Mutex<SqlMapper>>,
}

impl TestSinkFactory {
    pub fn new(mapper: Arc<Mutex<SqlMapper>>) -> Self {
        Self {
            input_ports: vec![DEFAULT_PORT_HANDLE],
            mapper,
        }
    }
}

impl SinkFactory<SchemaSQLContext> for TestSinkFactory {
    fn set_input_schema(
        &self,
        input_schemas: &HashMap<PortHandle, (Schema, SchemaSQLContext)>,
    ) -> Result<(), ExecutionError> {
<<<<<<< HEAD
        let schema = input_schemas.get(&DEFAULT_PORT_HANDLE).unwrap().clone();

=======
        let (schema, _ctx) = input_schemas.get(&DEFAULT_PORT_HANDLE).unwrap().clone();
        self.schema.write().schema = Some(schema.clone());
>>>>>>> e225ea00
        self.mapper
            .lock()
            .unwrap()
            .create_tables(vec![("results", &get_table_create_sql("results", schema))])
            .map_err(|e| ExecutionError::InternalError(Box::new(e)))?;

        Ok(())
    }

    fn get_input_ports(&self) -> Vec<PortHandle> {
        self.input_ports.clone()
    }

    fn prepare(
        &self,
        _input_schemas: HashMap<PortHandle, (Schema, SchemaSQLContext)>,
    ) -> Result<(), ExecutionError> {
        Ok(())
    }

    fn build(
        &self,
        _input_schemas: HashMap<PortHandle, Schema>,
    ) -> Result<Box<dyn Sink>, ExecutionError> {
        Ok(Box::new(TestSink::new(self.mapper.clone())))
    }
}

#[derive(Debug)]
pub struct TestSink {
    mapper: Arc<Mutex<SqlMapper>>,
    curr: usize,
}

impl TestSink {
    pub fn new(mapper: Arc<Mutex<SqlMapper>>) -> Self {
        Self { mapper, curr: 0 }
    }
}

impl Sink for TestSink {
    fn init(&mut self, _env: &mut LmdbEnvironmentManager) -> Result<(), ExecutionError> {
        debug!("SINK: Initialising TestSink");
        Ok(())
    }

    fn process(
        &mut self,
        _from_port: PortHandle,
        op: Operation,
        _state: &SharedTransaction,
        _reader: &HashMap<PortHandle, Box<dyn RecordReader>>,
    ) -> Result<(), ExecutionError> {
        let sql = self
            .mapper
            .lock()
            .unwrap()
            .map_operation_to_sql(&"results".to_string(), op)?;

        self.mapper
            .lock()
            .unwrap()
            .execute_list(vec![("results", sql)])
            .unwrap();

        self.curr += 1;

        Ok(())
    }

    fn commit(&mut self, _epoch: &Epoch, _tx: &SharedTransaction) -> Result<(), ExecutionError> {
        Ok(())
    }
}

pub struct TestPipeline {
    pub schema: Schema,
    pub dag: Dag,
    pub used_schemas: Vec<String>,
    pub running: Arc<AtomicBool>,
    pub sender: Sender<Option<(String, Operation)>>,
    pub ops: Vec<(&'static str, Operation)>,
}

impl TestPipeline {
    pub fn new(
        sql: String,
        schemas: HashMap<String, Schema>,
        ops: Vec<(&'static str, Operation)>,
        mapper: Arc<Mutex<SqlMapper>>,
    ) -> Self {
        Self::build_pipeline(sql, schemas, ops, mapper).unwrap()
    }

    pub fn get_schema(&self) -> Schema {
        self.schema.clone()
    }

    pub fn build_pipeline(
        sql: String,
        schemas: HashMap<String, Schema>,
        ops: Vec<(&'static str, Operation)>,
        mapper: Arc<Mutex<SqlMapper>>,
    ) -> Result<TestPipeline, ExecutionError> {
        let (mut pipeline, (pipe_node, pipe_port)) = statement_to_pipeline(&sql).unwrap();

        let (sender, receiver) =
            dozer_types::crossbeam::channel::bounded::<Option<(String, Operation)>>(10);
        let mut port_to_schemas = HashMap::new();
        let mut mappings = HashMap::new();

        let running = Arc::new(AtomicBool::new(true));

        for (idx, (name, schema)) in schemas.iter().enumerate() {
            mappings.insert(name.clone(), idx as u16);
            port_to_schemas.insert(idx as u16, schema.clone());
        }

        let mut asm = AppSourceManager::new();

        asm.add(AppSource::new(
            "mem".to_string(),
            Arc::new(TestSourceFactory::new(
                port_to_schemas,
                mappings.clone(),
                running.clone(),
                receiver,
            )),
            mappings,
        ))
        .unwrap();

        pipeline.add_sink(Arc::new(TestSinkFactory::new(mapper)), "sink");

        pipeline
            .connect_nodes(
                &pipe_node,
                Some(pipe_port),
                "sink",
                Some(DEFAULT_PORT_HANDLE),
            )
            .unwrap();
        let used_schemas = pipeline.get_entry_points_sources_names();
        let mut app = App::new(asm);
        app.add_pipeline(pipeline);

        let dag = app.get_dag().unwrap();

        let schema_manager = DagSchemaManager::new(&dag)?;
        let streaming_sink_handle = dag.get_sinks().get(0).expect("Sink is expected").clone().0;
        let schema = schema_manager
            .get_node_input_schemas(&streaming_sink_handle)?
            .values()
            .next()
            .expect("schema is expected")
            .clone();

        Ok(TestPipeline {
            schema,
            dag,
            used_schemas,
            running,
            sender,
            ops,
        })
    }

    pub fn run(&mut self) -> Result<(), ExecutionError> {
        let tmp_dir =
            TempDir::new("example").unwrap_or_else(|_e| panic!("Unable to create temp dir"));

        let mut exec = DagExecutor::new(
            &self.dag,
            tmp_dir.path(),
            ExecutorOptions::default(),
            self.running.clone(),
        )
        .unwrap_or_else(|_e| panic!("Unable to create exec"));
        exec.start()?;

        for (schema_name, op) in &self.ops {
            if self.used_schemas.contains(&schema_name.to_string()) {
                self.sender
                    .send(Some((schema_name.to_string(), op.clone())))
                    .unwrap();
            }
        }
        self.sender.send(None).unwrap();

        exec.join()?;

        Ok(())
    }
}<|MERGE_RESOLUTION|>--- conflicted
+++ resolved
@@ -11,13 +11,10 @@
 use dozer_core::dag::executor::{DagExecutor, ExecutorOptions};
 use dozer_core::dag::record_store::RecordReader;
 use dozer_core::storage::lmdb_storage::{LmdbEnvironmentManager, SharedTransaction};
-<<<<<<< HEAD
-use dozer_sql::pipeline::builder::statement_to_pipeline;
+
+use dozer_sql::pipeline::builder::{statement_to_pipeline, SchemaSQLContext};
 use dozer_types::crossbeam::channel::{Receiver, Sender};
-=======
-use dozer_sql::pipeline::builder::{statement_to_pipeline, SchemaSQLContext};
-use dozer_types::crossbeam::channel::{bounded, Receiver, Sender};
->>>>>>> e225ea00
+
 use dozer_types::log::debug;
 use dozer_types::types::{Operation, Schema};
 use std::collections::HashMap;
@@ -58,22 +55,18 @@
     }
 }
 
-<<<<<<< HEAD
-impl SourceFactory for TestSourceFactory {
-    fn get_output_schema(&self, port: &PortHandle) -> Result<Schema, ExecutionError> {
-        Ok(self
-            .schemas
-            .get(port)
-            .expect("schemas should have been initialized with enumerated index")
-            .to_owned())
-=======
 impl SourceFactory<SchemaSQLContext> for TestSourceFactory {
     fn get_output_schema(
         &self,
-        _port: &PortHandle,
+        port: &PortHandle,
     ) -> Result<(Schema, SchemaSQLContext), ExecutionError> {
-        Ok((self.schema.clone(), SchemaSQLContext {}))
->>>>>>> e225ea00
+        Ok((
+            self.schemas
+                .get(port)
+                .expect("schemas should have been initialized with enumerated index")
+                .to_owned(),
+            SchemaSQLContext {},
+        ))
     }
 
     fn get_output_ports(&self) -> Result<Vec<OutputPortDef>, ExecutionError> {
@@ -157,13 +150,8 @@
         &self,
         input_schemas: &HashMap<PortHandle, (Schema, SchemaSQLContext)>,
     ) -> Result<(), ExecutionError> {
-<<<<<<< HEAD
-        let schema = input_schemas.get(&DEFAULT_PORT_HANDLE).unwrap().clone();
-
-=======
-        let (schema, _ctx) = input_schemas.get(&DEFAULT_PORT_HANDLE).unwrap().clone();
-        self.schema.write().schema = Some(schema.clone());
->>>>>>> e225ea00
+        let (schema, _) = input_schemas.get(&DEFAULT_PORT_HANDLE).unwrap().clone();
+
         self.mapper
             .lock()
             .unwrap()
@@ -241,7 +229,7 @@
 
 pub struct TestPipeline {
     pub schema: Schema,
-    pub dag: Dag,
+    pub dag: Dag<SchemaSQLContext>,
     pub used_schemas: Vec<String>,
     pub running: Arc<AtomicBool>,
     pub sender: Sender<Option<(String, Operation)>>,
