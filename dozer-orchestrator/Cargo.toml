--- conflicted
+++ resolved
@@ -28,13 +28,8 @@
 rustyline = "10.1.1"
 rustyline-derive = "0.7.0"
 crossterm = "0.26.0"
-<<<<<<< HEAD
 futures = "0.3.26"
-dozer-storage = { version = "0.1.0", path = "../dozer-storage" }
-=======
-futures = "0.3.23"
 dozer-storage = { path = "../dozer-storage" }
->>>>>>> 24062a61
 
 [[bin]]
 edition = "2021"
