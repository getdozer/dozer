--- conflicted
+++ resolved
@@ -23,11 +23,8 @@
 indicatif = "0.17.1"
 ctrlc = "3.2.3"
 tonic = "0.8.3"
-<<<<<<< HEAD
+tokio-stream = "0.1.11"
 include_dir = "0.7.3"
-=======
-tokio-stream = "0.1.11"
->>>>>>> 3a5d3582
 
 
 [[bin]]
