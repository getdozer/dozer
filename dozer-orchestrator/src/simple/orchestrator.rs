--- conflicted
+++ resolved
@@ -3,11 +3,8 @@
 use dozer_api::CacheEndpoint;
 use dozer_api::{actix_web::dev::ServerHandle, api_server::ApiServer};
 use dozer_cache::cache::LmdbCache;
-<<<<<<< HEAD
+use dozer_ingestion::ingestion::{IngestionConfig, Ingestor};
 use dozer_types::events::Event;
-=======
-use dozer_ingestion::ingestion::{IngestionConfig, Ingestor};
->>>>>>> 888036e7
 
 use super::executor::Executor;
 use crate::errors::OrchestrationError;
@@ -92,11 +89,7 @@
 
         let _grpc_thread = thread::spawn(move || -> Result<(), OrchestrationError> {
             grpc_server
-<<<<<<< HEAD
-                .run(ce3)
-=======
-                .run(ce3.endpoint, ce3.cache, running3)
->>>>>>> 888036e7
+                .run(ce3, running3.to_owned())
                 .map_err(OrchestrationError::GrpcServerFailed)
         });
         // Waiting for Ctrl+C
