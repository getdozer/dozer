--- conflicted
+++ resolved
@@ -8,38 +8,32 @@
 use dozer_api::auth::{Access, Authorizer};
 use dozer_api::{
     actix_web::dev::ServerHandle,
-    grpc::{self, internal_grpc::PipelineResponse},
+    grpc::{
+        self, internal::internal_pipeline_server::start_internal_pipeline_server,
+        internal_grpc::PipelineResponse,
+    },
     rest, CacheEndpoint,
 };
-use dozer_cache::cache::{
-    Cache, CacheCommonOptions, CacheOptions, CacheReadOptions, CacheWriteOptions,
-};
+use dozer_cache::cache::{CacheCommonOptions, CacheOptions, CacheReadOptions, CacheWriteOptions};
 use dozer_cache::cache::{CacheOptionsKind, LmdbCache};
-use dozer_core::dag::dag::Dag;
-use dozer_core::dag::dag_schemas::{DagSchemaManager, NodeSchemas};
-use dozer_core::dag::node::PortHandle;
-use dozer_ingestion::ingestion::IngestionIterator;
+use dozer_ingestion::ingestion::IngestionConfig;
 use dozer_ingestion::ingestion::Ingestor;
-use dozer_types::crossbeam::channel::{unbounded, Sender};
+use dozer_types::crossbeam::channel::{self, unbounded, Sender};
 use dozer_types::models::app_config::Config;
-use dozer_types::parking_lot::RwLock;
 use dozer_types::serde_yaml;
-use dozer_types::types::{IndexDefinition, Schema};
+use dozer_types::types::Schema;
 use std::collections::HashMap;
 use std::fs;
 use std::path::Path;
 use std::sync::atomic::{AtomicBool, Ordering};
-use std::sync::Arc;
+use std::{sync::Arc, thread};
 use tokio::sync::oneshot;
-
 #[derive(Default, Clone)]
 pub struct SimpleOrchestrator {
     pub config: Config,
     pub cache_common_options: CacheCommonOptions,
     pub cache_read_options: CacheReadOptions,
     pub cache_write_options: CacheWriteOptions,
-    pub cache_endpoints: Vec<CacheEndpoint>,
-    pub parent_dag: Dag,
 }
 
 impl SimpleOrchestrator {
@@ -76,95 +70,36 @@
 }
 
 impl Orchestrator for SimpleOrchestrator {
-<<<<<<< HEAD
-    fn init(
-        &mut self,
-        running: Arc<AtomicBool>,
-        api_notifier: Option<Sender<bool>>,
-        sender: Sender<PipelineResponse>,
-        ingestor: Arc<RwLock<Ingestor>>,
-        iterator: Arc<RwLock<IngestionIterator>>,
-    ) -> Result<(), OrchestrationError> {
-=======
     fn run_api(&mut self, running: Arc<AtomicBool>) -> Result<(), OrchestrationError> {
->>>>>>> 2d18f793
         self.write_internal_config()?;
-
-        if let Some(api_notifier) = api_notifier {
-            api_notifier
-                .send(true)
-                .expect("Failed to notify API server");
-        }
-
-        let executor = Executor::new(
-            self.config.sources.clone(),
-            self.cache_endpoints.clone(),
-            ingestor,
-            iterator,
-            running,
-            get_pipeline_dir(self.config.to_owned()),
-        );
-
-        self.parent_dag = executor
-            .init_dag(Some(sender))
-            .expect("Failed to initialize dag");
-
-        // parent_dag is ready
-        let schema_manager = DagSchemaManager::new(&self.parent_dag)?;
-        let schema_map = schema_manager.get_all_schemas().clone();
-        let node_schemas = schema_map.values().cloned().collect::<Vec<NodeSchemas>>();
-
-        self.cache_endpoints = self
+        // Channel to communicate CtrlC with API Server
+        let (tx, rx) = unbounded::<ServerHandle>();
+        let running2 = running.clone();
+        // gRPC notifier channel
+        let cache_dir = get_cache_dir(self.config.to_owned());
+
+        let cache_endpoints: Vec<CacheEndpoint> = self
             .config
             .endpoints
             .iter()
-            .enumerate()
-            .map(|(i, e)| {
+            .map(|e| {
                 let mut cache_common_options = self.cache_common_options.clone();
-                cache_common_options
-                    .set_path(get_cache_dir(self.config.to_owned()).join(e.name.clone()));
-                let cache_options = CacheOptions {
-                    common: cache_common_options,
-                    kind: CacheOptionsKind::Write(self.cache_write_options.clone()),
-                };
-                let lmdb_cache =
-                    LmdbCache::new(cache_options).expect("Failed to initialize lmdb cache");
-
-                let schema = node_schemas
-                    .get(0)
-                    .unwrap()
-                    .output_schemas
-                    .get(&(i as PortHandle))
-                    .expect("Error getting schema for endpoint initialization");
-
-                let secondary_indexes: &[IndexDefinition] = &schema
-                    .fields
-                    .iter()
-                    .enumerate()
-                    .map(|(idx, _f)| IndexDefinition::SortedInverted(vec![idx]))
-                    .collect::<Vec<IndexDefinition>>();
-
-                lmdb_cache
-                    .insert_schema(e.name.as_str(), schema, secondary_indexes)
-                    .expect("Failed to insert schema into cache endpoint");
-
+                cache_common_options.set_path(cache_dir.join(e.name.clone()));
                 CacheEndpoint {
-                    cache: Arc::from(lmdb_cache),
+                    cache: Arc::new(
+                        LmdbCache::new(CacheOptions {
+                            common: cache_common_options,
+                            kind: CacheOptionsKind::ReadOnly(self.cache_read_options.clone()),
+                        })
+                        .unwrap(),
+                    ),
                     endpoint: e.to_owned(),
                 }
             })
             .collect();
 
-        Ok(())
-    }
-
-    fn run_api(&mut self, running: Arc<AtomicBool>) -> Result<(), OrchestrationError> {
-        // Channel to communicate CtrlC with API Server
-        let (tx, rx) = unbounded::<ServerHandle>();
-        let running2 = running.clone();
-
-        let ce2 = self.cache_endpoints.clone();
-        let ce3 = self.cache_endpoints.clone();
+        let ce2 = cache_endpoints.clone();
+        let ce3 = cache_endpoints;
 
         let rt = tokio::runtime::Runtime::new().expect("Failed to initialize tokio runtime");
         let (sender_shutdown, receiver_shutdown) = oneshot::channel::<()>();
@@ -209,31 +144,56 @@
         &mut self,
         running: Arc<AtomicBool>,
         api_notifier: Option<Sender<bool>>,
-        ingestor: Arc<RwLock<Ingestor>>,
-        iterator: Arc<RwLock<IngestionIterator>>,
     ) -> Result<(), OrchestrationError> {
+        self.write_internal_config()?;
+        let pipeline_home_dir = get_pipeline_dir(self.config.to_owned());
+        // gRPC notifier channel
+        let (sender, receiver) = channel::unbounded::<PipelineResponse>();
+        let internal_app_config = self.config.to_owned();
+        let _intern_pipeline_thread = thread::spawn(move || {
+            _ = start_internal_pipeline_server(internal_app_config, receiver);
+        });
+        // Ingestion Channe;
+        let (ingestor, iterator) = Ingestor::initialize_channel(IngestionConfig::default());
+        let cache_dir = get_cache_dir(self.config.to_owned());
+
+        let cache_endpoints: Vec<CacheEndpoint> = self
+            .config
+            .endpoints
+            .iter()
+            .map(|e| {
+                let mut cache_common_options = self.cache_common_options.clone();
+                cache_common_options.set_path(cache_dir.join(e.name.clone()));
+                CacheEndpoint {
+                    cache: Arc::new(
+                        LmdbCache::new(CacheOptions {
+                            common: cache_common_options,
+                            kind: CacheOptionsKind::Write(self.cache_write_options.clone()),
+                        })
+                        .unwrap(),
+                    ),
+                    endpoint: e.to_owned(),
+                }
+            })
+            .collect();
+
         if let Some(api_notifier) = api_notifier {
             api_notifier
                 .send(true)
                 .expect("Failed to notify API server");
         }
 
+        let sources = self.config.sources.clone();
+
         let executor = Executor::new(
-            self.config.sources.clone(),
-            self.cache_endpoints.clone(),
+            sources,
+            cache_endpoints,
             ingestor,
             iterator,
             running,
-            get_pipeline_dir(self.config.to_owned()),
+            pipeline_home_dir,
         );
-
-        executor.run_dag(&self.parent_dag)
-    }
-
-    fn list_connectors(
-        &self,
-    ) -> Result<HashMap<String, Vec<(String, Schema)>>, OrchestrationError> {
-        Executor::get_tables(&self.config.connections)
+        executor.run(Some(sender))
     }
 
     fn list_connectors(
