use std::path::PathBuf;
use std::{sync::Arc, thread};

use super::executor::{Executor, SinkConfig};
use crate::errors::OrchestrationError;
use crate::Orchestrator;
use dozer_api::actix_web::dev::ServerHandle;
use dozer_api::grpc::internal_grpc::PipelineRequest;
use dozer_api::grpc::{start_internal_client, start_internal_server};
use dozer_api::CacheEndpoint;
use dozer_api::{grpc, rest};
<<<<<<< HEAD
use dozer_cache::cache::{CacheOptions, CacheReadOptions, CacheWriteOptions, LmdbCache};
use dozer_ingestion::ingestion::{IngestionConfig, Ingestor};
use dozer_types::crossbeam::channel::{self, unbounded};
=======
use dozer_types::crossbeam::channel::{self, unbounded, Sender};
>>>>>>> b4e96d4a
use dozer_types::models::{api_endpoint::ApiEndpoint, source::Source};
use std::sync::atomic::{AtomicBool, Ordering};
use tokio::sync::oneshot;

#[derive(Default, Clone)]
pub struct SimpleOrchestrator {
    pub sources: Vec<Source>,
    pub api_endpoints: Vec<ApiEndpoint>,
    pub cache_read_options: CacheReadOptions,
    pub cache_write_options: CacheWriteOptions,
    // Home directory where all files will be located
    pub home_dir: PathBuf,
    pub internal_port: u16,
}

impl SimpleOrchestrator {
    pub fn new(home_dir: PathBuf) -> Self {
        Self {
            home_dir,
            internal_port: 50052,
            ..Default::default()
        }
    }
}

impl Orchestrator for SimpleOrchestrator {
    fn add_sources(&mut self, sources: Vec<Source>) -> &mut Self {
        for source in sources.iter() {
            self.sources.push(source.to_owned());
        }
        self
    }

    fn add_endpoints(&mut self, endpoints: Vec<ApiEndpoint>) -> &mut Self {
        self.api_endpoints = endpoints;
        self
    }

    fn run_api(&mut self, running: Arc<AtomicBool>) -> Result<(), OrchestrationError> {
        // Channel to communicate CtrlC with API Server
        let (tx, rx) = unbounded::<ServerHandle>();
        let running2 = running.clone();
        // gRPC notifier channel
        let (sender, receiver) = channel::unbounded::<PipelineRequest>();

        let cache_endpoints: Vec<CacheEndpoint> = self
            .api_endpoints
            .iter()
            .map(|e| {
                let mut cache_read_options = self.cache_read_options.clone();
                cache_read_options.set_path(self.home_dir.join(e.name.clone()));
                CacheEndpoint {
                    cache: Arc::new(
                        LmdbCache::new(CacheOptions::ReadOnly(cache_read_options)).unwrap(),
                    ),
                    endpoint: e.to_owned(),
                }
            })
            .collect();

        let ce2 = cache_endpoints.clone();
        let ce3 = cache_endpoints;

        let internal_port = self.internal_port;

        let rt = tokio::runtime::Runtime::new().expect("Failed to initialize tokio runtime");

        rt.block_on(async {
            // Initialize Internal Server
            tokio::spawn(async move {
                start_internal_server(internal_port, sender)
                    .await
                    .expect("Failed to initialize internal server")
            });

            // Initialize API Server
            tokio::spawn(async move {
                let api_server = rest::ApiServer::default();
                api_server
                    .run(ce3, tx)
                    .await
                    .expect("Failed to initialize api server")
            });

            // Initialize GRPC Server
            let grpc_server = grpc::ApiServer::new(receiver, 50051, false);
            tokio::spawn(async move {
                grpc_server
                    .run(ce2, running2.to_owned())
                    .await
                    .expect("Failed to initialize gRPC server")
            });
        });

<<<<<<< HEAD
        // Initialize API Server
        let thread = thread::spawn(move || -> Result<(), OrchestrationError> {
            let api_server = rest::ApiServer::default();
            api_server
                .run(ce3, tx)
                .map_err(OrchestrationError::ApiServerFailed)
        });

        // Initialize GRPC Server
        let grpc_server = grpc::ApiServer::new(receiver, 50051, true);
        let (sender_shutdown, receiver_shutdown) = oneshot::channel::<()>();

        let _grpc_thread = thread::spawn(move || -> Result<(), OrchestrationError> {
            grpc_server
                .run(ce2, running2.to_owned(), receiver_shutdown)
                .map_err(OrchestrationError::GrpcServerFailed)
                .unwrap();
            Ok(())
        });
        let server_handle = rx.recv().map_err(OrchestrationError::RecvError)?;
=======
        let server_handle = rx.recv().map_err(OrchestrationError::RecvError)?;

>>>>>>> b4e96d4a
        // Waiting for Ctrl+C
        while running.load(Ordering::SeqCst) {}
        sender_shutdown.send(()).unwrap();
        rest::ApiServer::stop(server_handle);
<<<<<<< HEAD
        thread.join().unwrap()?;
=======
>>>>>>> b4e96d4a

        Ok(())
    }

    fn run_apps(
        &mut self,
        running: Arc<AtomicBool>,
        api_notifier: Option<Sender<bool>>,
    ) -> Result<(), OrchestrationError> {
        let executor_running = running.clone();
        // gRPC notifier channel
        let (sender, receiver) = channel::unbounded::<PipelineRequest>();

        let internal_port = self.internal_port;
        // Initialize Internal Server Client
        let _internal_thread = thread::spawn(move || {
            start_internal_client(internal_port, receiver);
        });

        // Ingestion Channe;
        let (ingestor, iterator) = Ingestor::initialize_channel(IngestionConfig::default());

        let cache_endpoints: Vec<CacheEndpoint> = self
            .api_endpoints
            .iter()
            .map(|e| {
                let mut cache_write_options = self.cache_write_options.clone();
                cache_write_options.set_path(self.home_dir.join(e.name.clone()));
                CacheEndpoint {
                    cache: Arc::new(
                        LmdbCache::new(CacheOptions::Write(cache_write_options)).unwrap(),
                    ),
                    endpoint: e.to_owned(),
                }
            })
            .collect();

        if let Some(api_notifier) = api_notifier {
            api_notifier
                .send(true)
                .expect("Failed to notify API server");
        }

        let sources = self.sources.clone();

        let executor = Executor::new(
            sources,
            cache_endpoints,
            ingestor,
            iterator,
            running,
            self.home_dir.to_owned(),
            SinkConfig::default(),
        );
        executor.run(Some(sender), executor_running)
    }
}<|MERGE_RESOLUTION|>--- conflicted
+++ resolved
@@ -1,6 +1,3 @@
-use std::path::PathBuf;
-use std::{sync::Arc, thread};
-
 use super::executor::{Executor, SinkConfig};
 use crate::errors::OrchestrationError;
 use crate::Orchestrator;
@@ -9,17 +6,16 @@
 use dozer_api::grpc::{start_internal_client, start_internal_server};
 use dozer_api::CacheEndpoint;
 use dozer_api::{grpc, rest};
-<<<<<<< HEAD
-use dozer_cache::cache::{CacheOptions, CacheReadOptions, CacheWriteOptions, LmdbCache};
-use dozer_ingestion::ingestion::{IngestionConfig, Ingestor};
-use dozer_types::crossbeam::channel::{self, unbounded};
-=======
+use dozer_cache::cache::LmdbCache;
+use dozer_cache::cache::{CacheOptions, CacheReadOptions, CacheWriteOptions};
+use dozer_ingestion::ingestion::IngestionConfig;
+use dozer_ingestion::ingestion::Ingestor;
 use dozer_types::crossbeam::channel::{self, unbounded, Sender};
->>>>>>> b4e96d4a
 use dozer_types::models::{api_endpoint::ApiEndpoint, source::Source};
+use std::path::PathBuf;
 use std::sync::atomic::{AtomicBool, Ordering};
+use std::{sync::Arc, thread};
 use tokio::sync::oneshot;
-
 #[derive(Default, Clone)]
 pub struct SimpleOrchestrator {
     pub sources: Vec<Source>,
@@ -82,7 +78,7 @@
         let internal_port = self.internal_port;
 
         let rt = tokio::runtime::Runtime::new().expect("Failed to initialize tokio runtime");
-
+        let (sender_shutdown, receiver_shutdown) = oneshot::channel::<()>();
         rt.block_on(async {
             // Initialize Internal Server
             tokio::spawn(async move {
@@ -101,48 +97,21 @@
             });
 
             // Initialize GRPC Server
-            let grpc_server = grpc::ApiServer::new(receiver, 50051, false);
+            let grpc_server = grpc::ApiServer::new(receiver, 50051, true);
             tokio::spawn(async move {
                 grpc_server
-                    .run(ce2, running2.to_owned())
+                    .run(ce2, running2.to_owned(), receiver_shutdown)
                     .await
                     .expect("Failed to initialize gRPC server")
             });
         });
 
-<<<<<<< HEAD
-        // Initialize API Server
-        let thread = thread::spawn(move || -> Result<(), OrchestrationError> {
-            let api_server = rest::ApiServer::default();
-            api_server
-                .run(ce3, tx)
-                .map_err(OrchestrationError::ApiServerFailed)
-        });
-
-        // Initialize GRPC Server
-        let grpc_server = grpc::ApiServer::new(receiver, 50051, true);
-        let (sender_shutdown, receiver_shutdown) = oneshot::channel::<()>();
-
-        let _grpc_thread = thread::spawn(move || -> Result<(), OrchestrationError> {
-            grpc_server
-                .run(ce2, running2.to_owned(), receiver_shutdown)
-                .map_err(OrchestrationError::GrpcServerFailed)
-                .unwrap();
-            Ok(())
-        });
-        let server_handle = rx.recv().map_err(OrchestrationError::RecvError)?;
-=======
         let server_handle = rx.recv().map_err(OrchestrationError::RecvError)?;
 
->>>>>>> b4e96d4a
         // Waiting for Ctrl+C
         while running.load(Ordering::SeqCst) {}
         sender_shutdown.send(()).unwrap();
         rest::ApiServer::stop(server_handle);
-<<<<<<< HEAD
-        thread.join().unwrap()?;
-=======
->>>>>>> b4e96d4a
 
         Ok(())
     }
