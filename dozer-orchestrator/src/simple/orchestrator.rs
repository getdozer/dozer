use super::executor::Executor;
use super::schemas::load_schemas;
use crate::console_helper::get_colored_text;
use crate::errors::OrchestrationError;
use crate::pipeline::{LogSinkSettings, PipelineBuilder};
use crate::simple::helper::validate_config;
use crate::simple::schemas::write_schemas;
use crate::utils::{
    get_api_dir, get_api_security_config, get_cache_dir, get_cache_manager_options,
    get_endpoint_log_path, get_executor_options, get_file_buffer_capacity, get_grpc_config,
    get_pipeline_dir, get_rest_config,
};
use crate::{flatten_join_handle, Orchestrator};
use dozer_api::auth::{Access, Authorizer};
use dozer_api::generator::protoc::generator::ProtoGenerator;
use dozer_api::{actix_web::dev::ServerHandle, grpc, rest, CacheEndpoint};
use dozer_cache::cache::LmdbRwCacheManager;
use dozer_core::app::AppPipeline;
use dozer_core::dag_schemas::DagSchemas;

use dozer_core::errors::ExecutionError;
use dozer_ingestion::connectors::{SourceSchema, TableInfo};
use dozer_sql::pipeline::builder::statement_to_pipeline;
use dozer_sql::pipeline::errors::PipelineError;
use dozer_types::crossbeam::channel::{self, unbounded, Sender};
use dozer_types::log::{info, warn};
use dozer_types::models::app_config::Config;
use dozer_types::tracing::error;

use dozer_api::grpc::internal::internal_pipeline_server::start_internal_pipeline_server;
use futures::stream::FuturesUnordered;
use futures::StreamExt;
use std::collections::HashMap;
use std::path::PathBuf;
use std::sync::atomic::AtomicBool;
<<<<<<< HEAD
use std::{sync::Arc, thread};

use dozer_types::indicatif::MultiProgress;
=======
use std::sync::Arc;
use std::{fs, thread};
>>>>>>> 01b472bc
use tokio::runtime::Runtime;
use tokio::sync::broadcast;
use tokio::sync::oneshot;

#[derive(Clone)]
pub struct SimpleOrchestrator {
    pub config: Config,
    runtime: Arc<Runtime>,
    pub multi_pb: MultiProgress,
}

impl SimpleOrchestrator {
    pub fn new(config: Config) -> Self {
        let runtime = Arc::new(Runtime::new().expect("Failed to initialize tokio runtime"));
        Self {
            config,
            runtime,
            multi_pb: MultiProgress::new(),
        }
    }
}

impl Orchestrator for SimpleOrchestrator {
    fn run_api(&mut self, _running: Arc<AtomicBool>) -> Result<(), OrchestrationError> {
        // Channel to communicate CtrlC with API Server
        let (tx, rx) = unbounded::<ServerHandle>();

        let (sender_shutdown, receiver_shutdown) = oneshot::channel::<()>();
        self.runtime.block_on(async {
            let mut futures = FuturesUnordered::new();

            // Load schemas.
            let pipeline_path = get_pipeline_dir(&self.config);
            let schemas = load_schemas(&pipeline_path)?;

            // Open `RoCacheEndpoint`s. Streaming operations if necessary.
            let flags = self.config.flags.clone().unwrap_or_default();
            let (operations_sender, operations_receiver) = if flags.dynamic {
                let (sender, receiver) = broadcast::channel(16);
                (Some(sender), Some(receiver))
            } else {
                (None, None)
            };

            let cache_manager = Arc::new(
                LmdbRwCacheManager::new(get_cache_manager_options(&self.config))
                    .map_err(OrchestrationError::RoCacheInitFailed)?,
            );
            let pipeline_dir = get_pipeline_dir(&self.config);
            let mut cache_endpoints = vec![];
            for endpoint in &self.config.endpoints {
                let schema = schemas
                    .get(&endpoint.name)
                    .expect("schema is expected to exist");
                let log_path = get_endpoint_log_path(&pipeline_dir, &endpoint.name);
                let (cache_endpoint, task) = CacheEndpoint::new(
                    &*cache_manager,
                    schema.clone(),
                    endpoint.clone(),
                    self.runtime.clone(),
                    &log_path,
                    operations_sender.clone(),
                    Some(self.multi_pb.clone()),
                )
                .await?;
                if let Some(task) = task {
                    futures.push(flatten_join_handle(tokio::task::spawn_blocking(
                        move || task().map_err(OrchestrationError::CacheBuildFailed),
                    )));
                }
                cache_endpoints.push(Arc::new(cache_endpoint));
            }

            // Initialize API Server
            let rest_config = get_rest_config(self.config.to_owned());
            let security = get_api_security_config(self.config.to_owned());
            let cache_endpoints_for_rest = cache_endpoints.clone();
            let rest_handle = tokio::spawn(async move {
                let api_server = rest::ApiServer::new(rest_config, security);
                api_server
                    .run(cache_endpoints_for_rest, tx)
                    .await
                    .map_err(OrchestrationError::ApiServerFailed)
            });

            // Initialize gRPC Server
            let api_dir = get_api_dir(&self.config);
            let grpc_config = get_grpc_config(self.config.to_owned());
            let api_security = get_api_security_config(self.config.to_owned());
            let grpc_server = grpc::ApiServer::new(grpc_config, api_dir, api_security, flags);
            let grpc_handle = tokio::spawn(async move {
                grpc_server
                    .run(cache_endpoints, receiver_shutdown, operations_receiver)
                    .await
                    .map_err(OrchestrationError::GrpcServerFailed)
            });

            futures.push(flatten_join_handle(rest_handle));
            futures.push(flatten_join_handle(grpc_handle));

            while let Some(result) = futures.next().await {
                result?;
            }
            let server_handle = rx
                .recv()
                .map_err(OrchestrationError::GrpcServerHandleError)?;

            sender_shutdown.send(()).unwrap();
            rest::ApiServer::stop(server_handle);

            Ok::<(), OrchestrationError>(())
        })?;

        Ok(())
    }

    fn run_apps(
        &mut self,
        running: Arc<AtomicBool>,
        api_notifier: Option<Sender<bool>>,
    ) -> Result<(), OrchestrationError> {
        let runtime = Runtime::new().expect("Failed to create runtime for running apps");

        // gRPC notifier channel
        let (alias_redirected_sender, alias_redirected_receiver) = channel::unbounded();
        let (operation_sender, operation_receiver) = channel::unbounded();
        let (status_update_sender, status_update_receiver) = channel::unbounded();
        let internal_app_config = self.config.clone();
        let _intern_pipeline_thread = runtime.spawn(async move {
            let result = start_internal_pipeline_server(
                internal_app_config,
                (
                    alias_redirected_receiver,
                    operation_receiver,
                    status_update_receiver,
                ),
            )
            .await;

            if let Err(e) = result {
                std::panic::panic_any(OrchestrationError::InternalServerFailed(e));
            }

            warn!("Shutting down internal pipeline server");
        });

        let pipeline_dir = get_pipeline_dir(&self.config);
        let executor = Executor::new(
            &self.config.connections,
            &self.config.sources,
            self.config.sql.as_deref(),
            &self.config.endpoints,
            &pipeline_dir,
            running,
            self.multi_pb.clone(),
        );
        let settings = LogSinkSettings {
            pipeline_dir: pipeline_dir.clone(),
            file_buffer_capacity: get_file_buffer_capacity(&self.config),
        };
        let dag_executor = executor.create_dag_executor(
            self.runtime.clone(),
            settings,
            get_executor_options(&self.config),
            Some((
                alias_redirected_sender,
                operation_sender,
                status_update_sender,
            )),
        )?;

        if let Some(api_notifier) = api_notifier {
            api_notifier
                .send(true)
                .expect("Failed to notify API server");
        }

        executor.run_dag_executor(dag_executor)
    }

    fn list_connectors(
        &self,
    ) -> Result<HashMap<String, (Vec<TableInfo>, Vec<SourceSchema>)>, OrchestrationError> {
        self.runtime
            .block_on(Executor::get_tables(&self.config.connections))
    }

    fn generate_token(&self) -> Result<String, OrchestrationError> {
        if let Some(api_config) = self.config.api.to_owned() {
            if let Some(api_security) = api_config.api_security {
                match api_security {
                    dozer_types::models::api_security::ApiSecurity::Jwt(secret) => {
                        let auth = Authorizer::new(&secret, None, None);
                        let token = auth.generate_token(Access::All, None).map_err(|err| {
                            OrchestrationError::GenerateTokenFailed(err.to_string())
                        })?;
                        return Ok(token);
                    }
                }
            }
        }
        Err(OrchestrationError::GenerateTokenFailed(
            "Missing api config or security input".to_owned(),
        ))
    }

    fn migrate(&mut self, force: bool) -> Result<(), OrchestrationError> {
        let pipeline_home_dir = get_pipeline_dir(&self.config);
        let api_dir = get_api_dir(&self.config);
        let cache_dir = get_cache_dir(&self.config);

        info!(
            "Initiating app: {}",
            get_colored_text(&self.config.app_name, "35")
        );
        if api_dir.exists() || pipeline_home_dir.exists() || cache_dir.exists() {
            if force {
                self.clean()?;
            } else {
                return Err(OrchestrationError::InitializationFailed(
                    self.config.home_dir.to_string(),
                ));
            }
        }
        validate_config(&self.config)?;

        let builder = PipelineBuilder::new(
            &self.config.connections,
            &self.config.sources,
            self.config.sql.as_deref(),
            &self.config.endpoints,
            &pipeline_home_dir,
            self.multi_pb.clone(),
        );

        // Api Path
        if !api_dir.exists() {
            fs::create_dir_all(&api_dir)
                .map_err(|e| ExecutionError::FileSystemError(api_dir, e))?;
        }

        // cache Path
        if !cache_dir.exists() {
            fs::create_dir_all(&cache_dir)
                .map_err(|e| ExecutionError::FileSystemError(cache_dir, e))?;
        }

        // Pipeline path
        fs::create_dir_all(pipeline_home_dir.clone()).map_err(|e| {
            OrchestrationError::PipelineDirectoryInitFailed(
                pipeline_home_dir.to_string_lossy().to_string(),
                e,
            )
        })?;

        let settings = LogSinkSettings {
            pipeline_dir: pipeline_home_dir.clone(),
            file_buffer_capacity: get_file_buffer_capacity(&self.config),
        };
<<<<<<< HEAD
        let dag = builder.build(Arc::new(runtime), settings, None)?;
=======
        let dag = builder.build(self.runtime.clone(), settings)?;
>>>>>>> 01b472bc
        // Populate schemas.
        let dag_schemas = DagSchemas::new(dag)?;

        // Write schemas to pipeline_dir and generate proto files.
        let schemas = write_schemas(
            &dag_schemas,
            pipeline_home_dir.clone(),
            &self.config.endpoints,
        )?;
        let api_dir = get_api_dir(&self.config);
        let api_config = self.config.api.clone().unwrap_or_default();
        for (schema_name, schema) in &schemas {
            ProtoGenerator::generate(
                &api_dir,
                schema_name,
                schema,
                &api_config.api_security,
                &self.config.flags,
            )?;
        }

        let mut resources = Vec::new();
        for e in &self.config.endpoints {
            resources.push(&e.name);
        }

        let common_resources = ProtoGenerator::copy_common(&api_dir)
            .map_err(|e| OrchestrationError::InternalError(Box::new(e)))?;

        // Copy common service to be included in descriptor.
        resources.extend(common_resources.iter());

        // Generate a descriptor based on all proto files generated within sink.
        let descriptor_path = ProtoGenerator::descriptor_path(&api_dir);
        ProtoGenerator::generate_descriptor(&api_dir, &descriptor_path, &resources)
            .map_err(|e| OrchestrationError::InternalError(Box::new(e)))?;

        Ok(())
    }

    // Cleaning the entire folder as there will be inconsistencies
    // between pipeline, cache and generated proto files.
    fn clean(&mut self) -> Result<(), OrchestrationError> {
        let cache_dir = PathBuf::from(self.config.cache_dir.clone());
        if cache_dir.exists() {
            fs::remove_dir_all(&cache_dir)
                .map_err(|e| ExecutionError::FileSystemError(cache_dir, e))?;
        };

        let home_dir = PathBuf::from(self.config.home_dir.clone());
        if home_dir.exists() {
            fs::remove_dir_all(&home_dir)
                .map_err(|e| ExecutionError::FileSystemError(home_dir, e))?;
        };

        Ok(())
    }

    fn run_all(&mut self, running: Arc<AtomicBool>) -> Result<(), OrchestrationError> {
        let running_api = running.clone();
        // TODO: remove this after checkpointing
        self.clean()?;

        let mut dozer_api = self.clone();

        let (tx, rx) = channel::unbounded::<bool>();

        if let Err(e) = self.migrate(false) {
            if let OrchestrationError::InitializationFailed(_) = e {
                warn!(
                    "{} is already present. Skipping initialisation..",
                    self.config.home_dir.to_owned()
                )
            } else {
                return Err(e);
            }
        }

        let mut dozer_pipeline = self.clone();
        let pipeline_thread = thread::spawn(move || {
            if let Err(e) = dozer_pipeline.run_apps(running, Some(tx)) {
                std::panic::panic_any(e);
            }
        });

        // Wait for pipeline to initialize caches before starting api server
        rx.recv().unwrap();

        let _api_thread = thread::spawn(move || {
            if let Err(e) = dozer_api.run_api(running_api) {
                std::panic::panic_any(e);
            }
        });

        // wait for threads to shutdown gracefully
        pipeline_thread.join().unwrap();
        Ok(())
    }
}

pub fn validate_sql(sql: String) -> Result<(), PipelineError> {
    statement_to_pipeline(&sql, &mut AppPipeline::new(), None).map_or_else(
        |e| {
            error!(
                "[sql][{}] Transforms validation error: {}",
                get_colored_text("X", "31"),
                e
            );
            Err(e)
        },
        |_| {
            info!(
                "[sql][{}]  Transforms validation completed",
                get_colored_text("✓", "32")
            );
            Ok(())
        },
    )
}<|MERGE_RESOLUTION|>--- conflicted
+++ resolved
@@ -23,6 +23,7 @@
 use dozer_sql::pipeline::builder::statement_to_pipeline;
 use dozer_sql::pipeline::errors::PipelineError;
 use dozer_types::crossbeam::channel::{self, unbounded, Sender};
+use dozer_types::indicatif::MultiProgress;
 use dozer_types::log::{info, warn};
 use dozer_types::models::app_config::Config;
 use dozer_types::tracing::error;
@@ -33,14 +34,7 @@
 use std::collections::HashMap;
 use std::path::PathBuf;
 use std::sync::atomic::AtomicBool;
-<<<<<<< HEAD
 use std::{sync::Arc, thread};
-
-use dozer_types::indicatif::MultiProgress;
-=======
-use std::sync::Arc;
-use std::{fs, thread};
->>>>>>> 01b472bc
 use tokio::runtime::Runtime;
 use tokio::sync::broadcast;
 use tokio::sync::oneshot;
@@ -300,11 +294,7 @@
             pipeline_dir: pipeline_home_dir.clone(),
             file_buffer_capacity: get_file_buffer_capacity(&self.config),
         };
-<<<<<<< HEAD
-        let dag = builder.build(Arc::new(runtime), settings, None)?;
-=======
-        let dag = builder.build(self.runtime.clone(), settings)?;
->>>>>>> 01b472bc
+        let dag = builder.build(self.runtime.clone(), settings, None)?;
         // Populate schemas.
         let dag_schemas = DagSchemas::new(dag)?;
 
