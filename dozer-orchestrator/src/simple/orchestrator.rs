use std::{sync::Arc, thread};

use dozer_api::CacheEndpoint;
use dozer_api::{actix_web::dev::ServerHandle, api_server::ApiServer};
use dozer_cache::cache::LmdbCache;

use super::executor::Executor;
use crate::errors::OrchestrationError;
use crate::Orchestrator;
use dozer_api::grpc_server::GRPCServer;
<<<<<<< HEAD
use dozer_types::{
    errors::orchestrator::OrchestrationError,
    models::{
        api_endpoint::{APIConfig, ApiEndpoint},
        source::Source,
    },
};
=======
use dozer_types::crossbeam::channel::{self, unbounded};
use dozer_types::models::{api_endpoint::ApiEndpoint, source::Source};
use std::sync::atomic::{AtomicBool, Ordering};
>>>>>>> 2e43437e

#[derive(Default)]
pub struct SimpleOrchestrator {
    pub sources: Vec<Source>,
    pub api_endpoints: Vec<ApiEndpoint>,
    pub api_config: Option<APIConfig>,
}

impl Orchestrator for SimpleOrchestrator {
    fn add_sources(&mut self, sources: Vec<Source>) -> &mut Self {
        for source in sources.iter() {
            self.sources.push(source.to_owned());
        }
        self
    }

    fn add_endpoints(&mut self, endpoints: Vec<ApiEndpoint>) -> &mut Self {
        self.api_endpoints = endpoints;
        self
    }

    fn run(&mut self) -> Result<(), OrchestrationError> {
        //Set AtomicBool and wait for CtrlC
        let running = Arc::new(AtomicBool::new(true));
        let r = running.clone();

        ctrlc::set_handler(move || {
            r.store(false, Ordering::SeqCst);
        })
        .expect("Error setting Ctrl-C handler");

        // let cache_2 = cache.clone();
        // let cache_3 = cache.clone();

        let cache_endpoints: Vec<CacheEndpoint> = self
            .api_endpoints
            .iter()
            .map(|e| CacheEndpoint {
                cache: Arc::new(LmdbCache::new(true)),
                endpoint: e.to_owned(),
            })
            .collect();
        let cache_endpoint = cache_endpoints.get(0).unwrap().clone();
        let ce2 = cache_endpoint.clone();
        let ce3 = cache_endpoint.clone();

        let sources = self.sources.clone();
<<<<<<< HEAD
        let api_config = self.api_config.clone();
        let rest_config = api_config
            .clone()
            .map_or_else(|| None, |config| config.rest);
        let grpc_config = api_config
            .clone()
            .map_or_else(|| None, |config| config.grpc);

        let thread = thread::spawn(move || {
            let api_server = match rest_config {
                Some(rest_config) => ApiServer::new(rest_config.port, rest_config.security),
                None => ApiServer::default(),
            };
            api_server.run(endpoints, cache_2).unwrap()
        });
=======
        let (tx, rx) = unbounded::<ServerHandle>();

        // Initialize Pipeline
>>>>>>> 2e43437e
        let (sender, receiver) = channel::unbounded::<bool>();
        let _thread2 = thread::spawn(move || -> Result<(), OrchestrationError> {
            // TODO: Refactor add endpoint method to support multiple endpoints
            Executor::run(sources, cache_endpoint, sender)?;
            Ok(())
        });

<<<<<<< HEAD
        let schema_inserted = receiver.recv();
        if schema_inserted.is_ok() {
            let _thread3 = thread::spawn(move || {
                let grpc_server = match grpc_config {
                    Some(grpc_config) => GRPCServer::new(grpc_config.port, grpc_config.security),
                    None => GRPCServer::default(),
                };
                grpc_server.run(endpoint3, cache_3).unwrap()
            });
        }
=======
        // Initialize API Server
        let _thread = thread::spawn(move || -> Result<(), OrchestrationError> {
            let api_server = ApiServer::default();
            api_server
                .run(vec![ce2.endpoint], ce2.cache, tx)
                .map_err(OrchestrationError::ApiServerFailed)
        });
        let server_handle = rx.recv().map_err(OrchestrationError::RecvError)?;

        // Initialize GRPC Server
        let _thread3 = thread::spawn(move || -> Result<(), OrchestrationError> {
            receiver
                .recv()
                .map_err(OrchestrationError::SchemaUpdateFailed)?;
            let grpc_server = GRPCServer::default();
            grpc_server
                .run(ce3.endpoint, ce3.cache)
                .map_err(OrchestrationError::GrpcServerFailed)
        });

        // Waiting for Ctrl+C
        while running.load(Ordering::SeqCst) {}
>>>>>>> 2e43437e

        ApiServer::stop(server_handle);

        Ok(())
    }
}

impl SimpleOrchestrator {
    pub fn new() -> Self {
        Self {
            sources: vec![],
            api_endpoints: vec![],
            api_config: None,
        }
    }
}<|MERGE_RESOLUTION|>--- conflicted
+++ resolved
@@ -3,24 +3,15 @@
 use dozer_api::CacheEndpoint;
 use dozer_api::{actix_web::dev::ServerHandle, api_server::ApiServer};
 use dozer_cache::cache::LmdbCache;
+use dozer_types::models::api_endpoint::APIConfig;
 
 use super::executor::Executor;
 use crate::errors::OrchestrationError;
 use crate::Orchestrator;
 use dozer_api::grpc_server::GRPCServer;
-<<<<<<< HEAD
-use dozer_types::{
-    errors::orchestrator::OrchestrationError,
-    models::{
-        api_endpoint::{APIConfig, ApiEndpoint},
-        source::Source,
-    },
-};
-=======
 use dozer_types::crossbeam::channel::{self, unbounded};
 use dozer_types::models::{api_endpoint::ApiEndpoint, source::Source};
 use std::sync::atomic::{AtomicBool, Ordering};
->>>>>>> 2e43437e
 
 #[derive(Default)]
 pub struct SimpleOrchestrator {
@@ -68,27 +59,9 @@
         let ce3 = cache_endpoint.clone();
 
         let sources = self.sources.clone();
-<<<<<<< HEAD
-        let api_config = self.api_config.clone();
-        let rest_config = api_config
-            .clone()
-            .map_or_else(|| None, |config| config.rest);
-        let grpc_config = api_config
-            .clone()
-            .map_or_else(|| None, |config| config.grpc);
-
-        let thread = thread::spawn(move || {
-            let api_server = match rest_config {
-                Some(rest_config) => ApiServer::new(rest_config.port, rest_config.security),
-                None => ApiServer::default(),
-            };
-            api_server.run(endpoints, cache_2).unwrap()
-        });
-=======
         let (tx, rx) = unbounded::<ServerHandle>();
 
         // Initialize Pipeline
->>>>>>> 2e43437e
         let (sender, receiver) = channel::unbounded::<bool>();
         let _thread2 = thread::spawn(move || -> Result<(), OrchestrationError> {
             // TODO: Refactor add endpoint method to support multiple endpoints
@@ -96,18 +69,6 @@
             Ok(())
         });
 
-<<<<<<< HEAD
-        let schema_inserted = receiver.recv();
-        if schema_inserted.is_ok() {
-            let _thread3 = thread::spawn(move || {
-                let grpc_server = match grpc_config {
-                    Some(grpc_config) => GRPCServer::new(grpc_config.port, grpc_config.security),
-                    None => GRPCServer::default(),
-                };
-                grpc_server.run(endpoint3, cache_3).unwrap()
-            });
-        }
-=======
         // Initialize API Server
         let _thread = thread::spawn(move || -> Result<(), OrchestrationError> {
             let api_server = ApiServer::default();
@@ -130,7 +91,6 @@
 
         // Waiting for Ctrl+C
         while running.load(Ordering::SeqCst) {}
->>>>>>> 2e43437e
 
         ApiServer::stop(server_handle);
 
