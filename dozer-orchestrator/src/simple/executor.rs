--- conflicted
+++ resolved
@@ -1,17 +1,12 @@
-<<<<<<< HEAD
-use dozer_types::errors::orchestrator::OrchestrationError;
-use dozer_types::events::Event;
-=======
 use crate::errors::OrchestrationError;
 use dozer_api::CacheEndpoint;
 use dozer_types::crossbeam;
->>>>>>> 2e43437e
+use dozer_types::events::Event;
 use log::debug;
 use std::fs;
 
-use dozer_types::models::source::Source;
-use tempdir::TempDir;
-
+use crate::get_schema;
+use crate::pipeline::{CacheSinkFactory, ConnectorSourceFactory};
 use dozer_core::dag::dag::{Endpoint, NodeType};
 use dozer_core::dag::errors::ExecutionError::{self};
 use dozer_core::dag::mt_executor::{MultiThreadedDagExecutor, DEFAULT_PORT_HANDLE};
@@ -20,24 +15,16 @@
 use dozer_sql::sqlparser::dialect::GenericDialect;
 use dozer_sql::sqlparser::parser::Parser;
 use dozer_types::models::connection::Connection;
+use dozer_types::models::source::Source;
 use dozer_types::types::Schema;
-
-use crate::get_schema;
-use crate::pipeline::{CacheSinkFactory, ConnectorSourceFactory};
-
+use tempdir::TempDir;
 pub struct Executor {}
 
 impl Executor {
     pub fn run(
         sources: Vec<Source>,
-<<<<<<< HEAD
-        api_endpoint: ApiEndpoint,
-        cache: Arc<LmdbCache>,
+        cache_endpoint: CacheEndpoint,
         notifier: crossbeam::channel::Sender<Event>,
-=======
-        cache_endpoint: CacheEndpoint,
-        schema_change_notifier: crossbeam::channel::Sender<bool>,
->>>>>>> 2e43437e
     ) -> Result<(), OrchestrationError> {
         let mut source_schemas: Vec<Schema> = vec![];
         let mut connections: Vec<Connection> = vec![];
