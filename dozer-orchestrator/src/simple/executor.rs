use dozer_api::grpc::internal_grpc::PipelineRequest;
use dozer_core::dag::app::App;
use dozer_types::crossbeam::channel::Sender;
use std::path::PathBuf;
use std::sync::atomic::{AtomicBool, Ordering};
use std::sync::Arc;
use std::time::Duration;
use std::{fs, thread};

use dozer_api::CacheEndpoint;
use dozer_types::models::source::Source;

use crate::pipeline::source_builder::SourceBuilder;
use crate::pipeline::CacheSinkFactory;
use dozer_core::dag::dag::DEFAULT_PORT_HANDLE;
use dozer_core::dag::executor::{DagExecutor, ExecutorOptions};
use dozer_ingestion::connectors::TableInfo;
use dozer_ingestion::ingestion::{IngestionIterator, Ingestor};

use dozer_sql::pipeline::builder::PipelineBuilder;
use dozer_types::parking_lot::RwLock;

use crate::errors::OrchestrationError;
use crate::validate;

pub struct Executor {
    sources: Vec<Source>,
    cache_endpoints: Vec<CacheEndpoint>,
    home_dir: PathBuf,
    ingestor: Arc<RwLock<Ingestor>>,
    iterator: Arc<RwLock<IngestionIterator>>,
    running: Arc<AtomicBool>,
}
impl Executor {
    pub fn new(
        sources: Vec<Source>,
        cache_endpoints: Vec<CacheEndpoint>,
        ingestor: Arc<RwLock<Ingestor>>,
        iterator: Arc<RwLock<IngestionIterator>>,
        running: Arc<AtomicBool>,
        home_dir: PathBuf,
    ) -> Self {
        Self {
            sources,
            cache_endpoints,
            home_dir,
            ingestor,
            iterator,
            running,
        }
    }

    pub fn run(
        &self,
        notifier: Option<Sender<PipelineRequest>>,
        _running: Arc<AtomicBool>,
    ) -> Result<(), OrchestrationError> {
        let grouped_connections = SourceBuilder::group_connections(self.sources.clone());
        for (_, sources_group) in &grouped_connections {
            let first_source = sources_group.get(0).unwrap();

            if let Some(connection) = &first_source.connection {
                let tables = sources_group
                    .iter()
                    .map(|source| TableInfo {
                        name: source.table_name.clone(),
                        id: 0,
                        columns: Some(source.columns.clone()),
                    })
                    .collect();

                validate(connection.clone(), tables)?;
            }
        }

        let asm = SourceBuilder::build_source_manager(
            grouped_connections,
            self.ingestor.clone(),
            self.iterator.clone(),
        )?;

        let running_wait = self.running.clone();

        let mut app = App::new(asm);

        for cache_endpoint in self.cache_endpoints.iter().cloned() {
            let api_endpoint = cache_endpoint.endpoint.clone();
            let _api_endpoint_name = api_endpoint.name.clone();
            let cache = cache_endpoint.cache;

            let mut pipeline = PipelineBuilder {}
                .build_pipeline(&api_endpoint.sql)
                .map_err(OrchestrationError::SqlStatementFailed)?;

            pipeline.add_sink(
                Arc::new(CacheSinkFactory::new(
                    vec![DEFAULT_PORT_HANDLE],
                    cache,
                    api_endpoint,
                    notifier.clone(),
                )),
                cache_endpoint.endpoint.id(),
            );

            pipeline
                .connect_nodes(
                    "aggregation",
                    Some(DEFAULT_PORT_HANDLE),
                    cache_endpoint.endpoint.id(),
                    Some(DEFAULT_PORT_HANDLE),
                )
                .map_err(OrchestrationError::ExecutionError)?;

            app.add_pipeline(pipeline);
        }

<<<<<<< HEAD
        let dag = app.get_dag().unwrap();

        let path = self.home_dir.join("pipeline");
        fs::create_dir_all(&path).map_err(|_e| OrchestrationError::InternalServerError)?;
        let mut exec = DagExecutor::new(&dag, path.as_path(), ExecutorOptions::default())?;
=======
        let path = &self.home_dir;
        fs::create_dir_all(path).map_err(|_e| OrchestrationError::InternalServerError)?;
        let mut exec = DagExecutor::new(&parent_dag, path.as_path(), ExecutorOptions::default())?;
>>>>>>> e4c0b7e4

        exec.start()?;
        // Waiting for Ctrl+C
        while running_wait.load(Ordering::SeqCst) {
            thread::sleep(Duration::from_millis(200));
        }

        exec.stop();
        exec.join()
            .map_err(|_e| OrchestrationError::InternalServerError)?;
        Ok(())
    }
}<|MERGE_RESOLUTION|>--- conflicted
+++ resolved
@@ -114,17 +114,11 @@
             app.add_pipeline(pipeline);
         }
 
-<<<<<<< HEAD
-        let dag = app.get_dag().unwrap();
+        let parent_dag = app.get_dag().unwrap();
 
-        let path = self.home_dir.join("pipeline");
-        fs::create_dir_all(&path).map_err(|_e| OrchestrationError::InternalServerError)?;
-        let mut exec = DagExecutor::new(&dag, path.as_path(), ExecutorOptions::default())?;
-=======
         let path = &self.home_dir;
         fs::create_dir_all(path).map_err(|_e| OrchestrationError::InternalServerError)?;
         let mut exec = DagExecutor::new(&parent_dag, path.as_path(), ExecutorOptions::default())?;
->>>>>>> e4c0b7e4
 
         exec.start()?;
         // Waiting for Ctrl+C
