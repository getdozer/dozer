--- conflicted
+++ resolved
@@ -40,34 +40,8 @@
     let running = Arc::new(AtomicBool::new(true));
     set_ctrl_handler(running.clone());
 
-<<<<<<< HEAD
-    let tel_running = running.clone();
-
-    // Now we have acces to telemetry configuration
-    let telemetry_config = dozer.config.telemetry.clone();
-
-    // start tracing in a different thread as it needs a tokio runtime.
-
-    let _tracing_thread = std::thread::spawn(move || {
-        let runtime = tokio::runtime::Builder::new_multi_thread()
-            .enable_all()
-            .build()
-            .expect("cannot start runtime");
-        runtime.block_on(async {
-            let _guard = dozer_tracing::init_telemetry(None, telemetry_config);
-
-            // Keep thread running until the main thread is running
-            while tel_running.load(std::sync::atomic::Ordering::Relaxed) {
-                tokio::time::sleep(std::time::Duration::from_millis(300)).await;
-            }
-
-            dozer_tracing::shutdown_telemetry();
-        });
-    });
-=======
     // Now we have access to telemetry configuration
     let _telemetry = Telemetry::new(Some(&dozer.config.app_name), dozer.config.telemetry.clone());
->>>>>>> 01b472bc
 
     if let Some(cmd) = cli.cmd {
         // run individual servers
@@ -154,12 +128,11 @@
     })
 }
 
-struct Telemetry;
+struct Telemetry(dozer_tracing::WorderGuard);
 
 impl Telemetry {
     fn new(app_name: Option<&str>, config: Option<TelemetryConfig>) -> Self {
-        dozer_tracing::init_telemetry(app_name, config);
-        Self {}
+        Self(dozer_tracing::init_telemetry(app_name, config)
     }
 }
 
