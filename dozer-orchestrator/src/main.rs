--- conflicted
+++ resolved
@@ -124,14 +124,8 @@
         .expect("Failed to initialize dozer with schema");
 
         let pipeline_thread = thread::spawn(move || {
-<<<<<<< HEAD
-            if let Err(e) = dozer.run_apps(running, Some(tx), ingestor, iterator) {
-                debug!("{:?}", e);
-                panic!("Error in pipeline: {}", e);
-=======
             if let Err(e) = dozer.run_apps(running, Some(tx)) {
                 std::panic::panic_any(e);
->>>>>>> 3a5d3582
             }
         });
 
