use std::fmt::Debug;
use std::path::PathBuf;

use dozer_storage::lmdb::{RoTransaction, RwTransaction, Transaction};
use dozer_storage::lmdb_storage::{
    LmdbEnvironmentManager, LmdbExclusiveTransaction, SharedTransaction,
};
use dozer_storage::LmdbMultimap;

use dozer_types::parking_lot::RwLockReadGuard;

use dozer_types::tracing;
use dozer_types::types::Schema;
use dozer_types::types::{IndexDefinition, Record};

use self::secondary_index_database::{
    new_secondary_index_database_from_env, new_secondary_index_database_from_txn,
};

use super::super::{RoCache, RwCache};
use super::indexer::Indexer;
use super::utils::{self, CacheReadOptions};
use super::utils::{CacheOptions, CacheOptionsKind};
use crate::cache::expression::QueryExpression;
use crate::cache::RecordWithId;
use crate::errors::CacheError;
use query::LmdbQueryHandler;

mod helper;
mod main_environment;
mod query;
mod schema_database;
mod secondary_index_database;

use main_environment::MainEnvironment;
use schema_database::SchemaDatabase;

#[derive(Clone, Debug)]
pub struct CacheCommonOptions {
    // Total number of readers allowed
    pub max_readers: u32,
    // Max no of dbs
    pub max_db_size: u32,

    /// The chunk size when calculating intersection of index queries.
    pub intersection_chunk_size: usize,

    /// Provide a path where db will be created. If nothing is provided, will default to a temp location.
    /// Db path will be `PathBuf.join(String)`.
    pub path: Option<(PathBuf, String)>,
}

impl Default for CacheCommonOptions {
    fn default() -> Self {
        Self {
            max_readers: 1000,
            max_db_size: 1000,
            intersection_chunk_size: 100,
            path: None,
        }
    }
}

#[derive(Debug)]
pub struct LmdbRoCache {
    common: LmdbCacheCommon,
    env: LmdbEnvironmentManager,
}

impl LmdbRoCache {
    pub fn new(options: CacheCommonOptions) -> Result<Self, CacheError> {
        let (mut env, name) = utils::init_env(&CacheOptions {
            common: options.clone(),
            kind: CacheOptionsKind::ReadOnly(CacheReadOptions {}),
        })?;
        let common = LmdbCacheCommon::new(&mut env, options, name, false)?;
        Ok(Self { common, env })
    }
}

#[derive(Clone, Debug)]
pub struct CacheWriteOptions {
    // Total size allocated for data in a memory mapped file.
    // This size is allocated at initialization.
    pub max_size: usize,
}

impl Default for CacheWriteOptions {
    fn default() -> Self {
        Self {
            max_size: 1024 * 1024 * 1024 * 1024,
        }
    }
}

#[derive(Debug)]
pub struct LmdbRwCache {
    common: LmdbCacheCommon,
    txn: SharedTransaction,
}

impl LmdbRwCache {
    pub fn create(
        schema: Schema,
        indexes: Vec<IndexDefinition>,
        common_options: CacheCommonOptions,
        write_options: CacheWriteOptions,
    ) -> Result<Self, CacheError> {
        let mut cache = Self::open(common_options, write_options)?;

        let mut txn = cache.txn.write();
        cache.common.insert_schema(&mut txn, schema, indexes)?;

        txn.commit_and_renew()?;
        drop(txn);

        Ok(cache)
    }

    pub fn open(
        common_options: CacheCommonOptions,
        write_options: CacheWriteOptions,
    ) -> Result<Self, CacheError> {
        let (mut env, name) = utils::init_env(&CacheOptions {
            common: common_options.clone(),
            kind: CacheOptionsKind::Write(write_options),
        })?;
        let common = LmdbCacheCommon::new(&mut env, common_options, name, true)?;
        let txn = env.create_txn()?;
        Ok(Self { common, txn })
    }
}

impl<C: LmdbCache> RoCache for C {
    fn name(&self) -> &str {
        &self.common().name
    }

    fn get(&self, key: &[u8]) -> Result<RecordWithId, CacheError> {
        let txn = self.begin_txn()?;
        let txn = txn.as_txn();
        self.common().main_environment.get(txn, key)
    }

    fn count(&self, query: &QueryExpression) -> Result<usize, CacheError> {
        let txn = self.begin_txn()?;
        let handler = self.create_query_handler(&txn, query)?;
        handler.count()
    }

    fn query(&self, query: &QueryExpression) -> Result<Vec<RecordWithId>, CacheError> {
        let txn = self.begin_txn()?;
        let handler = self.create_query_handler(&txn, query)?;
        handler.query()
    }

    fn get_schema(&self) -> Result<&(Schema, Vec<IndexDefinition>), CacheError> {
        self.get_schema_impl()
    }
}

impl RwCache for LmdbRwCache {
    fn insert(&self, record: &mut Record) -> Result<u64, CacheError> {
        let (schema, secondary_indexes) = self.get_schema()?;
        self.insert_impl(record, schema, secondary_indexes)
    }

    fn delete(&self, key: &[u8]) -> Result<u32, CacheError> {
        let (_, _, version) = self.delete_impl(key)?;
        Ok(version)
    }

    fn update(&self, key: &[u8], record: &mut Record) -> Result<u32, CacheError> {
        let (schema, secondary_indexes, old_version) = self.delete_impl(key)?;
        self.insert_impl(record, schema, secondary_indexes)?;
        Ok(old_version)
    }

    fn commit(&self) -> Result<(), CacheError> {
        let mut txn = self.txn.write();
        txn.commit_and_renew()?;
        Ok(())
    }
}

impl LmdbRwCache {
    fn delete_impl(&self, key: &[u8]) -> Result<(&Schema, &[IndexDefinition], u32), CacheError> {
        let record = self.get(key)?;
        let (schema, secondary_indexes) = self.get_schema()?;

        let mut txn = self.txn.write();
        let txn = txn.txn_mut();

        let (version, operation_id) = self.common.main_environment.delete(txn, key)?;

        let indexer = Indexer {
            secondary_indexes: &self.common.secondary_indexes,
        };
        indexer.delete_indexes(txn, &record.record, secondary_indexes, operation_id)?;
        Ok((schema, secondary_indexes, version))
    }

    /// Inserts the record, sets the record version, builds the secondary index, and returns the record id.
    fn insert_impl(
        &self,
        record: &mut Record,
        schema: &Schema,
        secondary_indexes: &[IndexDefinition],
    ) -> Result<u64, CacheError> {
        let span = dozer_types::tracing::span!(
            dozer_types::tracing::Level::DEBUG,
            "insert_cache",
            "{}",
            record
        );
        let _enter = span.enter();
        let mut txn = self.txn.write();
        let txn = txn.txn_mut();

        let (record_id, operation_id) = self.common.main_environment.insert(txn, record, schema)?;

        let indexer = Indexer {
            secondary_indexes: &self.common.secondary_indexes,
        };

<<<<<<< HEAD
        tracing::debug!("building indexes, {id}");

        indexer.build_indexes(txn, record, secondary_indexes, id)?;
=======
        indexer.build_indexes(txn, record, secondary_indexes, operation_id)?;
>>>>>>> 57e8a532

        Ok(record_id)
    }
}

/// This trait abstracts the behavior of getting a transaction from a `LmdbExclusiveTransaction` or a `lmdb::Transaction`.
trait AsTransaction {
    type Transaction<'a>: Transaction
    where
        Self: 'a;

    fn as_txn(&self) -> &Self::Transaction<'_>;
}

impl<'a> AsTransaction for RoTransaction<'a> {
    type Transaction<'env> = RoTransaction<'env> where Self: 'env;

    fn as_txn(&self) -> &Self::Transaction<'_> {
        self
    }
}

impl<'a> AsTransaction for RwLockReadGuard<'a, LmdbExclusiveTransaction> {
    type Transaction<'env> = RwTransaction<'env> where Self: 'env;

    fn as_txn(&self) -> &Self::Transaction<'_> {
        self.txn()
    }
}

/// This trait abstracts the behavior of locking a `SharedTransaction` for reading
/// and beginning a `RoTransaction` from `LmdbEnvironmentManager`.
trait LmdbCache: Send + Sync + Debug {
    type AsTransaction<'a>: AsTransaction
    where
        Self: 'a;

    fn common(&self) -> &LmdbCacheCommon;
    fn begin_txn(&self) -> Result<Self::AsTransaction<'_>, CacheError>;

    fn get_schema_impl(&self) -> Result<&(Schema, Vec<IndexDefinition>), CacheError> {
        self.common()
            .schema_db
            .get_schema()
            .ok_or(CacheError::SchemaNotFound)
    }

    fn create_query_handler<'a, 'as_txn>(
        &'a self,
        txn: &'a Self::AsTransaction<'as_txn>,
        query: &'a QueryExpression,
    ) -> Result<
        LmdbQueryHandler<'a, <Self::AsTransaction<'as_txn> as AsTransaction>::Transaction<'a>>,
        CacheError,
    > {
        let txn = txn.as_txn();
        let (schema, secondary_indexes) = self.get_schema_impl()?;
        let handler = LmdbQueryHandler::new(self.common(), txn, schema, secondary_indexes, query);
        Ok(handler)
    }
}

impl LmdbCache for LmdbRoCache {
    type AsTransaction<'a> = RoTransaction<'a>;

    fn common(&self) -> &LmdbCacheCommon {
        &self.common
    }

    fn begin_txn(&self) -> Result<Self::AsTransaction<'_>, CacheError> {
        Ok(self.env.begin_ro_txn()?)
    }
}

impl LmdbCache for LmdbRwCache {
    type AsTransaction<'a> = RwLockReadGuard<'a, LmdbExclusiveTransaction>;

    fn common(&self) -> &LmdbCacheCommon {
        &self.common
    }

    fn begin_txn(&self) -> Result<Self::AsTransaction<'_>, CacheError> {
        Ok(self.txn.read())
    }
}

#[derive(Debug)]
pub struct LmdbCacheCommon {
    main_environment: MainEnvironment,
    secondary_indexes: Vec<LmdbMultimap<Vec<u8>, u64>>,
    schema_db: SchemaDatabase,
    cache_options: CacheCommonOptions,
    /// File name of the database.
    name: String,
}

impl LmdbCacheCommon {
    fn new(
        env: &mut LmdbEnvironmentManager,
        options: CacheCommonOptions,
        name: String,
        create_db_if_not_exist: bool,
    ) -> Result<Self, CacheError> {
        // Create or open must have databases.
        let main_environment = MainEnvironment::new(env, create_db_if_not_exist)?;
        let schema_db = SchemaDatabase::new(env, create_db_if_not_exist)?;

        // Open existing secondary index databases.
        let mut secondary_indexe_databases = vec![];
        if let Some((_, secondary_indexes)) = schema_db.get_schema() {
            for (index, index_definition) in secondary_indexes.iter().enumerate() {
                let db =
                    new_secondary_index_database_from_env(env, index, index_definition, false)?;
                secondary_indexe_databases.push(db);
            }
        }

        Ok(Self {
            main_environment,
            secondary_indexes: secondary_indexe_databases,
            schema_db,
            cache_options: options,
            name,
        })
    }

    fn insert_schema(
        &mut self,
        txn: &mut LmdbExclusiveTransaction,
        schema: Schema,
        secondary_indexes: Vec<IndexDefinition>,
    ) -> Result<(), CacheError> {
        for (index, index_definition) in secondary_indexes.iter().enumerate() {
            let db = new_secondary_index_database_from_txn(txn, index, index_definition, true)?;
            self.secondary_indexes.push(db);
        }

        self.schema_db
            .insert(txn.txn_mut(), schema, secondary_indexes)?;
        Ok(())
    }
}

/// Methods for testing.
#[cfg(test)]
mod tests {
    use super::*;

    impl LmdbRwCache {
        pub fn get_txn_and_secondary_indexes(
            &self,
        ) -> (&SharedTransaction, &[LmdbMultimap<Vec<u8>, u64>]) {
            (&self.txn, &self.common.secondary_indexes)
        }
    }
}<|MERGE_RESOLUTION|>--- conflicted
+++ resolved
@@ -9,7 +9,6 @@
 
 use dozer_types::parking_lot::RwLockReadGuard;
 
-use dozer_types::tracing;
 use dozer_types::types::Schema;
 use dozer_types::types::{IndexDefinition, Record};
 
@@ -207,12 +206,7 @@
         schema: &Schema,
         secondary_indexes: &[IndexDefinition],
     ) -> Result<u64, CacheError> {
-        let span = dozer_types::tracing::span!(
-            dozer_types::tracing::Level::DEBUG,
-            "insert_cache",
-            "{}",
-            record
-        );
+        let span = dozer_types::tracing::span!(dozer_types::tracing::Level::DEBUG, "insert_cache");
         let _enter = span.enter();
         let mut txn = self.txn.write();
         let txn = txn.txn_mut();
@@ -223,13 +217,15 @@
             secondary_indexes: &self.common.secondary_indexes,
         };
 
-<<<<<<< HEAD
-        tracing::debug!("building indexes, {id}");
-
-        indexer.build_indexes(txn, record, secondary_indexes, id)?;
-=======
+        let span = dozer_types::tracing::span!(
+            dozer_types::tracing::Level::DEBUG,
+            "build_indexes",
+            record_id = record_id,
+            operation_id = operation_id
+        );
+        let _enter = span.enter();
+
         indexer.build_indexes(txn, record, secondary_indexes, operation_id)?;
->>>>>>> 57e8a532
 
         Ok(record_id)
     }
