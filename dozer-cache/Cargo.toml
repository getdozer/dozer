--- conflicted
+++ resolved
@@ -9,13 +9,8 @@
 dozer-types = {path = "../dozer-types"}
 tokio = { version = "1", features = ["macros", "net", "rt-multi-thread"] }
 tempdir = "0.3.7"
-<<<<<<< HEAD
 futures = "0.3.26"
-unicode-segmentation = "1.10.0"
-=======
-futures = "0.3.24"
 unicode-segmentation = "1.10.1"
->>>>>>> 24062a61
 itertools = "0.10.5"
 roaring = "0.10.1"
 dozer-storage = { path = "../dozer-storage" }
