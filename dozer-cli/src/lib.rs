pub mod cli;
pub mod errors;
pub mod pipeline;
pub mod shutdown;
pub mod simple;

use dozer_core::{app::AppPipeline, errors::ExecutionError};
use dozer_ingestion::connectors::SourceSchema;
use dozer_sql::pipeline::{builder::statement_to_pipeline, errors::PipelineError};
use dozer_types::{crossbeam::channel::Sender, log::debug};
use errors::OrchestrationError;
use shutdown::{ShutdownReceiver, ShutdownSender};
use std::{
    backtrace::{Backtrace, BacktraceStatus},
    collections::HashMap,
    panic, process,
    thread::current,
};
use tokio::task::JoinHandle;
#[cfg(feature = "cloud")]
mod cloud_helper;
mod console_helper;
mod utils;

pub trait Orchestrator {
    fn migrate(&mut self, force: bool) -> Result<(), OrchestrationError>;
    fn clean(&mut self) -> Result<(), OrchestrationError>;
    fn run_all(&mut self, shutdown: ShutdownReceiver) -> Result<(), OrchestrationError>;
    fn run_api(&mut self, shutdown: ShutdownReceiver) -> Result<(), OrchestrationError>;
    fn run_apps(
        &mut self,
        shutdown: ShutdownReceiver,
        api_notifier: Option<Sender<bool>>,
    ) -> Result<(), OrchestrationError>;
    #[allow(clippy::type_complexity)]
    fn list_connectors(
        &self,
    ) -> Result<HashMap<String, (Vec<TableInfo>, Vec<SourceSchema>)>, OrchestrationError>;
    fn generate_token(&self) -> Result<String, OrchestrationError>;
}

#[cfg(feature = "cloud")]
pub trait CloudOrchestrator {
    fn deploy(&mut self, cloud: Cloud, deploy: DeployCommandArgs)
        -> Result<(), OrchestrationError>;
    fn update(&mut self, cloud: Cloud, update: UpdateCommandArgs)
        -> Result<(), OrchestrationError>;
    fn delete(&mut self, cloud: Cloud, app_id: String) -> Result<(), OrchestrationError>;
    fn list(&mut self, cloud: Cloud, list: ListCommandArgs) -> Result<(), OrchestrationError>;
    fn status(&mut self, cloud: Cloud, app_id: String) -> Result<(), OrchestrationError>;
    fn monitor(&mut self, cloud: Cloud, app_id: String) -> Result<(), OrchestrationError>;
<<<<<<< HEAD
    fn trace_logs(&mut self, cloud: Cloud, app_id: String) -> Result<(), OrchestrationError>;
    fn login(&mut self, cloud: Cloud, company_name: String) -> Result<(), OrchestrationError>;
=======
    fn trace_logs(&mut self, cloud: Cloud, logs: LogCommandArgs) -> Result<(), OrchestrationError>;
>>>>>>> 35aae824
}

// Re-exports
pub use dozer_ingestion::{
    connectors::{get_connector, TableInfo},
    errors::ConnectorError,
};
pub use dozer_sql::pipeline::builder::QueryContext;

pub fn wrapped_statement_to_pipeline(sql: &str) -> Result<QueryContext, PipelineError> {
    let mut pipeline = AppPipeline::new();
    statement_to_pipeline(sql, &mut pipeline, None)
}
#[cfg(feature = "cloud")]
use crate::cli::cloud::{
    Cloud, DeployCommandArgs, ListCommandArgs, LogCommandArgs, UpdateCommandArgs,
};
pub use dozer_types::models::connection::Connection;
use dozer_types::tracing::error;

async fn flatten_join_handle(
    handle: JoinHandle<Result<(), OrchestrationError>>,
) -> Result<(), OrchestrationError> {
    match handle.await {
        Ok(Ok(_)) => Ok(()),
        Ok(Err(err)) => Err(err),
        Err(err) => Err(OrchestrationError::JoinError(err)),
    }
}

fn join_handle_map_err<E: Send + 'static>(
    handle: JoinHandle<Result<(), E>>,
    f: impl FnOnce(E) -> OrchestrationError + Send + 'static,
) -> JoinHandle<Result<(), OrchestrationError>> {
    tokio::spawn(async move {
        match handle.await {
            Ok(Ok(_)) => Ok(()),
            Ok(Err(err)) => Err(f(err)),
            Err(err) => Err(OrchestrationError::JoinError(err)),
        }
    })
}

pub fn set_panic_hook() {
    panic::set_hook(Box::new(move |panic_info| {
        // All the orchestrator errors are captured here
        if let Some(e) = panic_info.payload().downcast_ref::<OrchestrationError>() {
            error!("{}", e);
            debug!("{:?}", e);
        // All the connector errors are captured here
        } else if let Some(e) = panic_info.payload().downcast_ref::<ConnectorError>() {
            error!("{}", e);
            debug!("{:?}", e);
        // All the pipeline errors are captured here
        } else if let Some(e) = panic_info.payload().downcast_ref::<ExecutionError>() {
            error!("{}", e);
            debug!("{:?}", e);
        // If any errors are sent as strings.
        } else if let Some(s) = panic_info.payload().downcast_ref::<&str>() {
            error!("{s:?}");
        } else {
            error!("{}", panic_info);
        }

        let backtrace = Backtrace::capture();
        if backtrace.status() == BacktraceStatus::Captured {
            error!(
                "thread '{}' panicked at '{}'\n stack backtrace:\n{}",
                current()
                    .name()
                    .map(ToString::to_string)
                    .unwrap_or_default(),
                panic_info
                    .location()
                    .map(ToString::to_string)
                    .unwrap_or_default(),
                backtrace
            );
        }

        process::exit(1);
    }));
}

pub fn set_ctrl_handler(shutdown_sender: ShutdownSender) {
    let mut shutdown = Some(shutdown_sender);
    ctrlc::set_handler(move || {
        if let Some(shutdown) = shutdown.take() {
            shutdown.shutdown()
        }
    })
    .expect("Error setting Ctrl-C handler");
}<|MERGE_RESOLUTION|>--- conflicted
+++ resolved
@@ -49,12 +49,8 @@
     fn list(&mut self, cloud: Cloud, list: ListCommandArgs) -> Result<(), OrchestrationError>;
     fn status(&mut self, cloud: Cloud, app_id: String) -> Result<(), OrchestrationError>;
     fn monitor(&mut self, cloud: Cloud, app_id: String) -> Result<(), OrchestrationError>;
-<<<<<<< HEAD
-    fn trace_logs(&mut self, cloud: Cloud, app_id: String) -> Result<(), OrchestrationError>;
+    fn trace_logs(&mut self, cloud: Cloud, logs: LogCommandArgs) -> Result<(), OrchestrationError>;
     fn login(&mut self, cloud: Cloud, company_name: String) -> Result<(), OrchestrationError>;
-=======
-    fn trace_logs(&mut self, cloud: Cloud, logs: LogCommandArgs) -> Result<(), OrchestrationError>;
->>>>>>> 35aae824
 }
 
 // Re-exports
