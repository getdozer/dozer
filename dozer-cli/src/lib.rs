--- conflicted
+++ resolved
@@ -33,14 +33,6 @@
     statement_to_pipeline(sql, &mut pipeline, None, vec![])
 }
 
-<<<<<<< HEAD
-=======
-#[cfg(feature = "cloud")]
-use crate::cli::cloud::{
-    Cloud, DeployCommandArgs, ListCommandArgs, LogCommandArgs, SecretsCommand,
-};
-pub use dozer_api::shutdown;
->>>>>>> 26caa0a4
 pub use dozer_types::models::connection::Connection;
 use dozer_types::tracing::error;
 
