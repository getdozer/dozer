--- conflicted
+++ resolved
@@ -37,11 +37,8 @@
 }
 
 impl<'a> Executor<'a> {
-<<<<<<< HEAD
-=======
     // TODO: Refactor this to not require both `contract` and all of
     // connections, sources and sql
->>>>>>> b5c2986b
     #[allow(clippy::too_many_arguments)]
     pub async fn new(
         home_dir: &'a HomeDir,
