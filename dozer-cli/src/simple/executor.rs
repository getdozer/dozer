--- conflicted
+++ resolved
@@ -101,11 +101,8 @@
                 .map(|(endpoint, log)| (endpoint.clone(), Some(log.log.clone())))
                 .collect(),
             self.multi_pb.clone(),
-<<<<<<< HEAD
+            flags,
             self.udfs,
-=======
-            flags,
->>>>>>> f5b6c7f9
         );
 
         let dag = builder.build(runtime, shutdown).await?;
