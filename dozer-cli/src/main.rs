use clap::Parser;
#[cfg(feature = "cloud")]
use dozer_cli::cli::cloud::CloudCommands;
use dozer_cli::cli::generate_config_repl;
use dozer_cli::cli::types::{Cli, Commands, ConnectorCommand, RunCommands, SecurityCommands};
use dozer_cli::cli::{init_dozer, list_sources, LOGO};
use dozer_cli::errors::{CliError, CloudError, OrchestrationError};
use dozer_cli::simple::SimpleOrchestrator;
#[cfg(feature = "cloud")]
use dozer_cli::CloudOrchestrator;
use dozer_cli::{live, set_ctrl_handler, set_panic_hook, shutdown};
use dozer_types::models::telemetry::TelemetryConfig;
use dozer_types::tracing::{error, info};
use serde::Deserialize;
use tokio::time;

use clap::CommandFactory;
#[cfg(feature = "cloud")]
use dozer_cli::cloud_app_context::CloudAppContext;
use std::cmp::Ordering;

use dozer_types::log::{debug, warn};
use std::time::Duration;
use std::{env, process};

fn main() {
    set_panic_hook();

    if let Err(e) = run() {
        display_error(&e);
        process::exit(1);
    }
}

fn render_logo() {
    const VERSION: &str = env!("CARGO_PKG_VERSION");

    println!("{LOGO}");
    println!("\nDozer Version: {VERSION}\n");
}

#[derive(Deserialize, Debug)]
struct DozerPackage {
    #[serde(rename(deserialize = "latestVersion"))]
    pub latest_version: String,
    #[serde(rename(deserialize = "availableAssets"))]
    pub _available_assets: Vec<String>,
    pub link: String,
}

fn version_to_vector(version: &str) -> Vec<i32> {
    version.split('.').map(|s| s.parse().unwrap()).collect()
}

fn compare_versions(v1: Vec<i32>, v2: Vec<i32>) -> bool {
    for i in 0..v1.len() {
        match v1.get(i).cmp(&v2.get(i)) {
            Ordering::Greater => return true,
            Ordering::Less => return false,
            Ordering::Equal => continue,
        }
    }
    false
}

async fn check_update() {
    const VERSION: &str = env!("CARGO_PKG_VERSION");
    let dozer_env = std::env::var("DOZER_ENV").unwrap_or("local".to_string());
    let dozer_dev = std::env::var("DOZER_DEV").unwrap_or("ext".to_string());
    let query = vec![
        ("version", VERSION),
        ("build", std::env::consts::ARCH),
        ("os", std::env::consts::OS),
        ("env", &dozer_env),
        ("dev", &dozer_dev),
    ];

    let request_url = "https://metadata.dev.getdozer.io/";

    let client = reqwest::Client::new();

    let mut printed = false;

    loop {
        let response = client
            .get(&request_url.to_string())
            .query(&query)
            .send()
            .await;

        match response {
            Ok(r) => {
                if !printed {
                    let package: DozerPackage = r.json().await.unwrap();
                    let current = version_to_vector(VERSION);
                    let remote = version_to_vector(&package.latest_version);

                    if compare_versions(remote, current) {
                        info!("A new version of Dozer is available.");
                        info!(
                            "You can download v{}, from {}.",
                            package.latest_version, package.link
                        );
                        printed = true;
                    }
                }
            }
            Err(e) => {
                // We dont show error if error is connection error, because mostly it happens
                // when main thread is shutting down before request completes.
                if !e.is_connect() {
                    warn!("Unable to fetch the latest metadata");
                }

                debug!("Updates check error: {}", e);
            }
        }
        time::sleep(Duration::from_secs(2 * 60 * 60)).await;
    }
}

fn run() -> Result<(), OrchestrationError> {
    // Reloading trace layer seems impossible, so we are running Cli::parse in a closure
    // and then initializing it after reading the configuration. This is a hacky workaround, but it works.

    let cli = parse_and_generate()?;
    let mut dozer = init_orchestrator(&cli)?;
    let (shutdown_sender, shutdown_receiver) = shutdown::new(&dozer.runtime);
    set_ctrl_handler(shutdown_sender);

    // Now we have access to telemetry configuration. Telemetry must be initialized in tokio runtime.
    let app_name = dozer.config.app_name.clone();
    let app_id = dozer
        .config
        .cloud
        .as_ref()
        .map(|cloud| cloud.app_id.clone().unwrap_or(app_name));
    let _telemetry = dozer
        .runtime
        .block_on(async { Telemetry::new(app_id.as_deref(), dozer.config.telemetry.clone()) });

    if let Some(cmd) = cli.cmd {
        // run individual servers
        match cmd {
            Commands::Run(run) => match run.command {
                RunCommands::Api => {
                    render_logo();

                    dozer.run_api(shutdown_receiver)
                }
                RunCommands::App => {
                    render_logo();

                    dozer.run_apps(shutdown_receiver, None)
                }
            },
            Commands::Security(security) => match security.command {
                SecurityCommands::GenerateToken => {
                    let token = dozer.generate_token()?;
                    info!("token: {:?} ", token);
                    Ok(())
                }
            },
            Commands::Build(build) => {
                let force = build.force.is_some();

                dozer.build(force)
            }
            Commands::Connectors(ConnectorCommand { filter }) => list_sources(
                cli.config_paths,
                cli.config_token,
                cli.config_overrides,
                cli.ignore_pipe,
                filter,
            ),
            Commands::Clean => dozer.clean(),
            #[cfg(feature = "cloud")]
            Commands::Cloud(cloud) => {
                render_logo();

                match cloud.command.clone() {
                    CloudCommands::Deploy(deploy) => dozer.deploy(cloud, deploy, cli.config_paths),
                    CloudCommands::Api(api) => dozer.api(cloud, api),
                    CloudCommands::Login {
                        organisation_slug,
                        profile_name,
                        client_id,
                        client_secret,
                    } => dozer.login(
                        cloud,
                        organisation_slug,
                        profile_name,
                        client_id,
                        client_secret,
                    ),
                    CloudCommands::Secrets(command) => {
                        dozer.execute_secrets_command(cloud, command)
                    }
                    CloudCommands::Delete => dozer.delete(cloud),
                    CloudCommands::Status => dozer.status(cloud),
                    CloudCommands::Monitor => dozer.monitor(cloud),
                    CloudCommands::Logs(logs) => dozer.trace_logs(cloud, logs),
                    CloudCommands::Version(version) => dozer.version(cloud, version),
                    CloudCommands::List(list) => dozer.list(cloud, list),
                    CloudCommands::SetApp { app_id } => {
                        CloudAppContext::save_app_id(app_id.clone())?;
                        info!("Using \"{app_id}\" app");
                        Ok(())
                    }
                }
            }
            Commands::Init => {
                panic!("This should not happen as it is handled in parse_and_generate");
            }
            Commands::Live => {
                render_logo();
                live::start_live_server(dozer.runtime.clone(), shutdown_receiver)?;
                Ok(())
            }
        }
    } else {
        render_logo();

        dozer.run_all(shutdown_receiver)
    }
}

// Some commands dont need to initialize the orchestrator
// This function is used to run those commands
fn parse_and_generate() -> Result<Cli, OrchestrationError> {
    dozer_tracing::init_telemetry_closure(None, None, || -> Result<Cli, OrchestrationError> {
        let cli = Cli::parse();

        if let Some(Commands::Init) = cli.cmd {
            Telemetry::new(None, None);
            if let Err(e) = generate_config_repl() {
                error!("{}", e);
                Err(e)
            } else {
                // We need to exit here, otherwise the orchestrator will be initialized
                process::exit(0);
            }
        } else {
            Ok(cli)
        }
    })
}

fn init_orchestrator(cli: &Cli) -> Result<SimpleOrchestrator, CliError> {
    dozer_tracing::init_telemetry_closure(None, None, || -> Result<SimpleOrchestrator, CliError> {
        let res = init_dozer(
            cli.config_paths.clone(),
            cli.config_token.clone(),
            cli.config_overrides.clone(),
<<<<<<< HEAD
            cli.ignore_pipe,
=======
            cli.enable_progress.clone(),
>>>>>>> b5f63327
        );

        match res {
            Ok(dozer) => {
                dozer.runtime.spawn(check_update());
                Ok(dozer)
            }
            Err(e) => {
                if let CliError::FailedToFindConfigurationFiles(_) = &e {
                    let description = "Dozer was not able to find configuration files. \n\n\
                    Please use \"dozer init\" to create project or \"dozer -c {path}\" with path to your configuration.\n\
                    Configuration documentation can be found in https://getdozer.io/docs/configuration";

                    let mut command = Cli::command();
                    command = command.about(format!("\n\n\n{} \n {}", LOGO, description));

                    println!("{}", command.render_help());
                }

                error!("{}", e);
                Err(e)
            }
        }
    })
}

fn display_error(e: &OrchestrationError) {
    if let OrchestrationError::CloudError(CloudError::ApplicationNotFound) = &e {
        let description = "Dozer cloud service was not able to find application. \n\n\
        Please check your application id in `dozer-config.cloud.yaml` file.\n\
        To change it, you can manually update file or use \"dozer cloud set-app {app_id}\".";

        error!("{}", description);
    } else {
        error!("{}", e);
    }
}

struct Telemetry();

impl Telemetry {
    fn new(app_name: Option<&str>, config: Option<TelemetryConfig>) -> Self {
        dozer_tracing::init_telemetry(app_name, config);
        Self()
    }
}

impl Drop for Telemetry {
    fn drop(&mut self) {
        dozer_tracing::shutdown_telemetry();
    }
}<|MERGE_RESOLUTION|>--- conflicted
+++ resolved
@@ -252,11 +252,8 @@
             cli.config_paths.clone(),
             cli.config_token.clone(),
             cli.config_overrides.clone(),
-<<<<<<< HEAD
             cli.ignore_pipe,
-=======
             cli.enable_progress.clone(),
->>>>>>> b5f63327
         );
 
         match res {
