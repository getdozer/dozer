use dozer_cache::cache::CacheManagerOptions;
use dozer_core::{
    checkpoint::CheckpointFactoryOptions, epoch::EpochManagerOptions, executor::ExecutorOptions,
};
use dozer_types::{
    constants::DEFAULT_DEFAULT_MAX_NUM_RECORDS,
    models::{
        app_config::{
            default_app_buffer_size, default_commit_size, default_commit_timeout,
            default_error_threshold, default_max_interval_before_persist_in_seconds,
            default_max_num_records_before_persist, default_persist_queue_capacity,
        },
        config::{default_cache_dir, default_cache_max_map_size, Config},
    },
};
use std::time::Duration;

fn get_cache_max_map_size(config: &Config) -> u64 {
    config
        .cache_max_map_size
        .unwrap_or_else(default_cache_max_map_size)
}

fn get_commit_time_threshold(config: &Config) -> Duration {
    Duration::from_millis(
        config
            .app
            .commit_timeout
            .unwrap_or_else(default_commit_timeout),
    )
}

fn get_buffer_size(config: &Config) -> u32 {
    config
        .app
        .app_buffer_size
        .unwrap_or_else(default_app_buffer_size)
}

fn get_commit_size(config: &Config) -> u32 {
    config.app.commit_size.unwrap_or_else(default_commit_size)
}

fn get_error_threshold(config: &Config) -> u32 {
    config
        .app
        .error_threshold
        .unwrap_or_else(default_error_threshold)
}

fn get_max_num_records_before_persist(config: &Config) -> usize {
    config
        .app
        .max_num_records_before_persist
        .unwrap_or_else(default_max_num_records_before_persist) as usize
}

fn get_max_interval_before_persist_in_seconds(config: &Config) -> u64 {
    config
        .app
        .max_interval_before_persist_in_seconds
        .unwrap_or_else(default_max_interval_before_persist_in_seconds)
}

<<<<<<< HEAD
pub fn get_storage_config(config: &Config) -> DataStorage {
    let app = config.app.as_ref();
    app.and_then(|app| app.data_storage.clone())
        .unwrap_or_default()
}

pub fn get_grpc_config(config: &Config) -> GrpcApiOptions {
    config
        .api
        .as_ref()
        .and_then(|api| api.grpc.clone())
        .unwrap_or_else(default_api_grpc)
}

pub fn get_rest_config(config: &Config) -> RestApiOptions {
    config
        .api
        .as_ref()
        .and_then(|api| api.rest.clone())
        .unwrap_or_else(default_api_rest)
}

pub fn get_app_grpc_config(config: &Config) -> AppGrpcOptions {
    config
        .api
        .as_ref()
        .and_then(|api| api.app_grpc.clone())
        .unwrap_or_else(default_app_grpc)
}

pub fn get_api_security_config(config: &Config) -> Option<&ApiSecurity> {
    config
        .api
        .as_ref()
        .and_then(|api| api.api_security.as_ref())
}

fn get_checkpoint_factory_options(config: &Config) -> CheckpointFactoryOptions {
=======
pub fn get_checkpoint_factory_options(config: &Config) -> CheckpointFactoryOptions {
>>>>>>> e9c5b98f
    CheckpointFactoryOptions {
        persist_queue_capacity: config
            .app
            .persist_queue_capacity
            .unwrap_or_else(default_persist_queue_capacity)
            as usize,
<<<<<<< HEAD
=======
        storage_config: config.app.data_storage.clone(),
>>>>>>> e9c5b98f
    }
}

pub fn get_executor_options(config: &Config) -> ExecutorOptions {
    ExecutorOptions {
        commit_sz: get_commit_size(config),
        channel_buffer_sz: get_buffer_size(config) as usize,
        commit_time_threshold: get_commit_time_threshold(config),
        error_threshold: Some(get_error_threshold(config)),
        epoch_manager_options: EpochManagerOptions {
            max_num_records_before_persist: get_max_num_records_before_persist(config),
            max_interval_before_persist_in_seconds: get_max_interval_before_persist_in_seconds(
                config,
            ),
        },
        checkpoint_factory_options: get_checkpoint_factory_options(config),
    }
}

pub fn get_cache_manager_options(config: &Config) -> CacheManagerOptions {
    CacheManagerOptions {
        path: Some(
            config
                .cache_dir
                .clone()
                .unwrap_or_else(default_cache_dir)
                .into(),
        ),
        max_size: get_cache_max_map_size(config) as usize,
        ..CacheManagerOptions::default()
    }
}

pub fn get_default_max_num_records(config: &Config) -> usize {
    config
        .api
        .default_max_num_records
        .unwrap_or(DEFAULT_DEFAULT_MAX_NUM_RECORDS)
}<|MERGE_RESOLUTION|>--- conflicted
+++ resolved
@@ -62,58 +62,13 @@
         .unwrap_or_else(default_max_interval_before_persist_in_seconds)
 }
 
-<<<<<<< HEAD
-pub fn get_storage_config(config: &Config) -> DataStorage {
-    let app = config.app.as_ref();
-    app.and_then(|app| app.data_storage.clone())
-        .unwrap_or_default()
-}
-
-pub fn get_grpc_config(config: &Config) -> GrpcApiOptions {
-    config
-        .api
-        .as_ref()
-        .and_then(|api| api.grpc.clone())
-        .unwrap_or_else(default_api_grpc)
-}
-
-pub fn get_rest_config(config: &Config) -> RestApiOptions {
-    config
-        .api
-        .as_ref()
-        .and_then(|api| api.rest.clone())
-        .unwrap_or_else(default_api_rest)
-}
-
-pub fn get_app_grpc_config(config: &Config) -> AppGrpcOptions {
-    config
-        .api
-        .as_ref()
-        .and_then(|api| api.app_grpc.clone())
-        .unwrap_or_else(default_app_grpc)
-}
-
-pub fn get_api_security_config(config: &Config) -> Option<&ApiSecurity> {
-    config
-        .api
-        .as_ref()
-        .and_then(|api| api.api_security.as_ref())
-}
-
 fn get_checkpoint_factory_options(config: &Config) -> CheckpointFactoryOptions {
-=======
-pub fn get_checkpoint_factory_options(config: &Config) -> CheckpointFactoryOptions {
->>>>>>> e9c5b98f
     CheckpointFactoryOptions {
         persist_queue_capacity: config
             .app
             .persist_queue_capacity
             .unwrap_or_else(default_persist_queue_capacity)
             as usize,
-<<<<<<< HEAD
-=======
-        storage_config: config.app.data_storage.clone(),
->>>>>>> e9c5b98f
     }
 }
 
