--- conflicted
+++ resolved
@@ -10,11 +10,7 @@
 use dozer_sql::pipeline::builder::{statement_to_pipeline, SchemaSQLContext};
 use dozer_types::{
     grpc_types::cloud::{QueryEdge, QueryGraph, QueryNode, QueryNodeType},
-<<<<<<< HEAD
-    models::{config::Config, connection::Connection, source::Source, udf_config::UdfConfig},
-=======
-    models::{config::Config, connection::Connection, flags::Flags, source::Source},
->>>>>>> f5b6c7f9
+    models::{config::Config, connection::Connection, flags::Flags, source::Source, udf_config::UdfConfig},
 };
 
 use crate::{errors::OrchestrationError, pipeline::source_builder::SourceBuilder};
@@ -57,11 +53,8 @@
     sql: String,
     connection_sources: HashMap<Connection, Vec<Source>>,
     connection_source_ports: HashMap<(&str, &str), u16>,
-<<<<<<< HEAD
+    flags: Flags,
     udfs: &Vec<UdfConfig>,
-=======
-    flags: Flags,
->>>>>>> f5b6c7f9
 ) -> Result<Dag<SchemaSQLContext>, OrchestrationError> {
     let mut pipeline = AppPipeline::new(flags.into());
     let mut asm: AppSourceManager<dozer_sql::pipeline::builder::SchemaSQLContext> =
@@ -182,11 +175,8 @@
         sql,
         connection_sources,
         connection_source_ports,
-<<<<<<< HEAD
+        config.flags.unwrap_or_default(),
         &config.udfs,
-=======
-        config.flags.unwrap_or_default(),
->>>>>>> f5b6c7f9
     )?;
     Ok(transform_to_ui_graph(&sql_dag))
 }