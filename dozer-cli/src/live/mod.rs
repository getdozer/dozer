mod downloader;
mod errors;
mod graph;
mod server;
mod state;
mod watcher;
use std::sync::Arc;
mod helper;
use self::state::LiveState;
use crate::shutdown::ShutdownReceiver;
use dozer_types::{grpc_types::live::ConnectResponse, log::info};
mod progress;
pub use errors::LiveError;
use futures::stream::{AbortHandle, Abortable};
use tokio::runtime::Runtime;

const WEB_PORT: u16 = 3000;
pub async fn start_live_server(
    runtime: &Arc<Runtime>,
    shutdown: ShutdownReceiver,
) -> Result<(), LiveError> {
    let (sender, receiver) = tokio::sync::broadcast::channel::<ConnectResponse>(100);
    let state = Arc::new(LiveState::new());

    state.set_sender(sender.clone()).await;
    state.build(runtime.clone()).await?;

    downloader::fetch_latest_dozer_explorer_code().await?;

    let react_app_server = downloader::start_react_app().map_err(LiveError::CannotStartUiServer)?;
    tokio::spawn(react_app_server);

    let state2 = state.clone();

    let browser_url = format!("http://localhost:{}", WEB_PORT);

    if webbrowser::open(&browser_url).is_err() {
        info!("Failed to open browser. Connecto");
    }

    info!("Starting live server");

    let rshudown = shutdown.clone();
    tokio::spawn(async {
        let (abort_handle, abort_registration) = AbortHandle::new_pair();
        tokio::spawn(async move {
            rshudown.create_shutdown_future().await;
            abort_handle.abort();
        });
        let res = match Abortable::new(server::serve(receiver, state2), abort_registration).await {
            Ok(result) => result.map_err(LiveError::Transport),
            Err(_) => Ok(()),
        };
        res.unwrap();
    });

<<<<<<< HEAD
    watcher::watch(sender, state, shutdown)?;
=======
    watcher::watch(runtime, state.clone(), shutdown).await?;
>>>>>>> 6f644d46

    Ok(())
}<|MERGE_RESOLUTION|>--- conflicted
+++ resolved
@@ -54,11 +54,7 @@
         res.unwrap();
     });
 
-<<<<<<< HEAD
-    watcher::watch(sender, state, shutdown)?;
-=======
     watcher::watch(runtime, state.clone(), shutdown).await?;
->>>>>>> 6f644d46
 
     Ok(())
 }