--- conflicted
+++ resolved
@@ -293,11 +293,8 @@
         dozer.config.sql.as_deref(),
         endpoint_and_logs,
         MultiProgress::new(),
-<<<<<<< HEAD
+        Flags::default(),
         &dozer.config.udfs,
-=======
-        Flags::default(),
->>>>>>> f5b6c7f9
     );
     let (_shutdown_sender, shutdown_receiver) = shutdown::new(&dozer.runtime);
     builder.build(&dozer.runtime, shutdown_receiver).await
@@ -330,17 +327,13 @@
 ) -> Result<SimpleOrchestrator, LiveError> {
     match req.request {
         Some(dozer_types::grpc_types::live::run_request::Request::Sql(req)) => {
-<<<<<<< HEAD
-            let context = statement_to_pipeline(&req.sql, &mut AppPipeline::new(), None, &dozer.config.udfs)
-                .map_err(LiveError::PipelineError)?;
-=======
             let context = statement_to_pipeline(
                 &req.sql,
                 &mut AppPipeline::new(dozer.config.flags.clone().unwrap_or_default().into()),
                 None,
+                &dozer.config.udfs,
             )
             .map_err(LiveError::PipelineError)?;
->>>>>>> f5b6c7f9
 
             //overwrite sql
             dozer.config.sql = Some(req.sql);
