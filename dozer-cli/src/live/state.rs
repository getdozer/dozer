--- conflicted
+++ resolved
@@ -97,11 +97,8 @@
             cli.config_paths.clone(),
             cli.config_token.clone(),
             cli.config_overrides.clone(),
-<<<<<<< HEAD
             cli.ignore_pipe,
-=======
             None,
->>>>>>> b5f63327
         )?;
 
         *lock = Some(res);
