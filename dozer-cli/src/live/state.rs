use std::{collections::HashMap, sync::Arc, thread::JoinHandle};

use clap::Parser;
use dozer_core::{
    app::AppPipeline,
    dag_schemas::DagSchemas,
    petgraph::{
        dot,
        visit::{IntoEdgesDirected, IntoNodeReferences},
        Direction,
    },
    Dag, NodeKind,
};
use dozer_sql::pipeline::builder::{statement_to_pipeline, SchemaSQLContext};
use dozer_types::{
    grpc_types::live::{
        ConnectResponse, DotResponse, LiveApp, LiveResponse, RunRequest, SchemasResponse,
        SqlResponse,
    },
    indicatif::MultiProgress,
    log::info,
    models::{
        api_config::{ApiConfig, AppGrpcOptions},
        api_endpoint::ApiEndpoint,
        telemetry::{TelemetryConfig, TelemetryMetricsConfig},
    },
};
use tokio::{runtime::Runtime, sync::RwLock};

use crate::{
    cli::{init_dozer, types::Cli},
    errors::OrchestrationError,
    pipeline::PipelineBuilder,
    shutdown::{self, ShutdownReceiver, ShutdownSender},
    simple::{helper::validate_config, SimpleOrchestrator},
};

use super::{
    graph::{map_dag_schemas, transform_dag_ui},
    helper::map_schema,
    progress::progress_stream,
    LiveError,
};

struct DozerAndSchemas {
    dozer: SimpleOrchestrator,
    schemas: Option<DagSchemas<SchemaSQLContext>>,
}

pub struct LiveState {
    dozer: RwLock<Option<DozerAndSchemas>>,
    run_thread: RwLock<Option<ShutdownSender>>,
    error_message: RwLock<Option<String>>,
    sender: RwLock<Option<tokio::sync::broadcast::Sender<ConnectResponse>>>,
}

impl LiveState {
    pub fn new() -> Self {
        Self {
            dozer: RwLock::new(None),
            run_thread: RwLock::new(None),
            sender: RwLock::new(None),
            error_message: RwLock::new(None),
        }
    }

    async fn create_dag_if_missing(&self) -> Result<(), LiveError> {
        let mut dozer_and_schema_lock = self.dozer.write().await;
        if let Some(dozer_and_schema) = dozer_and_schema_lock.as_mut() {
            if dozer_and_schema.schemas.is_none() {
                let dag = create_dag(&dozer_and_schema.dozer).await?;
                let schemas = DagSchemas::new(dag)?;
                dozer_and_schema.schemas = Some(schemas);
            }
        }
        Ok(())
    }

    pub async fn set_sender(&self, sender: tokio::sync::broadcast::Sender<ConnectResponse>) {
        *self.sender.write().await = Some(sender);
    }

    pub async fn broadcast(&self) {
        let sender = self.sender.read().await;
        info!("broadcasting current state");
        if let Some(sender) = sender.as_ref() {
            let res = self.get_current().await;
            // Ignore broadcast error.
            let _ = sender.send(ConnectResponse {
                live: Some(res),
                progress: None,
            });
        }
    }

    pub async fn set_dozer(&self, dozer: Option<SimpleOrchestrator>) {
        *self.dozer.write().await = dozer.map(|dozer| DozerAndSchemas {
            dozer,
            schemas: None,
        });
    }

    pub async fn set_error_message(&self, error_message: Option<String>) {
        *self.error_message.write().await = error_message;
    }

    pub async fn build(&self, runtime: Arc<Runtime>) -> Result<(), LiveError> {
        // Taking lock to ensure that we don't have multiple builds running at the same time
        let mut lock = self.dozer.write().await;

        let cli = Cli::parse();

        let dozer = init_dozer(
            runtime,
            cli.config_paths.clone(),
            cli.config_token.clone(),
<<<<<<< HEAD
            cli.config_overrides,
        )?;

        self.set_dozer(res);
=======
            cli.config_overrides.clone(),
            cli.ignore_pipe,
            false,
        )
        .await?;

        *lock = Some(DozerAndSchemas {
            dozer,
            schemas: None,
        });
>>>>>>> 6f644d46
        Ok(())
    }
    pub async fn get_current(&self) -> LiveResponse {
        let dozer = self.dozer.read().await;
        let app = dozer.as_ref().map(|dozer| {
            let connections = dozer
                .dozer
                .config
                .connections
                .iter()
                .map(|c| c.name.clone())
                .collect();
            let endpoints = dozer
                .dozer
                .config
                .endpoints
                .iter()
                .map(|c| c.name.clone())
                .collect();
            LiveApp {
                app_name: dozer.dozer.config.app_name.clone(),
                connections,
                endpoints,
            }
        });

        LiveResponse {
            initialized: app.is_some(),
            running: self.run_thread.read().await.is_some(),
            error_message: self.error_message.read().await.as_ref().cloned(),
            app,
        }
    }

<<<<<<< HEAD
    pub fn get_sql(&self) -> Result<SqlResponse, LiveError> {
        let dozer = self.get_dozer()?;
        let sql = dozer.config.sql.unwrap_or_default();
=======
    pub async fn get_sql(&self) -> Result<SqlResponse, LiveError> {
        let dozer = self.dozer.read().await;
        let dozer = dozer.as_ref().ok_or(LiveError::NotInitialized)?;

        let sql = dozer.dozer.config.sql.clone().unwrap_or_default();
>>>>>>> 6f644d46
        Ok(SqlResponse { sql })
    }
    pub async fn get_endpoints_schemas(&self) -> Result<SchemasResponse, LiveError> {
        self.create_dag_if_missing().await?;
        let dozer = self.dozer.read().await;
        let schemas = get_schemas(&dozer)?;

        Ok(get_endpoint_schemas(schemas))
    }
    pub async fn get_source_schemas(
        &self,
        connection_name: String,
    ) -> Result<SchemasResponse, LiveError> {
        self.create_dag_if_missing().await?;
        let dozer = self.dozer.read().await;
        let schemas = get_schemas(&dozer)?;

        get_source_schemas(schemas, connection_name)
    }

    pub async fn get_graph_schemas(&self) -> Result<SchemasResponse, LiveError> {
        self.create_dag_if_missing().await?;
        let dozer = self.dozer.read().await;
        let schemas = get_schemas(&dozer)?;

<<<<<<< HEAD
        let context =
            statement_to_pipeline(&sql, &mut AppPipeline::new(), None, &dozer.config.udfs)
                .map_err(LiveError::PipelineError)?;

        //overwrite sql
        dozer.config.sql = Some(sql);
=======
        Ok(SchemasResponse {
            schemas: map_dag_schemas(schemas),
        })
    }
>>>>>>> 6f644d46

    pub async fn generate_dot(&self) -> Result<DotResponse, LiveError> {
        self.create_dag_if_missing().await?;
        let dozer = self.dozer.read().await;
        let schemas = get_schemas(&dozer)?;

        Ok(generate_dot(schemas))
    }

    pub async fn run(&self, request: RunRequest) -> Result<(), LiveError> {
        let dozer = self.dozer.read().await;
        let dozer = &dozer.as_ref().ok_or(LiveError::NotInitialized)?.dozer;

        // kill if a handle already exists
        self.stop().await?;

        let (shutdown_sender, shutdown_receiver) = shutdown::new(&dozer.runtime);
        let metrics_shutdown = shutdown_receiver.clone();
        let _handle = run(dozer.clone(), request, shutdown_receiver)?;

        // Initialize progress
        let metrics_sender = self.sender.read().await.as_ref().unwrap().clone();
        tokio::spawn(async {
            progress_stream(metrics_sender, metrics_shutdown)
                .await
                .unwrap()
        });

        let mut lock = self.run_thread.write().await;
        *lock = Some(shutdown_sender);

        Ok(())
    }

    pub async fn stop(&self) -> Result<(), LiveError> {
        let mut lock = self.run_thread.write().await;
        if let Some(shutdown) = lock.take() {
            shutdown.shutdown()
        }
        *lock = None;
        Ok(())
    }
}

fn get_schemas(
    dozer_and_schema: &Option<DozerAndSchemas>,
) -> Result<&DagSchemas<SchemaSQLContext>, LiveError> {
    dozer_and_schema
        .as_ref()
        .ok_or(LiveError::NotInitialized)?
        .schemas
        .as_ref()
        .ok_or(LiveError::NotInitialized)
}

fn get_source_schemas(
    dag_schemas: &DagSchemas<SchemaSQLContext>,
    connection_name: String,
) -> Result<SchemasResponse, LiveError> {
    let graph = dag_schemas.graph();
    for (node_index, node) in graph.node_references() {
        if node.handle.id == connection_name {
            let NodeKind::Source(source) = &node.kind else {
                continue;
            };

            let mut schemas = HashMap::new();
            for edge in graph.edges_directed(node_index, Direction::Outgoing) {
                let edge = edge.weight();
                schemas.insert(
                    source.get_output_port_name(&edge.output_port),
                    map_schema(edge.schema.clone()),
                );
            }
            return Ok(SchemasResponse { schemas });
        }
    }

    Err(LiveError::ConnectionNotFound(connection_name))
}

async fn create_dag(
    dozer: &SimpleOrchestrator,
) -> Result<Dag<SchemaSQLContext>, OrchestrationError> {
    // Calculate schemas.
    let endpoint_and_logs = dozer
        .config
        .endpoints
        .iter()
        // We're not really going to run the pipeline, so we don't create logs.
        .map(|endpoint| (endpoint.clone(), None))
        .collect();
    let builder = PipelineBuilder::new(
        &dozer.config.connections,
        &dozer.config.sources,
        dozer.config.sql.as_deref(),
        endpoint_and_logs,
        MultiProgress::new(),
        &dozer.config.udfs,
    );
    let (_shutdown_sender, shutdown_receiver) = shutdown::new(&dozer.runtime);
    builder.build(&dozer.runtime, shutdown_receiver).await
}

fn get_endpoint_schemas(dag_schemas: &DagSchemas<SchemaSQLContext>) -> SchemasResponse {
    let schemas = dag_schemas.get_sink_schemas();

    let schemas = schemas
        .into_iter()
        .map(|(name, tuple)| {
            let (schema, _) = tuple;
            (name, map_schema(schema))
        })
        .collect();
    SchemasResponse { schemas }
}

<<<<<<< HEAD
pub fn generate_dot(dozer: SimpleOrchestrator) -> Result<DotResponse, OrchestrationError> {
    // Calculate schemas.
    let endpoint_and_logs = dozer
        .config
        .endpoints
        .iter()
        // We're not really going to run the pipeline, so we don't create logs.
        .map(|endpoint| (endpoint.clone(), None))
        .collect();
    let builder = PipelineBuilder::new(
        &dozer.config.connections,
        &dozer.config.sources,
        dozer.config.sql.as_deref(),
        endpoint_and_logs,
        MultiProgress::new(),
        &dozer.config.udfs,
    );
    let dag = builder.build(dozer.runtime.clone())?;
    // Populate schemas.

    let dot_str = dot::Dot::new(dag.graph()).to_string();

    Ok(DotResponse { dot: dot_str })
=======
fn generate_dot(dag: &DagSchemas<SchemaSQLContext>) -> DotResponse {
    let dot_str = dot::Dot::new(transform_dag_ui(dag.graph()).graph()).to_string();
    DotResponse { dot: dot_str }
>>>>>>> 6f644d46
}

fn run(
    dozer: SimpleOrchestrator,
    request: RunRequest,
    shutdown_receiver: ShutdownReceiver,
) -> Result<JoinHandle<()>, OrchestrationError> {
    let mut dozer = get_dozer_run_instance(dozer, request)?;

    validate_config(&dozer.config)?;

    let runtime = dozer.runtime.clone();
    let run_thread = std::thread::spawn(move || {
        dozer.build(true, shutdown_receiver.clone()).unwrap();
        dozer.run_all(shutdown_receiver)
    });

    let handle = std::thread::spawn(move || {
        runtime.block_on(async {
            run_thread.join().unwrap().unwrap();
        });
    });

    Ok(handle)
}

fn get_dozer_run_instance(
    mut dozer: SimpleOrchestrator,
    req: RunRequest,
) -> Result<SimpleOrchestrator, LiveError> {
    match req.request {
        Some(dozer_types::grpc_types::live::run_request::Request::Sql(req)) => {
            let context = statement_to_pipeline(&req.sql, &mut AppPipeline::new(), None)
                .map_err(LiveError::PipelineError)?;

            //overwrite sql
            dozer.config.sql = Some(req.sql);

            dozer.config.endpoints = vec![];
            let endpoints = context.output_tables_map.keys().collect::<Vec<_>>();
            for endpoint in endpoints {
                let endpoint = ApiEndpoint {
                    name: endpoint.to_string(),
                    table_name: endpoint.to_string(),
                    path: format!("/{}", endpoint),
                    ..Default::default()
                };
                dozer.config.endpoints.push(endpoint);
            }
        }
        Some(dozer_types::grpc_types::live::run_request::Request::Source(req)) => {
            dozer.config.sql = None;
            dozer.config.endpoints = vec![];
            let endpoint = req.source;
            dozer.config.endpoints.push(ApiEndpoint {
                name: endpoint.to_string(),
                table_name: endpoint.to_string(),
                path: format!("/{}", endpoint),
                ..Default::default()
            });
        }
        None => {}
    };

    dozer.config.api = Some(ApiConfig {
        app_grpc: Some(AppGrpcOptions {
            port: 5678,
            host: "0.0.0.0".to_string(),
        }),

        ..Default::default()
    });

    dozer.config.home_dir = tempdir::TempDir::new("live")
        .unwrap()
        .into_path()
        .to_string_lossy()
        .to_string();

    dozer.config.telemetry = Some(TelemetryConfig {
        trace: None,
        metrics: Some(TelemetryMetricsConfig::Prometheus(())),
    });

    Ok(dozer)
}<|MERGE_RESOLUTION|>--- conflicted
+++ resolved
@@ -114,12 +114,6 @@
             runtime,
             cli.config_paths.clone(),
             cli.config_token.clone(),
-<<<<<<< HEAD
-            cli.config_overrides,
-        )?;
-
-        self.set_dozer(res);
-=======
             cli.config_overrides.clone(),
             cli.ignore_pipe,
             false,
@@ -130,7 +124,6 @@
             dozer,
             schemas: None,
         });
->>>>>>> 6f644d46
         Ok(())
     }
     pub async fn get_current(&self) -> LiveResponse {
@@ -165,17 +158,11 @@
         }
     }
 
-<<<<<<< HEAD
-    pub fn get_sql(&self) -> Result<SqlResponse, LiveError> {
-        let dozer = self.get_dozer()?;
-        let sql = dozer.config.sql.unwrap_or_default();
-=======
     pub async fn get_sql(&self) -> Result<SqlResponse, LiveError> {
         let dozer = self.dozer.read().await;
         let dozer = dozer.as_ref().ok_or(LiveError::NotInitialized)?;
 
         let sql = dozer.dozer.config.sql.clone().unwrap_or_default();
->>>>>>> 6f644d46
         Ok(SqlResponse { sql })
     }
     pub async fn get_endpoints_schemas(&self) -> Result<SchemasResponse, LiveError> {
@@ -201,19 +188,10 @@
         let dozer = self.dozer.read().await;
         let schemas = get_schemas(&dozer)?;
 
-<<<<<<< HEAD
-        let context =
-            statement_to_pipeline(&sql, &mut AppPipeline::new(), None, &dozer.config.udfs)
-                .map_err(LiveError::PipelineError)?;
-
-        //overwrite sql
-        dozer.config.sql = Some(sql);
-=======
         Ok(SchemasResponse {
             schemas: map_dag_schemas(schemas),
         })
     }
->>>>>>> 6f644d46
 
     pub async fn generate_dot(&self) -> Result<DotResponse, LiveError> {
         self.create_dag_if_missing().await?;
@@ -331,35 +309,9 @@
     SchemasResponse { schemas }
 }
 
-<<<<<<< HEAD
-pub fn generate_dot(dozer: SimpleOrchestrator) -> Result<DotResponse, OrchestrationError> {
-    // Calculate schemas.
-    let endpoint_and_logs = dozer
-        .config
-        .endpoints
-        .iter()
-        // We're not really going to run the pipeline, so we don't create logs.
-        .map(|endpoint| (endpoint.clone(), None))
-        .collect();
-    let builder = PipelineBuilder::new(
-        &dozer.config.connections,
-        &dozer.config.sources,
-        dozer.config.sql.as_deref(),
-        endpoint_and_logs,
-        MultiProgress::new(),
-        &dozer.config.udfs,
-    );
-    let dag = builder.build(dozer.runtime.clone())?;
-    // Populate schemas.
-
-    let dot_str = dot::Dot::new(dag.graph()).to_string();
-
-    Ok(DotResponse { dot: dot_str })
-=======
 fn generate_dot(dag: &DagSchemas<SchemaSQLContext>) -> DotResponse {
     let dot_str = dot::Dot::new(transform_dag_ui(dag.graph()).graph()).to_string();
     DotResponse { dot: dot_str }
->>>>>>> 6f644d46
 }
 
 fn run(
