--- conflicted
+++ resolved
@@ -67,11 +67,8 @@
             .map(|endpoint| (endpoint, None))
             .collect(),
         MultiProgress::new(),
-<<<<<<< HEAD
+        Flags::default(),
         &config.udfs,
-=======
-        Flags::default(),
->>>>>>> f5b6c7f9
     );
 
     let runtime = tokio::runtime::Builder::new_current_thread()
