use std::collections::HashMap;
use std::collections::HashSet;
use std::sync::Arc;

use dozer_cache::dozer_log::replication::Log;
use dozer_core::app::App;
use dozer_core::app::AppPipeline;
use dozer_core::app::PipelineEntryPoint;
use dozer_core::node::SinkFactory;
use dozer_core::Dag;
use dozer_core::DEFAULT_PORT_HANDLE;
use dozer_ingestion::connectors::{get_connector, get_connector_info_table};
use dozer_sql::pipeline::builder::statement_to_pipeline;
use dozer_sql::pipeline::builder::{OutputNodeInfo, QueryContext, SchemaSQLContext};
use dozer_types::indicatif::MultiProgress;
use dozer_types::log::debug;
use dozer_types::models::api_endpoint::ApiEndpoint;
use dozer_types::models::connection::Connection;
use dozer_types::models::flags::Flags;
use dozer_types::models::source::Source;
use dozer_types::models::udf_config::UdfConfig;
use dozer_types::parking_lot::Mutex;
use std::hash::Hash;
use tokio::runtime::Runtime;

use crate::pipeline::dummy_sink::DummySinkFactory;
use crate::pipeline::LogSinkFactory;
use crate::shutdown::ShutdownReceiver;
use crate::ui_helper::transform_to_ui_graph;

use super::source_builder::SourceBuilder;
use crate::errors::OrchestrationError;
use dozer_types::log::info;
use metrics::{describe_counter, increment_counter};
use OrchestrationError::ExecutionError;

pub enum OutputTableInfo {
    Transformed(OutputNodeInfo),
    Original(OriginalTableInfo),
}

pub struct OriginalTableInfo {
    pub table_name: String,
    pub connection_name: String,
}

pub struct CalculatedSources {
    pub original_sources: Vec<String>,
    pub transformed_sources: Vec<String>,
    pub query_context: Option<QueryContext>,
}

type OptionLog = Option<Arc<Mutex<Log>>>;

pub struct PipelineBuilder<'a> {
    connections: &'a [Connection],
    sources: &'a [Source],
    sql: Option<&'a str>,
    /// `ApiEndpoint` and its log.
    endpoint_and_logs: Vec<(ApiEndpoint, OptionLog)>,
    progress: MultiProgress,
<<<<<<< HEAD
    udfs: &'a [UdfConfig],
=======
    flags: Flags,
>>>>>>> f5b6c7f9
}

impl<'a> PipelineBuilder<'a> {
    pub fn new(
        connections: &'a [Connection],
        sources: &'a [Source],
        sql: Option<&'a str>,
        endpoint_and_logs: Vec<(ApiEndpoint, OptionLog)>,
        progress: MultiProgress,
<<<<<<< HEAD
        udfs: &'a [UdfConfig],
=======
        flags: Flags,
>>>>>>> f5b6c7f9
    ) -> Self {
        Self {
            connections,
            sources,
            sql,
            endpoint_and_logs,
            progress,
<<<<<<< HEAD
            udfs,
=======
            flags,
>>>>>>> f5b6c7f9
        }
    }

    // Based on used_sources, map it to the connection name and create sources
    // For not breaking current functionality, current format is to be still supported.
    pub async fn get_grouped_tables(
        &self,
        original_sources: &[String],
    ) -> Result<HashMap<Connection, Vec<Source>>, OrchestrationError> {
        let mut grouped_connections: HashMap<Connection, Vec<Source>> = HashMap::new();

        let mut connector_map = HashMap::new();
        for connection in self.connections {
            let connector = get_connector(connection.clone())?;

            if let Ok(info_table) = get_connector_info_table(connection) {
                info!("[{}] Connection parameters\n{info_table}", connection.name);
            }

            let connector_tables = connector.list_tables().await?;

            // override source name if specified
            let connector_tables: Vec<Source> = connector_tables
                .iter()
                .map(|table| {
                    match self.sources.iter().find(|s| {
                        // TODO: @dario - Replace this line with the actual schema parsed from SQL
                        s.connection == connection.name && s.table_name == table.name
                    }) {
                        Some(source) => source.clone(),
                        None => Source {
                            name: table.name.clone(),
                            table_name: table.name.clone(),
                            schema: table.schema.clone(),
                            connection: connection.name.clone(),
                            ..Default::default()
                        },
                    }
                })
                .collect();

            connector_map.insert(connection.clone(), connector_tables);
        }

        for table_name in original_sources {
            let mut table_found = false;
            for (connection, tables) in connector_map.iter() {
                if let Some(source) = tables
                    .iter()
                    .find(|table| table.name == table_name.as_str())
                {
                    table_found = true;
                    grouped_connections
                        .entry(connection.clone())
                        .or_default()
                        .push(source.clone());
                }
            }

            if !table_found {
                return Err(OrchestrationError::SourceValidationError(
                    table_name.to_string(),
                ));
            }
        }

        Ok(grouped_connections)
    }

    // This function is used to figure out the sources that are used in the pipeline
    // based on the SQL and API Endpoints
    pub fn calculate_sources(&self) -> Result<CalculatedSources, OrchestrationError> {
        let mut original_sources = vec![];

        let mut query_ctx = None;
        let mut pipeline = AppPipeline::new((&self.flags).into());

        let mut transformed_sources = vec![];

        if let Some(sql) = &self.sql {
            let query_context =
                statement_to_pipeline(sql, &mut pipeline, None, &self.udfs.to_vec())
                    .map_err(OrchestrationError::PipelineError)?;

            query_ctx = Some(query_context.clone());

            for (name, _) in query_context.output_tables_map {
                if transformed_sources.contains(&name) {
                    return Err(OrchestrationError::DuplicateTable(name));
                }
                transformed_sources.push(name.clone());
            }

            for name in query_context.used_sources {
                // Add all source tables to input tables
                original_sources.push(name);
            }
        }

        // Add Used Souces if direct from source
        for (api_endpoint, _) in &self.endpoint_and_logs {
            let table_name = &api_endpoint.table_name;

            // Don't add if the table is a result of SQL
            if !transformed_sources.contains(table_name) {
                original_sources.push(table_name.clone());
            }
        }
        dedup(&mut original_sources);
        dedup(&mut transformed_sources);

        Ok(CalculatedSources {
            original_sources,
            transformed_sources,
            query_context: query_ctx,
        })
    }

    // This function is used by both building and actual execution
    pub async fn build(
        self,
        runtime: &Arc<Runtime>,
        shutdown: ShutdownReceiver,
    ) -> Result<dozer_core::Dag<SchemaSQLContext>, OrchestrationError> {
        let calculated_sources = self.calculate_sources()?;

        debug!("Used Sources: {:?}", calculated_sources.original_sources);
        let grouped_connections = self
            .get_grouped_tables(&calculated_sources.original_sources)
            .await?;

        let mut pipelines: Vec<AppPipeline<SchemaSQLContext>> = vec![];

        let mut pipeline = AppPipeline::new(self.flags.into());

        let mut available_output_tables: HashMap<String, OutputTableInfo> = HashMap::new();

        // Add all source tables to available output tables
        for (connection, sources) in &grouped_connections {
            for source in sources {
                available_output_tables.insert(
                    source.name.clone(),
                    OutputTableInfo::Original(OriginalTableInfo {
                        connection_name: connection.name.to_string(),
                        table_name: source.name.clone(),
                    }),
                );
            }
        }

        if let Some(sql) = &self.sql {
            let query_context =
                statement_to_pipeline(sql, &mut pipeline, None, &self.udfs.to_vec())
                    .map_err(OrchestrationError::PipelineError)?;

            for (name, table_info) in query_context.output_tables_map {
                if available_output_tables.contains_key(name.as_str()) {
                    return Err(OrchestrationError::DuplicateTable(name));
                }
                available_output_tables
                    .insert(name.clone(), OutputTableInfo::Transformed(table_info));
            }
        }

        for (api_endpoint, log) in self.endpoint_and_logs {
            let table_name = &api_endpoint.table_name;

            let table_info = available_output_tables
                .get(table_name)
                .ok_or_else(|| OrchestrationError::EndpointTableNotFound(table_name.clone()))?;

            let snk_factory: Box<dyn SinkFactory<SchemaSQLContext>> = if let Some(log) = log {
                Box::new(LogSinkFactory::new(
                    runtime.clone(),
                    log,
                    api_endpoint.name.clone(),
                    self.progress.clone(),
                ))
            } else {
                Box::new(DummySinkFactory)
            };

            match table_info {
                OutputTableInfo::Transformed(table_info) => {
                    pipeline.add_sink(snk_factory, api_endpoint.name.as_str(), None);

                    pipeline.connect_nodes(
                        &table_info.node,
                        table_info.port,
                        api_endpoint.name.as_str(),
                        DEFAULT_PORT_HANDLE,
                    );
                }
                OutputTableInfo::Original(table_info) => {
                    pipeline.add_sink(
                        snk_factory,
                        api_endpoint.name.as_str(),
                        Some(PipelineEntryPoint::new(
                            table_info.table_name.clone(),
                            DEFAULT_PORT_HANDLE,
                        )),
                    );
                }
            }
        }

        pipelines.push(pipeline);

        let source_builder = SourceBuilder::new(grouped_connections, Some(&self.progress));
        let asm = source_builder
            .build_source_manager(runtime, shutdown)
            .await?;
        let mut app = App::new(asm);

        Vec::into_iter(pipelines).for_each(|p| {
            app.add_pipeline(p);
        });

        let dag = app.into_dag().map_err(ExecutionError)?;

        // Emit metrics for monitoring
        emit_dag_metrics(&dag);

        Ok(dag)
    }
}

fn dedup<T: Eq + Hash + Clone>(v: &mut Vec<T>) {
    let mut uniques = HashSet::new();
    v.retain(|e| uniques.insert(e.clone()));
}

pub fn emit_dag_metrics(input_dag: &Dag<SchemaSQLContext>) {
    const GRAPH_NODES: &str = "pipeline_nodes";
    const GRAPH_EDGES: &str = "pipeline_edges";

    describe_counter!(GRAPH_NODES, "Number of nodes in the pipeline");
    describe_counter!(GRAPH_EDGES, "Number of edges in the pipeline");

    let query_graph = transform_to_ui_graph(input_dag);

    for node in query_graph.nodes {
        let node_name = node.name;
        let node_type = node.node_type;
        let node_idx = node.idx;
        let node_id = node.id;
        let node_data = node.data;

        let labels: [(&str, String); 5] = [
            ("node_name", node_name),
            ("node_type", node_type.to_string()),
            ("node_idx", node_idx.to_string()),
            ("node_id", node_id.to_string()),
            ("node_data", node_data.to_string()),
        ];

        increment_counter!(GRAPH_NODES, &labels);
    }

    for edge in query_graph.edges {
        let from = edge.from;
        let to = edge.to;

        let labels: [(&str, String); 2] = [("from", from.to_string()), ("to", to.to_string())];

        increment_counter!(GRAPH_EDGES, &labels);
    }
}<|MERGE_RESOLUTION|>--- conflicted
+++ resolved
@@ -59,11 +59,8 @@
     /// `ApiEndpoint` and its log.
     endpoint_and_logs: Vec<(ApiEndpoint, OptionLog)>,
     progress: MultiProgress,
-<<<<<<< HEAD
+    flags: Flags,
     udfs: &'a [UdfConfig],
-=======
-    flags: Flags,
->>>>>>> f5b6c7f9
 }
 
 impl<'a> PipelineBuilder<'a> {
@@ -73,11 +70,8 @@
         sql: Option<&'a str>,
         endpoint_and_logs: Vec<(ApiEndpoint, OptionLog)>,
         progress: MultiProgress,
-<<<<<<< HEAD
+        flags: Flags,
         udfs: &'a [UdfConfig],
-=======
-        flags: Flags,
->>>>>>> f5b6c7f9
     ) -> Self {
         Self {
             connections,
@@ -85,11 +79,8 @@
             sql,
             endpoint_and_logs,
             progress,
-<<<<<<< HEAD
+            flags,
             udfs,
-=======
-            flags,
->>>>>>> f5b6c7f9
         }
     }
 
