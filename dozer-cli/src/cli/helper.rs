--- conflicted
+++ resolved
@@ -131,9 +131,6 @@
     Ok(config)
 }
 
-<<<<<<< HEAD
-pub const LOGO: &str = r"
-=======
 /// Convert `config` to JSON, apply JSON pointer overrides, then convert back to `Config`.
 fn apply_overrides(
     config: &Config,
@@ -159,13 +156,12 @@
 }
 
 pub const LOGO: &str = r#"
->>>>>>> 0879a147
 .____   ___ __________ ____
 |  _ \ / _ \__  / ____|  _ \
 | | | | | | |/ /|  _| | |_) |
 | |_| | |_| / /_| |___|  _ <
 |____/ \___/____|_____|_| \_\
-";
+"#;
 
 pub const DESCRIPTION: &str = r#"Open-source platform to build, publish and manage blazing-fast real-time data APIs in minutes. 
 
