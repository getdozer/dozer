--- conflicted
+++ resolved
@@ -19,11 +19,8 @@
     config_paths: Vec<String>,
     config_token: Option<String>,
     config_overrides: Vec<(String, serde_json::Value)>,
-<<<<<<< HEAD
     ignore_pipe: bool,
-=======
     enable_progress: Option<Option<String>>,
->>>>>>> b5f63327
 ) -> Result<Dozer, CliError> {
     let runtime = Runtime::new().map_err(CliError::FailedToCreateTokioRuntime)?;
     let mut config = runtime.block_on(load_config(config_paths, config_token, ignore_pipe))?;
@@ -50,11 +47,7 @@
     ignore_pipe: bool,
     filter: Option<String>,
 ) -> Result<(), OrchestrationError> {
-<<<<<<< HEAD
-    let dozer = init_dozer(config_paths, config_token, config_overrides, ignore_pipe)?;
-=======
-    let dozer = init_dozer(config_paths, config_token, config_overrides, None)?;
->>>>>>> b5f63327
+    let dozer = init_dozer(config_paths, config_token, config_overrides, ignore_pipe,None)?;
     let connection_map = dozer.list_connectors()?;
     let mut table_parent = Table::new();
     for (connection_name, (tables, schemas)) in connection_map {
