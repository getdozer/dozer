use clap::{Args, Subcommand};

use dozer_types::constants::DEFAULT_CLOUD_TARGET_URL;

#[derive(Debug, Args)]
#[command(args_conflicts_with_subcommands = true)]
pub struct Cloud {
    #[arg(
    global = true,
    short = 't',
    long,
    default_value = DEFAULT_CLOUD_TARGET_URL
    )]
    pub target_url: String,
    #[command(subcommand)]
    pub command: CloudCommands,
}

#[derive(Debug, Subcommand, Clone)]
pub enum CloudCommands {
    /// Deploy application to Dozer Cloud
    Deploy(DeployCommandArgs),
    /// Update existing application on Dozer Cloud
    Update(UpdateCommandArgs),
    Delete(AppCommand),
    List(ListCommandArgs),
    Status(AppCommand),
    Monitor(AppCommand),
<<<<<<< HEAD
    Logs(AppCommand),
    Login(CompanyCommand),
=======
    /// Inspect application logs
    Logs(LogCommandArgs),
>>>>>>> 35aae824
    /// Application version management
    #[command(subcommand)]
    Version(VersionCommand),
    /// Dozer API server management
    #[command(subcommand)]
    Api(ApiCommand),
}

#[derive(Debug, Args, Clone)]
pub struct DeployCommandArgs {
    /// Number of replicas to serve Dozer APIs
    #[arg(short, long)]
    pub num_replicas: Option<i32>,
}

pub fn default_num_replicas() -> i32 {
    2
}

#[derive(Debug, Args, Clone)]
pub struct UpdateCommandArgs {
    /// The id of the application to update
    #[arg(short, long)]
    pub app_id: String,
    /// Number of replicas to serve Dozer APIs
    #[arg(short, long)]
    pub num_replicas: Option<i32>,
}
#[derive(Debug, Args, Clone)]
pub struct CompanyCommand {
    #[arg(long = "company-name")]
    pub company_name: String,
}

#[derive(Debug, Args, Clone)]
pub struct AppCommand {
    #[arg(short = 'a', long)]
    pub app_id: String,
}

#[derive(Debug, Args, Clone)]
pub struct LogCommandArgs {
    /// The id of the application to update
    #[arg(short, long)]
    pub app_id: String,
    /// Whether to follow the logs
    #[arg(short, long)]
    pub follow: bool,
    /// The deployment to inspect
    #[arg(short, long)]
    pub deployment: Option<u32>,
}

#[derive(Debug, Args, Clone)]
pub struct ListCommandArgs {
    #[arg(short = 'o', long)]
    pub offset: Option<u32>,
    #[arg(short = 'l', long)]
    pub limit: Option<u32>,
    #[arg(short = 'n', long)]
    pub name: Option<String>,
    #[arg(short = 'u', long)]
    pub uuid: Option<String>,
}

#[derive(Debug, Clone, Subcommand)]
pub enum VersionCommand {
    /// Inspects the status of a version, compared to the current version if it's not current.
    Status {
        /// The version to inspect
        version: u32,
        /// The application id.
        #[clap(short, long)]
        app_id: String,
    },
    /// Creates a new version of the application with the given deployment
    Create {
        /// The deployment of the application to create a new version from
        deployment: u32,
        /// The application id.
        #[clap(short, long)]
        app_id: String,
    },
    /// Sets a version as the "current" version of the application
    ///
    /// Current version of an application can be visited without the "/v<version>" prefix.
    SetCurrent {
        /// The version to set as current
        version: u32,
        /// The application id.
        #[clap(short, long)]
        app_id: String,
    },
}

#[derive(Debug, Clone, Subcommand)]
pub enum ApiCommand {
    /// Sets the number of replicas to serve Dozer APIs
    SetNumReplicas {
        /// The number of replicas to set
        num_replicas: i32,
        /// The application id.
        #[clap(short, long)]
        app_id: String,
    },
}<|MERGE_RESOLUTION|>--- conflicted
+++ resolved
@@ -26,13 +26,9 @@
     List(ListCommandArgs),
     Status(AppCommand),
     Monitor(AppCommand),
-<<<<<<< HEAD
-    Logs(AppCommand),
-    Login(CompanyCommand),
-=======
     /// Inspect application logs
     Logs(LogCommandArgs),
->>>>>>> 35aae824
+    Login(CompanyCommand),
     /// Application version management
     #[command(subcommand)]
     Version(VersionCommand),
