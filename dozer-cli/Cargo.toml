--- conflicted
+++ resolved
@@ -46,12 +46,9 @@
 notify = "6.0.1"
 notify-debouncer-full = "0.2.0"
 webbrowser = "0.8.10"
-<<<<<<< HEAD
 tempfile = "3.2"
 actix-files = "0.6.2"
-=======
 prometheus-parse = "0.2.4"
->>>>>>> b5f63327
 
 [[bin]]
 edition = "2021"
