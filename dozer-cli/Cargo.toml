--- conflicted
+++ resolved
@@ -55,9 +55,6 @@
 
 [features]
 snowflake = ["dozer-types/snowflake", "dozer-ingestion/snowflake"]
-<<<<<<< HEAD
+mongodb = [ "dozer-ingestion/mongodb" ]
 onnx = ["dozer-sql/onnx"]
-=======
-mongodb = [ "dozer-ingestion/mongodb" ]
->>>>>>> f5b6c7f9
 cloud = []