[package]
name = "dozer-types"
version = "0.1.0"
edition = "2021"

# See more keys and their definitions at https://doc.rust-lang.org/cargo/reference/manifest.html

[dependencies]
chrono = {version = "0.4.0", features = ["serde"]}
serde = { version = "1.0.104", features = ["derive"] }
serde_json = "1.0.85"
rust_decimal =  {version = "1.26", features = ["serde-float", "db-postgres"]}
bincode= "1.3.3"
anyhow = "1.0.65"
ahash = "0.8.0"
log = "0.4.17"
log4rs = "1.1.1"
thiserror = "1.0.37"
crossbeam = "0.8.2"
parking_lot = "0.12"
bytes = "1.2.1"
indexmap = "1.9.1"
ordered-float = { version = "2.10.0", features = ["serde"] }
serde_yaml = "0.9.14"
<<<<<<< HEAD
prost = "0.11.3"
=======
fp_rust = "0.3.5"
>>>>>>> 2e077250

[features]
snowflake=[]

[build-dependencies]
tonic-build = "0.8"<|MERGE_RESOLUTION|>--- conflicted
+++ resolved
@@ -22,11 +22,8 @@
 indexmap = "1.9.1"
 ordered-float = { version = "2.10.0", features = ["serde"] }
 serde_yaml = "0.9.14"
-<<<<<<< HEAD
 prost = "0.11.3"
-=======
 fp_rust = "0.3.5"
->>>>>>> 2e077250
 
 [features]
 snowflake=[]
