--- conflicted
+++ resolved
@@ -44,11 +44,8 @@
     InsertValue,
     #[error("Field not found")]
     FieldNotFound,
-<<<<<<< HEAD
-=======
     #[error("Cannot access record")]
     AccessDenied,
->>>>>>> b150f073
 }
 
 #[derive(Error, Debug)]
