use crate::ingestion_types::{EthConfig, KafkaConfig, SnowflakeConfig};
use serde::{
    de::Deserializer,
    ser::{self, Serializer},
};
use serde::{Deserialize, Serialize};

use std::{
    error::Error,
    fmt::{self, Display, Formatter},
    str::FromStr,
};
<<<<<<< HEAD
#[derive(Debug, Serialize, Deserialize, Eq, PartialEq, Clone, Default, Hash)]
=======

#[derive(Serialize, Deserialize, Eq, PartialEq, Clone, ::prost::Message, Hash)]

>>>>>>> 8b4446e0
pub struct Connection {
    #[prost(oneof = "Authentication", tags = "1,2,3,4,5")]
    pub authentication: Option<Authentication>,
    #[prost(string, optional, tag = "6")]
    #[serde(skip_serializing_if = "Option::is_none")]
    pub id: Option<String>,
    #[prost(string, optional, tag = "7")]
    #[serde(skip_serializing_if = "Option::is_none")]
    pub app_id: Option<String>,
    #[prost(enumeration = "DBType", tag = "8")]
    #[serde(serialize_with = "serialize_db_type_i32_as_string")]
    #[serde(deserialize_with = "deserialize_db_type_str_as_i32")]
    pub db_type: i32,
    #[prost(string, tag = "9")]
    pub name: String,
}
fn serialize_db_type_i32_as_string<S>(input: &i32, serializer: S) -> Result<S::Ok, S::Error>
where
    S: Serializer,
{
    let db_type = DBType::try_from(input.to_owned()).map_err(ser::Error::custom)?;
    serializer.serialize_str(db_type.as_str_name())
}
<<<<<<< HEAD
#[derive(Debug, Serialize, Deserialize, Eq, PartialEq, Clone, Default, Hash)]
=======

fn deserialize_db_type_str_as_i32<'de, D>(deserializer: D) -> Result<i32, D::Error>
where
    D: Deserializer<'de>,
{
    let db_type_string = String::deserialize(deserializer)?;
    let db_type = DBType::from_str(&db_type_string).map_err(serde::de::Error::custom)?;
    Ok(db_type as i32)
}

#[derive(Debug, Serialize, Deserialize, Eq, PartialEq, Clone, ::prost::Enumeration)]
#[repr(i32)]
>>>>>>> 8b4446e0
pub enum DBType {
    Postgres = 0,
    Snowflake = 1,
    Ethereum = 2,
    Events = 3,
    Kafka = 4,
}
impl TryFrom<i32> for DBType {
    type Error = Box<dyn Error>;
    fn try_from(item: i32) -> Result<Self, Self::Error> {
        match item {
            0 => Ok(DBType::Postgres),
            1 => Ok(DBType::Snowflake),
            2 => Ok(DBType::Ethereum),
            3 => Ok(DBType::Events),
            4 => Ok(DBType::Kafka),
            _ => Err("DBType enum not match".to_owned())?,
        }
    }
}
<<<<<<< HEAD
#[derive(Debug, Serialize, Deserialize, Eq, PartialEq, Clone, Hash)]
=======

impl DBType {
    pub fn as_str_name(&self) -> &'static str {
        match self {
            DBType::Postgres => "postgres",
            DBType::Snowflake => "snowflake",
            DBType::Ethereum => "ethereum",
            DBType::Events => "events",
            DBType::Kafka => "kafka",
        }
    }
}
#[derive(Serialize, Deserialize, Eq, PartialEq, Clone, ::prost::Message, Hash)]
pub struct PostgresAuthentication {
    #[prost(string, tag = "1")]
    pub user: String,
    #[prost(string, tag = "2")]
    pub password: String,
    #[prost(string, tag = "3")]
    pub host: String,
    #[prost(uint32, tag = "4")]
    pub port: u32,
    #[prost(string, tag = "5")]
    pub database: String,
}
#[derive(Serialize, Deserialize, Eq, PartialEq, Clone, ::prost::Message, Hash)]
pub struct EventsAuthentication {}
#[derive(Serialize, Deserialize, Eq, PartialEq, Clone, ::prost::Oneof, Hash)]
>>>>>>> 8b4446e0
pub enum Authentication {
    #[prost(message, tag = "1")]
    Postgres(PostgresAuthentication),
    #[prost(message, tag = "2")]
    Ethereum(EthConfig),
    #[prost(message, tag = "3")]
    Events(EventsAuthentication),
    #[prost(message, tag = "4")]
    Snowflake(SnowflakeConfig),
    #[prost(message, tag = "5")]
    Kafka(KafkaConfig),
}

impl Default for Authentication {
    fn default() -> Self {
        Authentication::Postgres(PostgresAuthentication::default())
    }
}

impl Display for DBType {
    fn fmt(&self, f: &mut Formatter) -> fmt::Result {
        write!(f, "{:?}", self)
    }
}

impl FromStr for DBType {
    type Err = &'static str;
    fn from_str(s: &str) -> Result<DBType, Self::Err> {
        match s {
            "Postgres" | "postgres" => Ok(DBType::Postgres),
            "Ethereum" | "ethereum" => Ok(DBType::Ethereum),
            "Snowflake" | "snowflake" => Ok(DBType::Snowflake),
            "Kafka" | "kafka" => Ok(DBType::Kafka),
            "Events" | "events" => Ok(DBType::Events),
            _ => Err("Not match any value in Enum DBType"),
        }
    }
}

#[derive(serde::Serialize, serde::Deserialize, Clone, PartialEq, Eq, ::prost::Message)]
pub struct AuthenticationWrapper {
    #[prost(oneof = "Authentication", tags = "1,2,3,4,5")]
    pub authentication: Option<Authentication>,
}

impl From<AuthenticationWrapper> for Authentication {
    fn from(input: AuthenticationWrapper) -> Self {
        input.authentication.unwrap_or_default()
    }
}<|MERGE_RESOLUTION|>--- conflicted
+++ resolved
@@ -10,13 +10,9 @@
     fmt::{self, Display, Formatter},
     str::FromStr,
 };
-<<<<<<< HEAD
-#[derive(Debug, Serialize, Deserialize, Eq, PartialEq, Clone, Default, Hash)]
-=======
 
 #[derive(Serialize, Deserialize, Eq, PartialEq, Clone, ::prost::Message, Hash)]
 
->>>>>>> 8b4446e0
 pub struct Connection {
     #[prost(oneof = "Authentication", tags = "1,2,3,4,5")]
     pub authentication: Option<Authentication>,
@@ -34,19 +30,16 @@
     pub name: String,
 }
 fn serialize_db_type_i32_as_string<S>(input: &i32, serializer: S) -> Result<S::Ok, S::Error>
-where
-    S: Serializer,
+    where
+        S: Serializer,
 {
     let db_type = DBType::try_from(input.to_owned()).map_err(ser::Error::custom)?;
     serializer.serialize_str(db_type.as_str_name())
 }
-<<<<<<< HEAD
-#[derive(Debug, Serialize, Deserialize, Eq, PartialEq, Clone, Default, Hash)]
-=======
 
 fn deserialize_db_type_str_as_i32<'de, D>(deserializer: D) -> Result<i32, D::Error>
-where
-    D: Deserializer<'de>,
+    where
+        D: Deserializer<'de>,
 {
     let db_type_string = String::deserialize(deserializer)?;
     let db_type = DBType::from_str(&db_type_string).map_err(serde::de::Error::custom)?;
@@ -55,7 +48,6 @@
 
 #[derive(Debug, Serialize, Deserialize, Eq, PartialEq, Clone, ::prost::Enumeration)]
 #[repr(i32)]
->>>>>>> 8b4446e0
 pub enum DBType {
     Postgres = 0,
     Snowflake = 1,
@@ -76,9 +68,6 @@
         }
     }
 }
-<<<<<<< HEAD
-#[derive(Debug, Serialize, Deserialize, Eq, PartialEq, Clone, Hash)]
-=======
 
 impl DBType {
     pub fn as_str_name(&self) -> &'static str {
@@ -107,7 +96,6 @@
 #[derive(Serialize, Deserialize, Eq, PartialEq, Clone, ::prost::Message, Hash)]
 pub struct EventsAuthentication {}
 #[derive(Serialize, Deserialize, Eq, PartialEq, Clone, ::prost::Oneof, Hash)]
->>>>>>> 8b4446e0
 pub enum Authentication {
     #[prost(message, tag = "1")]
     Postgres(PostgresAuthentication),
