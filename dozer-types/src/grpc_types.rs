pub mod types {
    #![allow(clippy::derive_partial_eq_without_eq)]
    tonic::include_proto!("dozer.types"); // The string specified here must match the proto package name
}

pub mod common {
    #![allow(clippy::derive_partial_eq_without_eq)]
    tonic::include_proto!("dozer.common"); // The string specified here must match the proto package name
}
pub mod health {
    #![allow(non_camel_case_types)]
    #![allow(clippy::derive_partial_eq_without_eq)]
    tonic::include_proto!("dozer.health"); // The string specified here must match the proto package name
}
pub mod internal {
    #![allow(clippy::derive_partial_eq_without_eq)]
    tonic::include_proto!("dozer.internal");
}

pub mod auth {
    #![allow(clippy::derive_partial_eq_without_eq)]
    tonic::include_proto!("dozer.auth");
}

pub mod ingest {
    tonic::include_proto!("dozer.ingest");
    pub const FILE_DESCRIPTOR_SET: &[u8] = tonic::include_file_descriptor_set!("ingest");
}

pub mod cloud {
    #![allow(clippy::derive_partial_eq_without_eq, clippy::large_enum_variant)]
    tonic::include_proto!("dozer.cloud");
    pub const FILE_DESCRIPTOR_SET: &[u8] = tonic::include_file_descriptor_set!("cloud");
    use crate::chrono::NaiveDateTime;
    use prost_types::Timestamp;
    pub fn naive_datetime_to_timestamp(naive_dt: NaiveDateTime) -> Timestamp {
        let unix_timestamp = naive_dt.timestamp(); // Get the UNIX timestamp (seconds since epoch)
        let nanos = naive_dt.timestamp_subsec_nanos() as i32; // Get nanoseconds part
        prost_types::Timestamp {
            seconds: unix_timestamp,
            nanos,
        }
    }
}

pub mod contract {
    #![allow(clippy::derive_partial_eq_without_eq)]
    tonic::include_proto!("dozer.contract");
    pub const FILE_DESCRIPTOR_SET: &[u8] = tonic::include_file_descriptor_set!("contract");
}

pub mod live {
    #![allow(clippy::derive_partial_eq_without_eq)]
    tonic::include_proto!("dozer.live");
    pub const FILE_DESCRIPTOR_SET: &[u8] = tonic::include_file_descriptor_set!("live");
}

<<<<<<< HEAD
pub mod telemetry {
    #![allow(clippy::derive_partial_eq_without_eq)]
    tonic::include_proto!("dozer.telemetry");
    pub const FILE_DESCRIPTOR_SET: &[u8] = tonic::include_file_descriptor_set!("telemetry");
=======
pub mod api_explorer {
    #![allow(clippy::derive_partial_eq_without_eq)]
    tonic::include_proto!("dozer.api_explorer");
    pub const FILE_DESCRIPTOR_SET: &[u8] = tonic::include_file_descriptor_set!("api_explorer");
>>>>>>> d7d5130b
}

// To be used in tests
pub mod generated {
    pub mod films {
        #![allow(clippy::derive_partial_eq_without_eq)]
        #![allow(non_camel_case_types)]
        tonic::include_proto!("dozer.generated.films");
    }
}

pub mod conversions {
    use super::types::{value, DurationType, PointType, RustDecimal, Type, Value};
    use crate::json_types::json_value_to_prost;
    use crate::ordered_float::OrderedFloat;
    use crate::rust_decimal::Decimal;
    use crate::types::{DozerDuration, Field, FieldType, DATE_FORMAT};
    use prost_types::Timestamp;

    fn map_x_y_to_prost_coord_map((x, y): (OrderedFloat<f64>, OrderedFloat<f64>)) -> Value {
        Value {
            value: Some(value::Value::PointValue(PointType { x: x.0, y: y.0 })),
        }
    }

    fn map_duration_to_prost_coord_map(d: DozerDuration) -> Value {
        Value {
            value: Some(value::Value::DurationValue(DurationType {
                value: d.0.as_nanos().to_string(),
                time_unit: d.1.to_string(),
            })),
        }
    }

    fn map_decimal(d: Decimal) -> Value {
        Value {
            value: Some(value::Value::DecimalValue(RustDecimal {
                scale: d.unpack().scale,
                lo: d.unpack().lo,
                mid: d.unpack().mid,
                hi: d.unpack().hi,
                negative: d.unpack().negative,
            })),
        }
    }

    pub fn field_to_grpc(f: Field) -> Value {
        match f {
            Field::UInt(n) => Value {
                value: Some(value::Value::UintValue(n)),
            },
            Field::U128(n) => Value {
                value: Some(value::Value::Uint128Value(n.to_string())),
            },
            Field::Int(n) => Value {
                value: Some(value::Value::IntValue(n)),
            },
            Field::I128(n) => Value {
                value: Some(value::Value::Int128Value(n.to_string())),
            },
            Field::Float(n) => Value {
                value: Some(value::Value::FloatValue(n.0)),
            },
            Field::Decimal(d) => map_decimal(d),
            Field::Boolean(n) => Value {
                value: Some(value::Value::BoolValue(n)),
            },
            Field::String(s) => Value {
                value: Some(value::Value::StringValue(s)),
            },
            Field::Text(s) => Value {
                value: Some(value::Value::StringValue(s)),
            },
            Field::Binary(b) => Value {
                value: Some(value::Value::BytesValue(b)),
            },
            Field::Timestamp(ts) => Value {
                value: Some(value::Value::TimestampValue(Timestamp {
                    seconds: ts.timestamp(),
                    nanos: ts.timestamp_subsec_nanos() as i32,
                })),
            },
            Field::Json(b) => Value {
                value: Some(value::Value::JsonValue(json_value_to_prost(b))),
            },
            Field::Null => Value { value: None },
            Field::Date(date) => Value {
                value: Some(value::Value::StringValue(
                    date.format(DATE_FORMAT).to_string(),
                )),
            },
            Field::Point(point) => map_x_y_to_prost_coord_map(point.0.x_y()),
            Field::Duration(d) => map_duration_to_prost_coord_map(d),
        }
    }

    pub fn field_definition_to_grpc(
        fields: Vec<crate::types::FieldDefinition>,
    ) -> Vec<super::types::FieldDefinition> {
        fields
            .into_iter()
            .map(|f| super::types::FieldDefinition {
                typ: field_type_to_internal_type(f.typ) as i32,
                name: f.name,
                nullable: f.nullable,
            })
            .collect()
    }

    fn field_type_to_internal_type(typ: FieldType) -> Type {
        match typ {
            FieldType::UInt => Type::UInt,
            FieldType::U128 => Type::U128,
            FieldType::Int => Type::Int,
            FieldType::I128 => Type::I128,
            FieldType::Float => Type::Float,
            FieldType::Boolean => Type::Boolean,
            FieldType::String => Type::String,
            FieldType::Text => Type::Text,
            FieldType::Binary => Type::Binary,
            FieldType::Decimal => Type::Decimal,
            FieldType::Timestamp => Type::Timestamp,
            FieldType::Json => Type::Json,
            FieldType::Date => Type::String,
            FieldType::Point => Type::Point,
            FieldType::Duration => Type::Duration,
        }
    }
}<|MERGE_RESOLUTION|>--- conflicted
+++ resolved
@@ -55,17 +55,16 @@
     pub const FILE_DESCRIPTOR_SET: &[u8] = tonic::include_file_descriptor_set!("live");
 }
 
-<<<<<<< HEAD
 pub mod telemetry {
     #![allow(clippy::derive_partial_eq_without_eq)]
     tonic::include_proto!("dozer.telemetry");
     pub const FILE_DESCRIPTOR_SET: &[u8] = tonic::include_file_descriptor_set!("telemetry");
-=======
+}
+
 pub mod api_explorer {
     #![allow(clippy::derive_partial_eq_without_eq)]
     tonic::include_proto!("dozer.api_explorer");
     pub const FILE_DESCRIPTOR_SET: &[u8] = tonic::include_file_descriptor_set!("api_explorer");
->>>>>>> d7d5130b
 }
 
 // To be used in tests
