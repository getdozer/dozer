--- conflicted
+++ resolved
@@ -1,4 +1,5 @@
 use crate::errors::types::{DeserializationError, TypeError};
+use crate::types::{DozerDuration, DozerPoint, TimeUnit};
 #[allow(unused_imports)]
 use chrono::{DateTime, Datelike, FixedOffset, LocalResult, NaiveDate, TimeZone, Utc};
 use ordered_float::OrderedFloat;
@@ -6,7 +7,6 @@
 use rust_decimal::Decimal;
 use serde::{self, Deserialize, Serialize};
 use std::borrow::Cow;
-use crate::types::{DozerDuration, DozerPoint, TimeUnit};
 use std::fmt::{Display, Formatter};
 
 pub const DATE_FORMAT: &str = "%Y-%m-%d";
@@ -191,14 +191,10 @@
             13 => Ok(FieldBorrow::Point(
                 DozerPoint::from_bytes(val).map_err(|_| DeserializationError::BadDataLength)?,
             )),
-<<<<<<< HEAD
             14 => Ok(FieldBorrow::Duration(
-                DozerDuration::from_bytes(val).map_err(|_| DeserializationError::BadDataLength)?
+                DozerDuration::from_bytes(val).map_err(|_| DeserializationError::BadDataLength)?,
             )),
             15 => Ok(FieldBorrow::Null),
-=======
-            14 => Ok(FieldBorrow::Null),
->>>>>>> 611912ee
             other => Err(DeserializationError::UnrecognisedFieldType(other)),
         }
     }
@@ -219,12 +215,8 @@
             Field::Date(_) => 11,
             Field::Bson(_) => 12,
             Field::Point(_) => 13,
-<<<<<<< HEAD
             Field::Duration(_) => 32,
             Field::Null => 15,
-=======
-            Field::Null => 14,
->>>>>>> 611912ee
         }
     }
 
