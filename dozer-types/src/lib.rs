--- conflicted
+++ resolved
@@ -1,10 +1,7 @@
 pub mod core;
 pub mod errors;
-<<<<<<< HEAD
 pub mod events;
-=======
 mod field_type;
->>>>>>> d3577b4d
 pub mod helper;
 pub mod models;
 pub mod types;
