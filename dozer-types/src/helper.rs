<<<<<<< HEAD
use crate::types::{Field, FieldType, Record, Schema};

use chrono::{DateTime, SecondsFormat, Utc};
=======
use crate::types::{self, Record, Schema};
use anyhow::{anyhow, bail, Context};
>>>>>>> 3a36ad13
use rust_decimal::Decimal;
use std::{collections::HashMap, str::FromStr};

/// Used in REST APIs for converting to JSON
pub fn record_to_json(rec: &Record, schema: &Schema) -> anyhow::Result<HashMap<String, String>> {
    let mut map: HashMap<String, String> = HashMap::new();

    for (idx, field_def) in schema.fields.iter().enumerate() {
        let field = rec.values[idx].clone();
        let val = field_to_json_value(&field)?;
        map.insert(field_def.name.clone(), val);
    }

    Ok(map)
}

/// Used in REST APIs for converting raw value back and forth
pub fn field_to_json_value(field: &Field) -> anyhow::Result<String> {
    let val = match field {
<<<<<<< HEAD
        Field::Int(n) => serde_json::to_string(n)?,
        Field::Float(n) => serde_json::to_string(n)?,
        Field::Boolean(b) => serde_json::to_string(b)?,
        Field::String(s) => serde_json::to_string(s)?,
        Field::Binary(b) => serde_json::to_string(b)?,
        Field::Null => "null".to_string(),
        Field::Decimal(n) => serde_json::to_string(n)?,
        Field::Timestamp(ts) => ts.to_rfc3339_opts(SecondsFormat::Millis, true),
        Field::Bson(b) => serde_json::to_string(b)?,
        Field::RecordArray(arr) => serde_json::to_string(arr)?,
=======
        Field::Int(n) => Value::from(*n),
        Field::Float(n) => Value::from(*n),
        // TODO
        Field::Boolean(b) => Value::from(*b),
        Field::String(s) => Value::String(s.clone()),
        Field::Binary(b) => Value::String(
            str::from_utf8(b)
                .context("cannot convert to string")?
                .to_string(),
        ),
        Field::Null => Value::Null,
        Field::Decimal(_n) => todo!(),
        Field::Timestamp(_ts) => todo!(),
        Field::Bson(_) => todo!(),
        Field::RecordArray(_) => todo!(),
>>>>>>> 3a36ad13
    };
    Ok(val)
}

/// Used in REST APIs for converting raw value back and forth
pub fn json_value_to_field(val: &str, typ: &FieldType) -> anyhow::Result<Field> {
    let field = match typ {
        FieldType::Int => {
            let val = serde_json::from_str(val)?;
            Field::Int(val)
        }
        FieldType::Float => {
            let val = serde_json::from_str(val)?;
            Field::Float(val)
        }
        FieldType::Boolean => {
            let val = serde_json::from_str(val)?;
            Field::Boolean(val)
        }
        FieldType::String => {
            let val = serde_json::from_str(val)?;
            Field::String(val)
        }
        FieldType::Binary => {
            let val: Vec<u8> = serde_json::from_str(val)?;
            Field::Binary(val)
        }
        FieldType::Decimal => Field::Decimal(Decimal::from_str(val)?),
        FieldType::Timestamp => {
            let date = DateTime::parse_from_rfc3339(val)?;
            let val: DateTime<Utc> = date.with_timezone(&Utc);
            Field::Timestamp(val)
        }
        FieldType::Bson => {
            let val: Vec<u8> = serde_json::from_str(val)?;
            Field::Bson(val)
        }
        FieldType::Null => Field::Null,
        FieldType::RecordArray(_) => {
            let records: Vec<Record> = serde_json::from_str(val)?;
            Field::RecordArray(records)
        }
    };
    Ok(field)
}

#[cfg(test)]
mod tests {
    use crate::{
        helper::{field_to_json_value, json_value_to_field},
        types::{Field, FieldDefinition, FieldType, Schema},
    };
    use chrono::{TimeZone, Utc};
    use rust_decimal::Decimal;
    use serde_json::json;
    fn test_field_conversion(field_type: FieldType, field: Field) -> anyhow::Result<()> {
        // Convert the field to a JSON string.
        let serialized = field_to_json_value(&field).unwrap();

<<<<<<< HEAD
        // Convert the JSON string back to a Field.
        let deserialized = json_value_to_field(&serialized, &field_type)?;

        assert_eq!(deserialized, field, "must be equal");
        Ok(())
=======
    for (idx, field_def) in schema.fields.iter().enumerate() {
        let field = rec
            .get_value(idx)
            .context(anyhow!("Unable to find field with index {}", idx))?
            .clone();
        let val: Value = field_to_json_value(&field)?;
        map.insert(field_def.name.clone(), val);
>>>>>>> 3a36ad13
    }

    #[test]
    fn test_field_types_str_conversion() -> anyhow::Result<()> {
        let fields = vec![
            (FieldType::Int, Field::Int(1)),
            (FieldType::Float, Field::Float(1.1)),
            (FieldType::Boolean, Field::Boolean(true)),
            (FieldType::String, Field::String("a".to_string())),
            (FieldType::Binary, Field::Binary(b"asdf".to_vec())),
            (FieldType::Decimal, Field::Decimal(Decimal::new(202, 2))),
            (
                FieldType::Timestamp,
                Field::Timestamp(Utc.ymd(2001, 1, 1).and_hms_milli(0, 4, 0, 42)),
            ),
            (
                FieldType::Bson,
                Field::Bson(bincode::serialize(&json!({"a": 1}))?),
            ),
            (
                FieldType::RecordArray(Schema {
                    identifier: None,
                    fields: vec![FieldDefinition {
                        name: "foo".to_string(),
                        typ: FieldType::String,
                        nullable: true,
                    }],
                    values: vec![],
                    primary_index: vec![],
                    secondary_indexes: vec![],
                }),
                Field::RecordArray(vec![]),
            ),
            (FieldType::Null, Field::Null),
        ];
        for (field_type, field) in fields {
            test_field_conversion(field_type, field)?;
        }
        Ok(())
    }
}<|MERGE_RESOLUTION|>--- conflicted
+++ resolved
@@ -1,11 +1,5 @@
-<<<<<<< HEAD
 use crate::types::{Field, FieldType, Record, Schema};
-
 use chrono::{DateTime, SecondsFormat, Utc};
-=======
-use crate::types::{self, Record, Schema};
-use anyhow::{anyhow, bail, Context};
->>>>>>> 3a36ad13
 use rust_decimal::Decimal;
 use std::{collections::HashMap, str::FromStr};
 
@@ -25,7 +19,6 @@
 /// Used in REST APIs for converting raw value back and forth
 pub fn field_to_json_value(field: &Field) -> anyhow::Result<String> {
     let val = match field {
-<<<<<<< HEAD
         Field::Int(n) => serde_json::to_string(n)?,
         Field::Float(n) => serde_json::to_string(n)?,
         Field::Boolean(b) => serde_json::to_string(b)?,
@@ -36,23 +29,6 @@
         Field::Timestamp(ts) => ts.to_rfc3339_opts(SecondsFormat::Millis, true),
         Field::Bson(b) => serde_json::to_string(b)?,
         Field::RecordArray(arr) => serde_json::to_string(arr)?,
-=======
-        Field::Int(n) => Value::from(*n),
-        Field::Float(n) => Value::from(*n),
-        // TODO
-        Field::Boolean(b) => Value::from(*b),
-        Field::String(s) => Value::String(s.clone()),
-        Field::Binary(b) => Value::String(
-            str::from_utf8(b)
-                .context("cannot convert to string")?
-                .to_string(),
-        ),
-        Field::Null => Value::Null,
-        Field::Decimal(_n) => todo!(),
-        Field::Timestamp(_ts) => todo!(),
-        Field::Bson(_) => todo!(),
-        Field::RecordArray(_) => todo!(),
->>>>>>> 3a36ad13
     };
     Ok(val)
 }
@@ -112,21 +88,11 @@
         // Convert the field to a JSON string.
         let serialized = field_to_json_value(&field).unwrap();
 
-<<<<<<< HEAD
         // Convert the JSON string back to a Field.
         let deserialized = json_value_to_field(&serialized, &field_type)?;
 
         assert_eq!(deserialized, field, "must be equal");
         Ok(())
-=======
-    for (idx, field_def) in schema.fields.iter().enumerate() {
-        let field = rec
-            .get_value(idx)
-            .context(anyhow!("Unable to find field with index {}", idx))?
-            .clone();
-        let val: Value = field_to_json_value(&field)?;
-        map.insert(field_def.name.clone(), val);
->>>>>>> 3a36ad13
     }
 
     #[test]
