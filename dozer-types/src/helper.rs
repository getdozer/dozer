--- conflicted
+++ resolved
@@ -57,17 +57,11 @@
         FieldType::Binary => serde_json::from_value(value)
             .map_err(DeserializationError::Json)
             .map(Field::Binary),
-<<<<<<< HEAD
-        (FieldType::Decimal, Value::String(str)) => return Field::from_str(str, typ, nullable),
-        (FieldType::Decimal, Value::Number(number)) => {
-            return Field::from_str(&number.to_string(), typ, nullable)
-        }
-        (FieldType::Timestamp, Value::String(str)) => return Field::from_str(str, typ, nullable),
-        (FieldType::Date, Value::String(str)) => return Field::from_str(str, typ, nullable),
-        (FieldType::Bson, _) => serde_json::from_value(value)
-=======
         FieldType::Decimal => match value {
             Value::String(str) => return Field::from_str(str.as_str(), typ, nullable),
+            (FieldType::Decimal, Value::Number(number)) => {
+                return Field::from_str(&number.to_string(), typ, nullable)
+            }
             _ => Err(DeserializationError::Custom(
                 "Json value type does not match field type"
                     .to_string()
@@ -91,7 +85,6 @@
             )),
         },
         FieldType::Bson => serde_json::from_value(value)
->>>>>>> 9ae4a3cb
             .map_err(DeserializationError::Json)
             .map(Field::Bson),
         FieldType::Point => serde_json::from_value(value)
