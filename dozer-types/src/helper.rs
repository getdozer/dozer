--- conflicted
+++ resolved
@@ -58,15 +58,6 @@
         FieldType::Binary => serde_json::from_value(value)
             .map_err(DeserializationError::Json)
             .map(Field::Binary),
-<<<<<<< HEAD
-        (FieldType::Decimal, Value::String(str)) => return Field::from_str(str, typ, nullable),
-        (FieldType::Timestamp, Value::String(str)) => return Field::from_str(str, typ, nullable),
-        (FieldType::Date, Value::String(str)) => return Field::from_str(str, typ, nullable),
-        (FieldType::Json, _) => serde_json::from_value(value)
-            .map_err(DeserializationError::Json)
-            .map(Field::Json),
-        (FieldType::Point, _) => serde_json::from_value(value)
-=======
         FieldType::Decimal => match value {
             Value::String(str) => return Field::from_str(str.as_str(), typ, nullable),
             Value::Number(number) => return Field::from_str(&number.to_string(), typ, nullable),
@@ -92,11 +83,10 @@
                     .into(),
             )),
         },
-        FieldType::Bson => serde_json::from_value(value)
-            .map_err(DeserializationError::Json)
-            .map(Field::Bson),
+        FieldType::Json => serde_json::from_value(value)
+            .map_err(DeserializationError::Json)
+            .map(Field::Json),
         FieldType::Point => serde_json::from_value(value)
->>>>>>> 5a5cd82c
             .map_err(DeserializationError::Json)
             .map(Field::Point),
         FieldType::Duration => match value.get("value") {
