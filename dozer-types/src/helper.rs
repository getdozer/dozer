--- conflicted
+++ resolved
@@ -1,5 +1,5 @@
 use crate::errors::types::{DeserializationError, TypeError};
-use crate::types::{DozerPoint, DATE_FORMAT, DozerDuration};
+use crate::types::{DozerDuration, DozerPoint, DATE_FORMAT};
 use crate::types::{Field, FieldType};
 use chrono::{DateTime, NaiveDate};
 use ordered_float::OrderedFloat;
@@ -87,12 +87,9 @@
         FieldType::Point => serde_json::from_value(value)
             .map_err(DeserializationError::Json)
             .map(Field::Point),
-<<<<<<< HEAD
         FieldType::Duration => serde_json::from_value(value)
             .map_err(DeserializationError::Json)
             .map(Field::Duration),
-=======
->>>>>>> 611912ee
     }
     .map_err(TypeError::DeserializationError)
 }
