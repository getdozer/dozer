use std::{collections::HashMap, sync::Arc};

use crate::types::{Field, FieldDefinition, FieldType, Record, Schema};
use arrow::datatypes::{self as arrow_types, DataType};

use arrow::{
    array::{self as arrow_array, ArrayRef},
    datatypes::i256,
    record_batch::RecordBatch,
};
<<<<<<< HEAD
use arrow::array::{ArrayData, as_map_array, MapArray};
use arrow::ipc::Map;
use arrow_array::BinaryArray;
use serde::Serialize;
use serde_json::Value;
use crate::arrow_types::from_arrow::map_arrow_to_dozer_type;
=======
use arrow_schema::TimeUnit;
>>>>>>> 5a5cd82c

// Maps a Dozer Schema to an Arrow Schema
pub fn map_to_arrow_schema(
    schema: &crate::types::Schema,
) -> Result<arrow_types::Schema, arrow::error::ArrowError> {
    let mut fields = vec![];
    for fd in &schema.fields {
        let field = arrow_types::Field::from(fd.clone());
        fields.push(field);
    }
    Ok(arrow_types::Schema {
        fields,
        metadata: HashMap::new(),
    })
}

// Maps a Dozer Record to an Arrow RecordBatch of size 1
// TODO: We can extend this as we build our micro batching support.
// In a micro batch we can send a record batch that is of size > 1
pub fn map_record_to_arrow(
    rec: Record,
    schema: &Schema,
) -> Result<RecordBatch, arrow::error::ArrowError> {
    let mut rows = vec![];

    for (idx, f) in rec.values.iter().enumerate() {
        let fd = schema.fields.get(idx).unwrap();
        let r = match (f, fd.typ) {
            (Field::UInt(v), FieldType::UInt) => {
                Arc::new(arrow_array::UInt64Array::from_iter_values([*v])) as ArrayRef
            }
            (Field::Null, FieldType::UInt) => {
                Arc::new(arrow_array::UInt64Array::from(vec![None as Option<u64>])) as ArrayRef
            }
            (Field::Int(v), FieldType::Int) => {
                Arc::new(arrow_array::Int64Array::from_iter_values([*v])) as ArrayRef
            }
            (Field::Null, FieldType::Int) => {
                Arc::new(arrow_array::Int64Array::from(vec![None as Option<i64>])) as ArrayRef
            }
            (Field::Float(v), FieldType::Float) => {
                Arc::new(arrow_array::Float64Array::from_iter_values([**v])) as ArrayRef
            }
            (Field::Null, FieldType::Float) => {
                Arc::new(arrow_array::Float64Array::from(vec![None as Option<f64>])) as ArrayRef
            }
            (Field::Boolean(v), FieldType::Boolean) => {
                Arc::new(arrow_array::BooleanArray::from(vec![*v])) as ArrayRef
            }
            (Field::Null, FieldType::Boolean) => {
                Arc::new(arrow_array::BooleanArray::from(vec![None as Option<bool>])) as ArrayRef
            }
            (Field::String(v), FieldType::String) => {
                Arc::new(arrow_array::StringArray::from_iter_values([v])) as ArrayRef
            }
            (Field::Null, FieldType::String) => {
                Arc::new(arrow_array::StringArray::from(vec![None as Option<String>])) as ArrayRef
            }
            (Field::Text(v), FieldType::Text) => {
                Arc::new(arrow_array::LargeStringArray::from_iter_values([v])) as ArrayRef
            }
            (Field::Null, FieldType::Text) => Arc::new(arrow_array::LargeStringArray::from(vec![
                None as Option<String>,
            ])) as ArrayRef,
            (Field::Decimal(v), FieldType::Decimal) => Arc::new(arrow_array::Decimal256Array::from(
                i256::from_string(&v.to_string())
                    .map_or(vec![None as Option<i256>], |f| vec![Some(f)]),
            )) as ArrayRef,
            (Field::Null, FieldType::Decimal) => Arc::new(arrow_array::Decimal256Array::from(vec![
                None as Option<i256>,
            ])) as ArrayRef,
            (Field::Timestamp(v), FieldType::Timestamp) => {
                Arc::new(arrow_array::TimestampNanosecondArray::from_iter_values([
                    v.timestamp_nanos()
                ])) as ArrayRef
            }
            (Field::Null, FieldType::Timestamp) => {
                Arc::new(arrow_array::TimestampNanosecondArray::from(vec![
                    None as Option<i64>,
                ])) as ArrayRef
            }
            (Field::Date(v), FieldType::Date) => {
                let d = v.and_hms_milli_opt(0, 0, 0, 0).unwrap();
                Arc::new(arrow_array::Date64Array::from_iter_values([
                    d.timestamp_millis()
                ])) as ArrayRef
            }
            (Field::Null, FieldType::Date) => {
                Arc::new(arrow_array::Date64Array::from(vec![None as Option<i64>])) as ArrayRef
            }
            (Field::Binary(v), FieldType::Binary) => {
                Arc::new(BinaryArray::from_iter_values([v])) as ArrayRef
            }
            (Field::Json(v), FieldType::Json) => {
                Arc::new(arrow_array::MapArray::from(ArrayData::from(
                    MapArray::new_from_strings(
                        v.as_object().unwrap().keys().map(|f| f.as_str()),
                        ,
                        &[]
                    ).unwrap()
                ))) as ArrayRef
                // Arc::new(as_map_array(serde_json::Map::from(v.as_object().unwrap()))) as ArrayRef
                // Arc::new(arrow_types::Field::from(Field::Json(v.to_owned()))) as ArrayRef
                // Arc::new(DataType::Map(Box::from(Field::Json(v.to_owned())), false)) as ArrayRef
            }
            (Field::Point(v), FieldType::Point) => {
                Arc::new(BinaryArray::from_iter_values([v.to_bytes()])) as ArrayRef
            }
            (Field::Null, FieldType::Point) => {
                Arc::new(BinaryArray::from_opt_vec(vec![
                    None as Option<&[u8]>,
                ])) as ArrayRef
            }
            (Field::Duration(d), FieldType::Duration) => {
                Arc::new(arrow_array::DurationNanosecondArray::from_iter_values([
                    d.0.as_nanos() as i64,
                ])) as ArrayRef
            }
            (Field::Null, FieldType::Duration) => {
                Arc::new(arrow_array::BinaryArray::from_opt_vec(vec![
                    None as Option<&[u8]>,
                ])) as ArrayRef
            }
            (a, b) => Err(arrow::error::ArrowError::InvalidArgumentError(format!(
                "Invalid field type {b:?} for the field: {a:?}",
            )))?,
        };
        rows.push(r);
    }
    RecordBatch::try_new(Arc::new(map_to_arrow_schema(schema).unwrap()), rows)
}

// Maps the dozer field type to the arrow data type
// Optionally takes a metadata map to add additional metadata to the field

pub fn map_field_type(typ: FieldType, metadata: Option<&mut HashMap<String, String>>) -> DataType {
    match typ {
        FieldType::UInt => DataType::UInt64,
        FieldType::U128 => DataType::Utf8,
        FieldType::Int => DataType::Int64,
        FieldType::I128 => DataType::Utf8,
        FieldType::Float => DataType::Float64,
        FieldType::Boolean => DataType::Boolean,
        FieldType::String => DataType::Utf8,
        FieldType::Text => DataType::LargeUtf8,
<<<<<<< HEAD
        // TODO: Map this correctly
        FieldType::Decimal => DataType::Decimal256(10, 5),
        FieldType::Timestamp => DataType::Timestamp(arrow_types::TimeUnit::Millisecond, None),
=======
        FieldType::Decimal => DataType::Decimal256(10, 5), // TODO: Map this correctly
        FieldType::Timestamp => DataType::Timestamp(arrow_types::TimeUnit::Nanosecond, None),
>>>>>>> 5a5cd82c
        FieldType::Date => DataType::Date64,
        FieldType::Binary => {
            metadata.map(|m| m.insert("logical_type".to_string(), "Binary".to_string()));
            DataType::Binary
        }
        FieldType::Json => {
            metadata.map(|m| m.insert("logical_type".to_string(), "Json".to_string()));
            DataType::Map(/* std::boxed::Box<arrow::datatypes::Field> */, /* bool */)
        }
        FieldType::Point => {
            metadata.map(|m| m.insert("logical_type".to_string(), "Point".to_string()));
            DataType::Binary
        }
<<<<<<< HEAD
        _ => todo!(),
=======
        FieldType::Duration => DataType::Duration(TimeUnit::Nanosecond),
>>>>>>> 5a5cd82c
    }
}

impl From<FieldDefinition> for arrow_types::Field {
    fn from(f: FieldDefinition) -> Self {
        let mut metadata = HashMap::new();
        let dt = map_field_type(f.typ, Some(&mut metadata));

        arrow_types::Field::new(f.name, dt, f.nullable)
    }
}<|MERGE_RESOLUTION|>--- conflicted
+++ resolved
@@ -8,16 +8,13 @@
     datatypes::i256,
     record_batch::RecordBatch,
 };
-<<<<<<< HEAD
+use arrow_schema::TimeUnit;
 use arrow::array::{ArrayData, as_map_array, MapArray};
 use arrow::ipc::Map;
 use arrow_array::BinaryArray;
 use serde::Serialize;
 use serde_json::Value;
 use crate::arrow_types::from_arrow::map_arrow_to_dozer_type;
-=======
-use arrow_schema::TimeUnit;
->>>>>>> 5a5cd82c
 
 // Maps a Dozer Schema to an Arrow Schema
 pub fn map_to_arrow_schema(
@@ -163,14 +160,8 @@
         FieldType::Boolean => DataType::Boolean,
         FieldType::String => DataType::Utf8,
         FieldType::Text => DataType::LargeUtf8,
-<<<<<<< HEAD
-        // TODO: Map this correctly
-        FieldType::Decimal => DataType::Decimal256(10, 5),
-        FieldType::Timestamp => DataType::Timestamp(arrow_types::TimeUnit::Millisecond, None),
-=======
         FieldType::Decimal => DataType::Decimal256(10, 5), // TODO: Map this correctly
         FieldType::Timestamp => DataType::Timestamp(arrow_types::TimeUnit::Nanosecond, None),
->>>>>>> 5a5cd82c
         FieldType::Date => DataType::Date64,
         FieldType::Binary => {
             metadata.map(|m| m.insert("logical_type".to_string(), "Binary".to_string()));
@@ -184,11 +175,7 @@
             metadata.map(|m| m.insert("logical_type".to_string(), "Point".to_string()));
             DataType::Binary
         }
-<<<<<<< HEAD
-        _ => todo!(),
-=======
         FieldType::Duration => DataType::Duration(TimeUnit::Nanosecond),
->>>>>>> 5a5cd82c
     }
 }
 
