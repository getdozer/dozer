--- conflicted
+++ resolved
@@ -32,12 +32,8 @@
     fn forward(&self, msg: (u64, IngestionOperation)) -> Result<(), IngestorError>;
 }
 
-<<<<<<< HEAD
-#[derive(Debug, Serialize, Deserialize, Eq, PartialEq, Clone, Default, Hash)]
-=======
 #[derive(Serialize, Deserialize, Eq, PartialEq, Clone, ::prost::Message, Hash)]
 
->>>>>>> 8b4446e0
 pub struct EthFilter {
     // Starting block
     #[prost(uint64, optional, tag = "1")]
