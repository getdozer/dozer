--- conflicted
+++ resolved
@@ -32,14 +32,13 @@
         .compile(&["protos/live.proto"], &["protos"])?;
     tonic_build::configure()
         .protoc_arg("--experimental_allow_proto3_optional")
-<<<<<<< HEAD
         .file_descriptor_set_path(out_dir.join("telemetry.bin"))
         .compile(&["protos/telemetry.proto"], &["protos"])?;
-
-=======
+    tonic_build::configure()
+        .protoc_arg("--experimental_allow_proto3_optional")
         .file_descriptor_set_path(out_dir.join("api_explorer.bin"))
         .compile(&["protos/api_explorer.proto"], &["protos"])?;
->>>>>>> d7d5130b
+
     // Sample service generated for tests and development
     let out_dir = PathBuf::from(env::var("OUT_DIR").unwrap());
     tonic_build::configure()
