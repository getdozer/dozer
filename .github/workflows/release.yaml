name: Release TEST
on:
  push:
    branches: [release, release-test, release-dev, main]
    tags:
      - "v*.*.*"
env:
  CARGO_TERM_COLOR: always
  BUCKET_NAME: "dozer-releases"
  ECR_REGISTRY: public.ecr.aws/k7k6x1d4
  ECR_REPOSITORY: dozer
  PKG_CONFIG_ALLOW_CROSS: 1

permissions:
  id-token: write # This is required for requesting the JWT
  contents: write # This is required for actions/checkout

jobs:
  # https://github.com/orhun/git-cliff/blob/main/.github/workflows/cd.yml
  prepare:
    name: Prepare
    runs-on: ubuntu-20.04
    timeout-minutes: 60
    outputs:
      release_body: ${{ steps.release.outputs.release_body }}
      version: ${{ steps.version.outputs.version }}
      prerelease: ${{ steps.version.outputs.prerelease }}
    steps:
      - name: Checkout
        uses: actions/checkout@v2
        with:
          fetch-depth: 0
      - name: Generate a changelog
        uses: orhun/git-cliff-action@v1
        id: git-cliff
        with:
          config: .github/config/cliff.toml
          args: -vv --latest --strip header
        env:
          OUTPUT: CHANGES.md

      - name: Set the release body
        id: release
        shell: bash
        run: |
          r=$(cat ${{ steps.git-cliff.outputs.changelog }})
          r="$(printf "$r" | tail -n +3)"
          r="${r//'%'/'%25'}"
          r="${r//$'\n'/'%0A'}"
          r="${r//$'\r'/'%0D'}"
          echo "::set-output name=release_body::$r"

      - name: Set release version
        id: version
        run: |
          tag=$(printf "%q" ${{ github.ref_name }})

          if [[ $tag =~ ^v[0-9]+\.[0-9]+\.[0-9]+$ ]]; then
            echo "::set-output name=version::$tag"
            echo "::set-output name=prerelease::false"
          else
            echo "::set-output name=version::dev"
            echo "::set-output name=prerelease::true"
          fi
  release:
    name: Release
    runs-on: 
      group: Default Larger Runners
      labels: ${{ matrix.os }}
    needs: prepare
    timeout-minutes: 60
    strategy:
      fail-fast: false
      matrix:
        os: [ubuntu-20-16-cores]
        include:
<<<<<<< HEAD
          - os: ubuntu-20-16-cores
            file_name: dozer
            asset_name: dozer-linux-amd64
=======
          # - os: ubuntu-20.04
          #   file_name: dozer
          #   target: x86_64-unknown-linux-gnu
          #   asset_name: dozer-linux-amd64
>>>>>>> 659f1276
          # - os: macos-12
          #   file_name: dozer
          #   target: x86_64-apple-darwin
          #   asset_name: dozer-macos-amd64
          - os: macos-12
            file_name: dozer
            target: aarch64-apple-darwin
            asset_name: dozer-macos-arm64
    steps:
      - uses: actions/checkout@v3
      
      - name: Install minimal stable with clippy and rustfmt
        uses: actions-rs/toolchain@v1
        with:
          profile: minimal
          toolchain: stable
          target: ${{ matrix.target }}
          components: rustfmt, clippy

      - name: Mac OpenSSL
        if: matrix.target == 'aarch64-apple-darwin'
        shell: bash
        run: |
          brew info openssl
          
      - name: Install Protoc
        uses: arduino/setup-protoc@v1
        with:
          repo-token: ${{ secrets.GITHUB_TOKEN }}

      - name: Build package
        run: |
          export PATH="/usr/local/opt/openssl@3/bin:$PATH"
          export LDFLAGS="-L/usr/local/opt/openssl@3/lib"
          export CPPFLAGS="-I/usr/local/opt/openssl@3/include"
          export PKG_CONFIG_PATH="/usr/local/opt/openssl@3/lib/pkgconfig"
          echo $PATH
          echo $LDFLAGS
          echo $CPPFLAGS
          echo $PKG_CONFIG_PATH
          cargo build --release --target ${{ matrix.target }}

      - name: Prepare release assets
        shell: bash
        run: |
          mkdir -p release
          cp {LICENSE,README.md,CHANGELOG.md} release/ 2> /dev/null || echo "Copy Failed...Ignoring.."
          cp target/${{ matrix.target }}/release/${{matrix.file_name}} release/

          mv release/ ${{matrix.asset_name}}-${{ needs.prepare.outputs.version }}/

          tar -czvf ${{matrix.asset_name}}-${{ needs.prepare.outputs.version }}.tar.gz \
              ${{matrix.asset_name}}-${{ needs.prepare.outputs.version }}/

<<<<<<< HEAD
      - name: Upload the release
        uses: svenstaro/upload-release-action@v2
        with:
          repo_token: ${{ secrets.GITHUB_TOKEN }}
          file: ${{matrix.asset_name}}-${{ needs.prepare.outputs.version }}*
          file_glob: true
          overwrite: true
          tag: ${{ needs.prepare.outputs.version }}
          release_name: "Development Release - ${{ needs.prepare.outputs.version }}"
          prerelease: ${{ needs.prepare.outputs.prerelease }}
          body: "${{ needs.prepare.outputs.release_body }}"

      - name: Set env variables
        env: 
          VERSION: ${{ needs.prepare.outputs.version }}
          RELEASE_NAME: ${{matrix.asset_name}}-${{ needs.prepare.outputs.version }}.tar.gz
        run: |
          echo "RELEASE_NAME=${{env.RELEASE_NAME}}" >> $GITHUB_ENV
          echo "VERSION=${{env.VERSION}}" >> $GITHUB_ENV
          echo "ARTIFACT_URL=https://${{ env.BUCKET_NAME }}.s3.ap-southeast-1.amazonaws.com/${{ env.VERSION }}/${{ env.RELEASE_NAME }}" >> $GITHUB_ENV
          
      - name: configure aws credentials
        uses: aws-actions/configure-aws-credentials@v1
        with:
          role-to-assume: ${{ secrets.AWS_ROLE_TO_ASSUME }}
          role-session-name: deployer
          aws-region: ap-southeast-1

      - name: Upload release to S3
        id: upload_s3
        run: |
          aws s3 cp $RELEASE_NAME s3://${{ env.BUCKET_NAME }}/$VERSION/$RELEASE_NAME

      - name: Build, tag, and push image to Amazon ECR
        id: build_push_ecr
        if: matrix.os == 'ubuntu-20-16-cores'
        env:
          IMAGE_TAG: ${{ needs.prepare.outputs.version }}
        run: |
          SHORT_GITHUB_SHA=$(echo ${GITHUB_SHA} | cut -c1-8)
          echo "SHORT_GITHUB_SHA=$SHORT_GITHUB_SHA" >> $GITHUB_OUTPUT
          aws ecr-public get-login-password --region us-east-1 | docker login --username AWS --password-stdin $ECR_REGISTRY
          docker build -f ci/Dockerfile -t $ECR_REGISTRY/$ECR_REPOSITORY:$IMAGE_TAG -t $ECR_REGISTRY/$ECR_REPOSITORY:$SHORT_GITHUB_SHA .
          docker push $ECR_REGISTRY/$ECR_REPOSITORY --all-tags

      - name: Update latest image if releasing
        if: (needs.prepare.outputs.prerelease == 'false') && (matrix.os == 'ubuntu-20-16-cores')
        env:
          IMAGE_TAG: ${{ needs.prepare.outputs.version }}
        run: |
          docker tag $ECR_REGISTRY/$ECR_REPOSITORY:$IMAGE_TAG $ECR_REGISTRY/$ECR_REPOSITORY:latest
          docker push $ECR_REGISTRY/$ECR_REPOSITORY:latest

#      - name: Clean up Amazon ECR untagged images
#        run: |
#          IMAGES_TO_DELETE=$( aws ecr list-images --region us-east-1 --repository-name $ECR_REPOSITORY --filter "tagStatus=UNTAGGED" --query 'imageIds[*]' --output json )
#          aws ecr batch-delete-image --region us-east-1 --repository-name $ECR_REPOSITORY --image-ids "$IMAGES_TO_DELETE" || true

      - name: Trigger BuildKite integration tests
        run: |
          curl -X POST "https://api.buildkite.com/v2/organizations/dozer-data-pte-ltd/pipelines/integration-tests/builds" \
            --header 'Authorization: Bearer ${{ secrets.BUILDKITE_API_ACCESS_TOKEN_WRITE_BUILDS }}' \
            -d '{ "commit": "${{ github.sha }}", "branch": "${{ github.ref_name }}", "env": { "DOZER_VERSION": "${{ steps.build_push_ecr.outputs.SHORT_GITHUB_SHA }}" }, "ignore_pipeline_branch_filters": true }'

      - name: Release notification
        if: ${{ env.VERSION != 'dev' }}
        env:
          DISCORD_WEBHOOK: ${{ secrets.DISCORD_RELEASE_HOOK }}
          DISCORD_EMBEDS: '[ { 
           "title": "New version `${{env.VERSION}}` released",
           "author": {  "icon_url": "https://avatars.githubusercontent.com/${{ github.actor }}", "name": "${{ github.actor }}", "url": "https://github.com/${{github.actor}}" },
          "fields": [
            { "name": "Repository", "value": "[getdozer/dozer](https://github.com/getdozer/dozer)", "inline": true },
            { "name": "Binary", "value": "[${{ env.RELEASE_NAME }}](${{ env.ARTIFACT_URL }})", "inline": true },
            { "name": "Using Docker", "value": "`docker run ${{ env.ECR_REGISTRY }}/${{ env.ECR_REPOSITORY}}:${{ env.VERSION }} dozer -h`"},
            { "name": "Using Binary", "value": "`dozer -h`"},
            { "name": "Release Notes", "value": "Release notes can be found [here](https://github.com/getdozer/dozer/releases/tag/${{env.VERSION}})"}
          ],
          "color": 990099
          }]'
        uses: Ilshidur/action-discord@master
=======
      # - name: Upload the release
      #   uses: svenstaro/upload-release-action@v2
      #   with:
      #     repo_token: ${{ secrets.GITHUB_TOKEN }}
      #     file: ${{matrix.asset_name}}-${{ needs.prepare.outputs.version }}*
      #     file_glob: true
      #     overwrite: true
      #     tag: ${{ needs.prepare.outputs.version }}
      #     release_name: "Development Release - ${{ needs.prepare.outputs.version }}"
      #     prerelease: ${{ needs.prepare.outputs.prerelease }}
      #     body: "${{ needs.prepare.outputs.release_body }}"

      # - name: Set env variables
      #   env:
      #     VERSION: ${{ needs.prepare.outputs.version }}
      #     RELEASE_NAME: ${{matrix.asset_name}}-${{ needs.prepare.outputs.version }}.tar.gz
      #   run: |
      #     echo "RELEASE_NAME=${{env.RELEASE_NAME}}" >> $GITHUB_ENV
      #     echo "VERSION=${{env.VERSION}}" >> $GITHUB_ENV
      #     echo "ARTIFACT_URL=https://${{ env.BUCKET_NAME }}.s3.ap-southeast-1.amazonaws.com/${{ env.VERSION }}/${{ env.RELEASE_NAME }}" >> $GITHUB_ENV

      # - name: configure aws credentials
      #   uses: aws-actions/configure-aws-credentials@v1
      #   with:
      #     role-to-assume: ${{ secrets.AWS_ROLE_TO_ASSUME }}
      #     role-session-name: deployer
      #     aws-region: ap-southeast-1

      # - name: Upload release to S3
      #   id: upload_s3
      #   run: |
      #     aws s3 cp $RELEASE_NAME s3://${{ env.BUCKET_NAME }}/$VERSION/$RELEASE_NAME

      # - name: Build, tag, and push image to Amazon ECR
      #   id: build_push_ecr
      #   if: matrix.os == 'ubuntu-20.04'
      #   env:
      #     IMAGE_TAG: ${{ needs.prepare.outputs.version }}
      #   run: |
      #     SHORT_GITHUB_SHA=$(echo ${GITHUB_SHA} | cut -c1-8)
      #     echo "SHORT_GITHUB_SHA=$SHORT_GITHUB_SHA" >> $GITHUB_OUTPUT
      #     aws ecr-public get-login-password --region us-east-1 | docker login --username AWS --password-stdin $ECR_REGISTRY
      #     docker build -f ci/Dockerfile -t $ECR_REGISTRY/$ECR_REPOSITORY:$IMAGE_TAG -t $ECR_REGISTRY/$ECR_REPOSITORY:$SHORT_GITHUB_SHA .
      #     docker push $ECR_REGISTRY/$ECR_REPOSITORY --all-tags

      # - name: Update latest image if releasing
      #   if: (!needs.prepare.outputs.prerelease) && (matrix.os == 'ubuntu-20.04')
      #   env:
      #     IMAGE_TAG: ${{ needs.prepare.outputs.version }}
      #   run: |
      #     docker tag $ECR_REGISTRY/$ECR_REPOSITORY:$IMAGE_TAG $ECR_REGISTRY/$ECR_REPOSITORY:latest
      #     docker push $ECR_REGISTRY/$ECR_REPOSITORY:latest

      # - name: Trigger BuildKite integration tests
      #   run: |
      #     curl -X POST "https://api.buildkite.com/v2/organizations/dozer-data-pte-ltd/pipelines/integration-tests/builds" \
      #       --header 'Authorization: Bearer ${{ secrets.BUILDKITE_API_ACCESS_TOKEN_WRITE_BUILDS }}' \
      #       -d '{ "commit": "${{ github.sha }}", "branch": "${{ github.ref_name }}", "env": { "DOZER_VERSION": "${{ steps.build_push_ecr.outputs.SHORT_GITHUB_SHA }}" }, "ignore_pipeline_branch_filters": true }'

      # - name: Release notification
      #   if: ${{ env.VERSION != 'dev' }}
      #   env:
      #     DISCORD_WEBHOOK: ${{ secrets.DISCORD_RELEASE_HOOK }}
      #     DISCORD_EMBEDS: '[ {
      #      "title": "New version `${{env.VERSION}}` released",
      #      "author": {  "icon_url": "https://avatars.githubusercontent.com/${{ github.actor }}", "name": "${{ github.actor }}", "url": "https://github.com/${{github.actor}}" },
      #     "fields": [
      #       { "name": "Repository", "value": "[getdozer/dozer](https://github.com/getdozer/dozer)", "inline": true },
      #       { "name": "Binary", "value": "[${{ env.RELEASE_NAME }}](${{ env.ARTIFACT_URL }})", "inline": true },
      #       { "name": "Using Docker", "value": "`docker run ${{ env.ECR_REGISTRY }}/${{ env.ECR_REPOSITORY}}:${{ env.VERSION }} dozer -h`"},
      #       { "name": "Using Binary", "value": "`dozer -h`"},
      #       { "name": "Release Notes", "value": "Release notes can be found [here](https://github.com/getdozer/dozer/releases/tag/${{env.VERSION}})"}
      #     ],
      #     "color": 990099
      #     }]'
      #   uses: Ilshidur/action-discord@master
>>>>>>> 659f1276
<|MERGE_RESOLUTION|>--- conflicted
+++ resolved
@@ -74,16 +74,10 @@
       matrix:
         os: [ubuntu-20-16-cores]
         include:
-<<<<<<< HEAD
-          - os: ubuntu-20-16-cores
-            file_name: dozer
-            asset_name: dozer-linux-amd64
-=======
-          # - os: ubuntu-20.04
-          #   file_name: dozer
-          #   target: x86_64-unknown-linux-gnu
-          #   asset_name: dozer-linux-amd64
->>>>>>> 659f1276
+          # - os: ubuntu-20-16-cores
+          #  file_name: dozer
+          #  asset_name: dozer-linux-amd64
+          #  target: x86_64-unknown-linux-gnu
           # - os: macos-12
           #   file_name: dozer
           #   target: x86_64-apple-darwin
@@ -138,163 +132,85 @@
           tar -czvf ${{matrix.asset_name}}-${{ needs.prepare.outputs.version }}.tar.gz \
               ${{matrix.asset_name}}-${{ needs.prepare.outputs.version }}/
 
-<<<<<<< HEAD
-      - name: Upload the release
-        uses: svenstaro/upload-release-action@v2
-        with:
-          repo_token: ${{ secrets.GITHUB_TOKEN }}
-          file: ${{matrix.asset_name}}-${{ needs.prepare.outputs.version }}*
-          file_glob: true
-          overwrite: true
-          tag: ${{ needs.prepare.outputs.version }}
-          release_name: "Development Release - ${{ needs.prepare.outputs.version }}"
-          prerelease: ${{ needs.prepare.outputs.prerelease }}
-          body: "${{ needs.prepare.outputs.release_body }}"
-
-      - name: Set env variables
-        env: 
-          VERSION: ${{ needs.prepare.outputs.version }}
-          RELEASE_NAME: ${{matrix.asset_name}}-${{ needs.prepare.outputs.version }}.tar.gz
-        run: |
-          echo "RELEASE_NAME=${{env.RELEASE_NAME}}" >> $GITHUB_ENV
-          echo "VERSION=${{env.VERSION}}" >> $GITHUB_ENV
-          echo "ARTIFACT_URL=https://${{ env.BUCKET_NAME }}.s3.ap-southeast-1.amazonaws.com/${{ env.VERSION }}/${{ env.RELEASE_NAME }}" >> $GITHUB_ENV
+
+#       - name: Upload the release
+#         uses: svenstaro/upload-release-action@v2
+#         with:
+#           repo_token: ${{ secrets.GITHUB_TOKEN }}
+#           file: ${{matrix.asset_name}}-${{ needs.prepare.outputs.version }}*
+#           file_glob: true
+#           overwrite: true
+#           tag: ${{ needs.prepare.outputs.version }}
+#           release_name: "Development Release - ${{ needs.prepare.outputs.version }}"
+#           prerelease: ${{ needs.prepare.outputs.prerelease }}
+#           body: "${{ needs.prepare.outputs.release_body }}"
+
+#       - name: Set env variables
+#         env: 
+#           VERSION: ${{ needs.prepare.outputs.version }}
+#           RELEASE_NAME: ${{matrix.asset_name}}-${{ needs.prepare.outputs.version }}.tar.gz
+#         run: |
+#           echo "RELEASE_NAME=${{env.RELEASE_NAME}}" >> $GITHUB_ENV
+#           echo "VERSION=${{env.VERSION}}" >> $GITHUB_ENV
+#           echo "ARTIFACT_URL=https://${{ env.BUCKET_NAME }}.s3.ap-southeast-1.amazonaws.com/${{ env.VERSION }}/${{ env.RELEASE_NAME }}" >> $GITHUB_ENV
           
-      - name: configure aws credentials
-        uses: aws-actions/configure-aws-credentials@v1
-        with:
-          role-to-assume: ${{ secrets.AWS_ROLE_TO_ASSUME }}
-          role-session-name: deployer
-          aws-region: ap-southeast-1
-
-      - name: Upload release to S3
-        id: upload_s3
-        run: |
-          aws s3 cp $RELEASE_NAME s3://${{ env.BUCKET_NAME }}/$VERSION/$RELEASE_NAME
-
-      - name: Build, tag, and push image to Amazon ECR
-        id: build_push_ecr
-        if: matrix.os == 'ubuntu-20-16-cores'
-        env:
-          IMAGE_TAG: ${{ needs.prepare.outputs.version }}
-        run: |
-          SHORT_GITHUB_SHA=$(echo ${GITHUB_SHA} | cut -c1-8)
-          echo "SHORT_GITHUB_SHA=$SHORT_GITHUB_SHA" >> $GITHUB_OUTPUT
-          aws ecr-public get-login-password --region us-east-1 | docker login --username AWS --password-stdin $ECR_REGISTRY
-          docker build -f ci/Dockerfile -t $ECR_REGISTRY/$ECR_REPOSITORY:$IMAGE_TAG -t $ECR_REGISTRY/$ECR_REPOSITORY:$SHORT_GITHUB_SHA .
-          docker push $ECR_REGISTRY/$ECR_REPOSITORY --all-tags
-
-      - name: Update latest image if releasing
-        if: (needs.prepare.outputs.prerelease == 'false') && (matrix.os == 'ubuntu-20-16-cores')
-        env:
-          IMAGE_TAG: ${{ needs.prepare.outputs.version }}
-        run: |
-          docker tag $ECR_REGISTRY/$ECR_REPOSITORY:$IMAGE_TAG $ECR_REGISTRY/$ECR_REPOSITORY:latest
-          docker push $ECR_REGISTRY/$ECR_REPOSITORY:latest
-
-#      - name: Clean up Amazon ECR untagged images
-#        run: |
-#          IMAGES_TO_DELETE=$( aws ecr list-images --region us-east-1 --repository-name $ECR_REPOSITORY --filter "tagStatus=UNTAGGED" --query 'imageIds[*]' --output json )
-#          aws ecr batch-delete-image --region us-east-1 --repository-name $ECR_REPOSITORY --image-ids "$IMAGES_TO_DELETE" || true
-
-      - name: Trigger BuildKite integration tests
-        run: |
-          curl -X POST "https://api.buildkite.com/v2/organizations/dozer-data-pte-ltd/pipelines/integration-tests/builds" \
-            --header 'Authorization: Bearer ${{ secrets.BUILDKITE_API_ACCESS_TOKEN_WRITE_BUILDS }}' \
-            -d '{ "commit": "${{ github.sha }}", "branch": "${{ github.ref_name }}", "env": { "DOZER_VERSION": "${{ steps.build_push_ecr.outputs.SHORT_GITHUB_SHA }}" }, "ignore_pipeline_branch_filters": true }'
-
-      - name: Release notification
-        if: ${{ env.VERSION != 'dev' }}
-        env:
-          DISCORD_WEBHOOK: ${{ secrets.DISCORD_RELEASE_HOOK }}
-          DISCORD_EMBEDS: '[ { 
-           "title": "New version `${{env.VERSION}}` released",
-           "author": {  "icon_url": "https://avatars.githubusercontent.com/${{ github.actor }}", "name": "${{ github.actor }}", "url": "https://github.com/${{github.actor}}" },
-          "fields": [
-            { "name": "Repository", "value": "[getdozer/dozer](https://github.com/getdozer/dozer)", "inline": true },
-            { "name": "Binary", "value": "[${{ env.RELEASE_NAME }}](${{ env.ARTIFACT_URL }})", "inline": true },
-            { "name": "Using Docker", "value": "`docker run ${{ env.ECR_REGISTRY }}/${{ env.ECR_REPOSITORY}}:${{ env.VERSION }} dozer -h`"},
-            { "name": "Using Binary", "value": "`dozer -h`"},
-            { "name": "Release Notes", "value": "Release notes can be found [here](https://github.com/getdozer/dozer/releases/tag/${{env.VERSION}})"}
-          ],
-          "color": 990099
-          }]'
-        uses: Ilshidur/action-discord@master
-=======
-      # - name: Upload the release
-      #   uses: svenstaro/upload-release-action@v2
-      #   with:
-      #     repo_token: ${{ secrets.GITHUB_TOKEN }}
-      #     file: ${{matrix.asset_name}}-${{ needs.prepare.outputs.version }}*
-      #     file_glob: true
-      #     overwrite: true
-      #     tag: ${{ needs.prepare.outputs.version }}
-      #     release_name: "Development Release - ${{ needs.prepare.outputs.version }}"
-      #     prerelease: ${{ needs.prepare.outputs.prerelease }}
-      #     body: "${{ needs.prepare.outputs.release_body }}"
-
-      # - name: Set env variables
-      #   env:
-      #     VERSION: ${{ needs.prepare.outputs.version }}
-      #     RELEASE_NAME: ${{matrix.asset_name}}-${{ needs.prepare.outputs.version }}.tar.gz
-      #   run: |
-      #     echo "RELEASE_NAME=${{env.RELEASE_NAME}}" >> $GITHUB_ENV
-      #     echo "VERSION=${{env.VERSION}}" >> $GITHUB_ENV
-      #     echo "ARTIFACT_URL=https://${{ env.BUCKET_NAME }}.s3.ap-southeast-1.amazonaws.com/${{ env.VERSION }}/${{ env.RELEASE_NAME }}" >> $GITHUB_ENV
-
-      # - name: configure aws credentials
-      #   uses: aws-actions/configure-aws-credentials@v1
-      #   with:
-      #     role-to-assume: ${{ secrets.AWS_ROLE_TO_ASSUME }}
-      #     role-session-name: deployer
-      #     aws-region: ap-southeast-1
-
-      # - name: Upload release to S3
-      #   id: upload_s3
-      #   run: |
-      #     aws s3 cp $RELEASE_NAME s3://${{ env.BUCKET_NAME }}/$VERSION/$RELEASE_NAME
-
-      # - name: Build, tag, and push image to Amazon ECR
-      #   id: build_push_ecr
-      #   if: matrix.os == 'ubuntu-20.04'
-      #   env:
-      #     IMAGE_TAG: ${{ needs.prepare.outputs.version }}
-      #   run: |
-      #     SHORT_GITHUB_SHA=$(echo ${GITHUB_SHA} | cut -c1-8)
-      #     echo "SHORT_GITHUB_SHA=$SHORT_GITHUB_SHA" >> $GITHUB_OUTPUT
-      #     aws ecr-public get-login-password --region us-east-1 | docker login --username AWS --password-stdin $ECR_REGISTRY
-      #     docker build -f ci/Dockerfile -t $ECR_REGISTRY/$ECR_REPOSITORY:$IMAGE_TAG -t $ECR_REGISTRY/$ECR_REPOSITORY:$SHORT_GITHUB_SHA .
-      #     docker push $ECR_REGISTRY/$ECR_REPOSITORY --all-tags
-
-      # - name: Update latest image if releasing
-      #   if: (!needs.prepare.outputs.prerelease) && (matrix.os == 'ubuntu-20.04')
-      #   env:
-      #     IMAGE_TAG: ${{ needs.prepare.outputs.version }}
-      #   run: |
-      #     docker tag $ECR_REGISTRY/$ECR_REPOSITORY:$IMAGE_TAG $ECR_REGISTRY/$ECR_REPOSITORY:latest
-      #     docker push $ECR_REGISTRY/$ECR_REPOSITORY:latest
-
-      # - name: Trigger BuildKite integration tests
-      #   run: |
-      #     curl -X POST "https://api.buildkite.com/v2/organizations/dozer-data-pte-ltd/pipelines/integration-tests/builds" \
-      #       --header 'Authorization: Bearer ${{ secrets.BUILDKITE_API_ACCESS_TOKEN_WRITE_BUILDS }}' \
-      #       -d '{ "commit": "${{ github.sha }}", "branch": "${{ github.ref_name }}", "env": { "DOZER_VERSION": "${{ steps.build_push_ecr.outputs.SHORT_GITHUB_SHA }}" }, "ignore_pipeline_branch_filters": true }'
-
-      # - name: Release notification
-      #   if: ${{ env.VERSION != 'dev' }}
-      #   env:
-      #     DISCORD_WEBHOOK: ${{ secrets.DISCORD_RELEASE_HOOK }}
-      #     DISCORD_EMBEDS: '[ {
-      #      "title": "New version `${{env.VERSION}}` released",
-      #      "author": {  "icon_url": "https://avatars.githubusercontent.com/${{ github.actor }}", "name": "${{ github.actor }}", "url": "https://github.com/${{github.actor}}" },
-      #     "fields": [
-      #       { "name": "Repository", "value": "[getdozer/dozer](https://github.com/getdozer/dozer)", "inline": true },
-      #       { "name": "Binary", "value": "[${{ env.RELEASE_NAME }}](${{ env.ARTIFACT_URL }})", "inline": true },
-      #       { "name": "Using Docker", "value": "`docker run ${{ env.ECR_REGISTRY }}/${{ env.ECR_REPOSITORY}}:${{ env.VERSION }} dozer -h`"},
-      #       { "name": "Using Binary", "value": "`dozer -h`"},
-      #       { "name": "Release Notes", "value": "Release notes can be found [here](https://github.com/getdozer/dozer/releases/tag/${{env.VERSION}})"}
-      #     ],
-      #     "color": 990099
-      #     }]'
-      #   uses: Ilshidur/action-discord@master
->>>>>>> 659f1276
+#       - name: configure aws credentials
+#         uses: aws-actions/configure-aws-credentials@v1
+#         with:
+#           role-to-assume: ${{ secrets.AWS_ROLE_TO_ASSUME }}
+#           role-session-name: deployer
+#           aws-region: ap-southeast-1
+
+#       - name: Upload release to S3
+#         id: upload_s3
+#         run: |
+#           aws s3 cp $RELEASE_NAME s3://${{ env.BUCKET_NAME }}/$VERSION/$RELEASE_NAME
+
+#       - name: Build, tag, and push image to Amazon ECR
+#         id: build_push_ecr
+#         if: matrix.os == 'ubuntu-20-16-cores'
+#         env:
+#           IMAGE_TAG: ${{ needs.prepare.outputs.version }}
+#         run: |
+#           SHORT_GITHUB_SHA=$(echo ${GITHUB_SHA} | cut -c1-8)
+#           echo "SHORT_GITHUB_SHA=$SHORT_GITHUB_SHA" >> $GITHUB_OUTPUT
+#           aws ecr-public get-login-password --region us-east-1 | docker login --username AWS --password-stdin $ECR_REGISTRY
+#           docker build -f ci/Dockerfile -t $ECR_REGISTRY/$ECR_REPOSITORY:$IMAGE_TAG -t $ECR_REGISTRY/$ECR_REPOSITORY:$SHORT_GITHUB_SHA .
+#           docker push $ECR_REGISTRY/$ECR_REPOSITORY --all-tags
+
+#       - name: Update latest image if releasing
+#         if: (needs.prepare.outputs.prerelease == 'false') && (matrix.os == 'ubuntu-20-16-cores')
+#         env:
+#           IMAGE_TAG: ${{ needs.prepare.outputs.version }}
+#         run: |
+#           docker tag $ECR_REGISTRY/$ECR_REPOSITORY:$IMAGE_TAG $ECR_REGISTRY/$ECR_REPOSITORY:latest
+#           docker push $ECR_REGISTRY/$ECR_REPOSITORY:latest
+
+# #      - name: Clean up Amazon ECR untagged images
+# #        run: |
+# #          IMAGES_TO_DELETE=$( aws ecr list-images --region us-east-1 --repository-name $ECR_REPOSITORY --filter "tagStatus=UNTAGGED" --query 'imageIds[*]' --output json )
+# #          aws ecr batch-delete-image --region us-east-1 --repository-name $ECR_REPOSITORY --image-ids "$IMAGES_TO_DELETE" || true
+
+#       - name: Trigger BuildKite integration tests
+#         run: |
+#           curl -X POST "https://api.buildkite.com/v2/organizations/dozer-data-pte-ltd/pipelines/integration-tests/builds" \
+#             --header 'Authorization: Bearer ${{ secrets.BUILDKITE_API_ACCESS_TOKEN_WRITE_BUILDS }}' \
+#             -d '{ "commit": "${{ github.sha }}", "branch": "${{ github.ref_name }}", "env": { "DOZER_VERSION": "${{ steps.build_push_ecr.outputs.SHORT_GITHUB_SHA }}" }, "ignore_pipeline_branch_filters": true }'
+
+#       - name: Release notification
+#         if: ${{ env.VERSION != 'dev' }}
+#         env:
+#           DISCORD_WEBHOOK: ${{ secrets.DISCORD_RELEASE_HOOK }}
+#           DISCORD_EMBEDS: '[ { 
+#            "title": "New version `${{env.VERSION}}` released",
+#            "author": {  "icon_url": "https://avatars.githubusercontent.com/${{ github.actor }}", "name": "${{ github.actor }}", "url": "https://github.com/${{github.actor}}" },
+#           "fields": [
+#             { "name": "Repository", "value": "[getdozer/dozer](https://github.com/getdozer/dozer)", "inline": true },
+#             { "name": "Binary", "value": "[${{ env.RELEASE_NAME }}](${{ env.ARTIFACT_URL }})", "inline": true },
+#             { "name": "Using Docker", "value": "`docker run ${{ env.ECR_REGISTRY }}/${{ env.ECR_REPOSITORY}}:${{ env.VERSION }} dozer -h`"},
+#             { "name": "Using Binary", "value": "`dozer -h`"},
+#             { "name": "Release Notes", "value": "Release notes can be found [here](https://github.com/getdozer/dozer/releases/tag/${{env.VERSION}})"}
+#           ],
+#           "color": 990099
+#           }]'
+#         uses: Ilshidur/action-discord@master