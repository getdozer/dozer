--- conflicted
+++ resolved
@@ -109,11 +109,7 @@
             ${{ runner.os }}-cargo-release-
 
       - name: Build package
-<<<<<<< HEAD
         run: cargo build --features=snowflake --release --target ${{ matrix.target }}
-=======
-        run: cargo build --release --target ${{ matrix.target }}
->>>>>>> a5483572
 
       - name: Prepare release assets
         shell: bash
