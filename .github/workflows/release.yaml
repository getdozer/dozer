name: Release
on:
  push:
    branches: [release, release-dev, main]
    tags:
      - "v*.*.*"
env:
  CARGO_TERM_COLOR: always
  BUCKET_NAME: "dozer-releases"
  ECR_REGISTRY: public.ecr.aws/k7k6x1d4
  ECR_REPOSITORY: dozer

permissions:
  id-token: write # This is required for requesting the JWT
  contents: write # This is required for actions/checkout

jobs:
  # https://github.com/orhun/git-cliff/blob/main/.github/workflows/cd.yml
  prepare:
    name: Prepare
    runs-on: ubuntu-20.04
    timeout-minutes: 60
    outputs:
      release_body: ${{ steps.release.outputs.release_body }}
      version: ${{ steps.version.outputs.version }}
      prerelease: ${{ steps.version.outputs.prerelease }}
    steps:
      - name: Checkout
        uses: actions/checkout@v2
        with:
          fetch-depth: 0
      - name: Generate a changelog
        uses: orhun/git-cliff-action@v1
        id: git-cliff
        with:
          config: .github/config/cliff.toml
          args: -vv --latest --strip header
        env:
          OUTPUT: CHANGES.md

      - name: Set the release body
        id: release
        shell: bash
        run: |
          r=$(cat ${{ steps.git-cliff.outputs.changelog }})
          r="$(printf "$r" | tail -n +3)"
          r="${r//'%'/'%25'}"
          r="${r//$'\n'/'%0A'}"
          r="${r//$'\r'/'%0D'}"
          echo "::set-output name=release_body::$r"

      - name: Set release version
        id: version
        run: |
          tag=$(printf "%q" ${{ github.ref_name }})

          if [[ $tag =~ ^v[0-9]+\.[0-9]+\.[0-9]+$ ]]; then
            echo "::set-output name=version::$tag"
            echo "::set-output name=prerelease::false"
          else
            echo "::set-output name=version::dev"
            echo "::set-output name=prerelease::true"
          fi
  release:
    name: Release
    runs-on: 
      labels: ${{ matrix.os }}
    needs: prepare
    timeout-minutes: 60
    strategy:
      matrix:
        os: [ubuntu-20-16-cores]
        include:
          - os: ubuntu-20-16-cores
            file_name: dozer
            target: x86_64-unknown-linux-gnu
            asset_name: dozer-linux-amd64
          - os: macos-12
            file_name: dozer
            target: x86_64-apple-darwin
            asset_name: dozer-macos-amd64
    steps:
      - uses: actions/checkout@v3
      - name: Install minimal stable with clippy and rustfmt
        uses: actions-rs/toolchain@v1
        with:
          profile: minimal
          toolchain: stable
          target: ${{ matrix.target }}
          components: rustfmt, clippy
      - name: Install Protoc
        uses: arduino/setup-protoc@v1
        with:
          repo-token: ${{ secrets.GITHUB_TOKEN }}
      - name: ⚡ Cache
        uses: actions/cache@v3
        with:
          path: |
            ~/.cargo/bin/
            ~/.cargo/.crates.toml
            ~/.cargo/.crates2.json
            ~/.cargo/.package-cache
            ~/.cargo/registry/
            ~/.cargo/git/db/
            target/
          key: ${{ runner.os }}-cargo-release-${{ hashFiles('Cargo.lock') }}
          restore-keys: |
            ${{ runner.os }}-cargo-release-${{ hashFiles('Cargo.lock') }}
            ${{ runner.os }}-cargo-release-

      - name: Build package
        run: cargo build --features=snowflake --release --target ${{ matrix.target }}
<<<<<<< HEAD

      - name: Build dozer bin
        if: matrix.os == 'ubuntu-20-16-cores'
        run: cargo build --features=snowflake --release
=======
>>>>>>> 40db6325

      - name: Prepare release assets
        shell: bash
        run: |
          mkdir -p release
          cp {LICENSE,README.md,CHANGELOG.md} release/ 2> /dev/null || echo "Copy Failed...Ignoring.."
          cp target/${{ matrix.target }}/release/${{matrix.file_name}} release/

          mv release/ ${{matrix.asset_name}}-${{ needs.prepare.outputs.version }}/

          tar -czvf ${{matrix.asset_name}}-${{ needs.prepare.outputs.version }}.tar.gz \
              ${{matrix.asset_name}}-${{ needs.prepare.outputs.version }}/

      - name: Upload the release
        uses: svenstaro/upload-release-action@v2
        with:
          repo_token: ${{ secrets.GITHUB_TOKEN }}
          file: ${{matrix.asset_name}}-${{ needs.prepare.outputs.version }}*
          file_glob: true
          overwrite: true
          tag: ${{ needs.prepare.outputs.version }}
          release_name: "Development Release - ${{ needs.prepare.outputs.version }}"
          prerelease: ${{ needs.prepare.outputs.prerelease }}
          body: "${{ needs.prepare.outputs.release_body }}"

      - name: Set env variables
        env: 
          VERSION: ${{ needs.prepare.outputs.version }}
          RELEASE_NAME: ${{matrix.asset_name}}-${{ needs.prepare.outputs.version }}.tar.gz
        run: |
          echo "RELEASE_NAME=${{env.RELEASE_NAME}}" >> $GITHUB_ENV
          echo "VERSION=${{env.VERSION}}" >> $GITHUB_ENV
          echo "ARTIFACT_URL=https://${{ env.BUCKET_NAME }}.s3.ap-southeast-1.amazonaws.com/${{ env.VERSION }}/${{ env.RELEASE_NAME }}" >> $GITHUB_ENV

      - name: configure aws credentials
        if: matrix.os == 'ubuntu-20-16-cores'
        uses: aws-actions/configure-aws-credentials@v1
        with:
          role-to-assume: ${{ secrets.AWS_ROLE_TO_ASSUME }}
          role-session-name: deployer
          aws-region: ap-southeast-1

      - name: Upload release to S3
        id: upload_s3
        if: matrix.os == 'ubuntu-20-16-cores'
        run: |
          aws s3 cp $RELEASE_NAME s3://${{ env.BUCKET_NAME }}/$VERSION/$RELEASE_NAME

      - name: Build, tag, and push image to Amazon ECR
        id: build_push_ecr
        if: matrix.os == 'ubuntu-20-16-cores'
        env:
          IMAGE_TAG: ${{ needs.prepare.outputs.version }}
        run: |
          SHORT_GITHUB_SHA=$(echo ${GITHUB_SHA} | cut -c1-8)
          echo "SHORT_GITHUB_SHA=$SHORT_GITHUB_SHA" >> $GITHUB_OUTPUT
          aws ecr-public get-login-password --region us-east-1 | docker login --username AWS --password-stdin $ECR_REGISTRY
          docker build -f ci/Dockerfile -t $ECR_REGISTRY/$ECR_REPOSITORY:$IMAGE_TAG -t $ECR_REGISTRY/$ECR_REPOSITORY:$SHORT_GITHUB_SHA .
          docker push $ECR_REGISTRY/$ECR_REPOSITORY --all-tags
          
      - name: Update latest image if releasing
        if: (needs.prepare.outputs.prerelease == 'false') && (matrix.os == 'ubuntu-20-16-cores')
        env:
          IMAGE_TAG: ${{ needs.prepare.outputs.version }}
        run: |
          docker tag $ECR_REGISTRY/$ECR_REPOSITORY:$IMAGE_TAG $ECR_REGISTRY/$ECR_REPOSITORY:latest
          docker push $ECR_REGISTRY/$ECR_REPOSITORY:latest

      - name: Trigger BuildKite integration tests
        if: matrix.os == 'ubuntu-20-16-cores'
        run: |
          curl -X POST "https://api.buildkite.com/v2/organizations/dozer-data-pte-ltd/pipelines/integration-tests/builds" \
            --header 'Authorization: Bearer ${{ secrets.BUILDKITE_API_ACCESS_TOKEN_WRITE_BUILDS }}' \
            -d '{ "commit": "${{ github.sha }}", "branch": "${{ github.ref_name }}", "env": { "DOZER_VERSION": "${{ steps.build_push_ecr.outputs.SHORT_GITHUB_SHA }}" }, "ignore_pipeline_branch_filters": true }'

      - name: Release notification
        if: ${{ env.VERSION != 'dev' && matrix.os == 'ubuntu-20-16-cores'}}
        env:
          DISCORD_WEBHOOK: ${{ secrets.DISCORD_RELEASE_HOOK }}
          DISCORD_EMBEDS: '[ { 
           "title": "New version `${{env.VERSION}}` released",
           "author": {  "icon_url": "https://avatars.githubusercontent.com/${{ github.actor }}", "name": "${{ github.actor }}", "url": "https://github.com/${{github.actor}}" },
          "fields": [
            { "name": "Repository", "value": "[getdozer/dozer](https://github.com/getdozer/dozer)", "inline": true },
            { "name": "Binary", "value": "[${{ env.RELEASE_NAME }}](${{ env.ARTIFACT_URL }})", "inline": true },
            { "name": "Using Binary", "value": "`dozer -h`"},
            { "name": "Release Notes", "value": "Release notes can be found [here](https://github.com/getdozer/dozer/releases/tag/${{env.VERSION}})"}
          ],
          "color": 990099
          }]'
        uses: Ilshidur/action-discord@master<|MERGE_RESOLUTION|>--- conflicted
+++ resolved
@@ -110,13 +110,10 @@
 
       - name: Build package
         run: cargo build --features=snowflake --release --target ${{ matrix.target }}
-<<<<<<< HEAD
-
-      - name: Build dozer bin
+
+      - name: Build Linux binary
         if: matrix.os == 'ubuntu-20-16-cores'
         run: cargo build --features=snowflake --release
-=======
->>>>>>> 40db6325
 
       - name: Prepare release assets
         shell: bash
