pub mod factory;
mod join;
mod processor;
<<<<<<< HEAD
mod tests;
mod window;
=======
pub mod set;
pub mod set_factory;
mod set_processor;
mod tests;
>>>>>>> 2b327d81
<|MERGE_RESOLUTION|>--- conflicted
+++ resolved
@@ -1,12 +1,8 @@
 pub mod factory;
 mod join;
 mod processor;
-<<<<<<< HEAD
-mod tests;
-mod window;
-=======
 pub mod set;
 pub mod set_factory;
 mod set_processor;
 mod tests;
->>>>>>> 2b327d81
+mod window;