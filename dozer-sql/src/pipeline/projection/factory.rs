--- conflicted
+++ resolved
@@ -5,7 +5,7 @@
     errors::ExecutionError,
     node::{OutputPortDef, OutputPortType, PortHandle, Processor, ProcessorFactory},
 };
-use dozer_types::types::{FieldDefinition, Schema, SourceDefinition};
+use dozer_types::types::{FieldDefinition, Schema};
 use sqlparser::ast::SelectItem;
 
 use crate::pipeline::builder::SchemaSQLContext;
@@ -68,11 +68,7 @@
                         field_name,
                         field_type.return_type,
                         field_type.nullable,
-<<<<<<< HEAD
-                        SourceDefinition::Dynamic,
-=======
                         field_type.source,
->>>>>>> 2654460e
                     ));
                 }
                 output_schema.fields = fields;
