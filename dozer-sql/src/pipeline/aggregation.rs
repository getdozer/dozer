--- conflicted
+++ resolved
@@ -1,12 +1,8 @@
 pub mod aggregator;
 mod avg;
 mod count;
-<<<<<<< HEAD
+pub mod processor;
 mod max;
 mod min;
 mod sum;
-=======
-pub mod processor;
-mod sum;
-mod tests;
->>>>>>> b7fee5a6
+mod tests;