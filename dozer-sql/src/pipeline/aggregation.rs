--- conflicted
+++ resolved
@@ -1,7 +1,5 @@
 pub mod aggregator;
 mod count;
-<<<<<<< HEAD
+mod max;
 mod min;
-=======
->>>>>>> 3b35a014
 mod sum;