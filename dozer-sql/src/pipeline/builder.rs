use super::expression::builder::normalize_ident;
use super::processor::aggregation::AggregationProcessorFactory;
use super::processor::projection::ProjectionProcessorFactory;
use super::processor::selection::SelectionProcessorFactory;
<<<<<<< HEAD
=======
use crate::common::utils::normalize_ident;
use crate::pipeline::errors::PipelineError;
use crate::pipeline::errors::PipelineError::{InvalidQuery, InvalidRelation};
>>>>>>> d1c94c7f
use dozer_core::dag::dag::Dag;
use dozer_core::dag::dag::Endpoint;
use dozer_core::dag::dag::NodeType;
use dozer_core::dag::mt_executor::DEFAULT_PORT_HANDLE;
use dozer_core::dag::node::NodeHandle;
use sqlparser::ast::{Query, Select, SetExpr, Statement, TableFactor, TableWithJoins};
use std::collections::HashMap;

pub struct PipelineBuilder {}

impl PipelineBuilder {
    pub fn statement_to_pipeline(
        &self,
        statement: Statement,
    ) -> Result<(Dag, HashMap<String, Endpoint>, Endpoint), PipelineError> {
        match statement {
            Statement::Query(query) => self.query_to_pipeline(*query),
            _ => Err(InvalidQuery),
        }
    }

    pub fn query_to_pipeline(
        &self,
        query: Query,
    ) -> Result<(Dag, HashMap<String, Endpoint>, Endpoint), PipelineError> {
        self.set_expr_to_pipeline(*query.body)
    }

    fn set_expr_to_pipeline(
        &self,
        set_expr: SetExpr,
    ) -> Result<(Dag, HashMap<String, Endpoint>, Endpoint), PipelineError> {
        match set_expr {
            SetExpr::Select(s) => self.select_to_pipeline(*s),
            SetExpr::Query(q) => self.query_to_pipeline(*q),
            _ => Err(InvalidQuery),
        }
    }

    fn select_to_pipeline(
        &self,
        select: Select,
    ) -> Result<(Dag, HashMap<String, Endpoint>, Endpoint), PipelineError> {
        let mut dag = Dag::new();

        // The simplest query can contains just SELECT and FROM
        // Until the implementation of FROM clause, projection (or selection) comes first
        let mut first_node_name = String::from("projection");
        let mut last_node_name = String::from("projection");

        // Select clause
        let projection = ProjectionProcessorFactory::new(select.projection.clone());

        dag.add_node(
            NodeType::Processor(Box::new(projection)),
            String::from("projection"),
        );

        if let Some(selection) = select.selection {
            // Where clause
<<<<<<< HEAD
            let selection = SelectionProcessorFactory::new(selection);
=======
            let selection = SelectionProcessorFactory::new(Some(selection));
>>>>>>> d1c94c7f
            first_node_name = String::from("selection");

            dag.add_node(
                NodeType::Processor(Box::new(selection)),
                String::from("selection"),
            );

            let _ = dag.connect(
                Endpoint::new(String::from("selection"), DEFAULT_PORT_HANDLE),
                Endpoint::new(String::from("projection"), DEFAULT_PORT_HANDLE),
            );
        }

        // Group by clause
        if !select.group_by.is_empty() {
            let aggregation =
                AggregationProcessorFactory::new(select.projection.clone(), select.group_by);

            last_node_name = String::from("aggregation");

            dag.add_node(
                NodeType::Processor(Box::new(aggregation)),
                String::from("aggregation"),
            );

            let _ = dag.connect(
                Endpoint::new(String::from("projection"), DEFAULT_PORT_HANDLE),
                Endpoint::new(String::from("aggregation"), DEFAULT_PORT_HANDLE),
            );
        }

        // From clause
        let input_endpoints = self.get_input_endpoints(&first_node_name, &select.from)?;

        Ok((
            dag,
            input_endpoints,
            Endpoint::new(last_node_name, DEFAULT_PORT_HANDLE),
        ))
    }

    fn get_input_endpoints(
        &self,
        node_name: &String,
        from: &[TableWithJoins],
    ) -> Result<HashMap<String, Endpoint>, PipelineError> {
        let mut endpoints = HashMap::new();

        if from.len() != 1 {
            panic!("Change following implementation to support multiple inputs")
        }

        for (_input_port, table) in from.iter().enumerate() {
            let input_name = self.get_input_name(table).unwrap();
            endpoints.insert(
                input_name,
                Endpoint::new(NodeHandle::from(node_name), DEFAULT_PORT_HANDLE), // input_port as u16),
            );
        }

        Ok(endpoints)
    }

    fn get_input_name(&self, table: &TableWithJoins) -> Result<String, PipelineError> {
        match &table.relation {
            TableFactor::Table { name, alias: _, .. } => {
                let input_name = name
                    .0
                    .iter()
                    .map(normalize_ident)
                    .collect::<Vec<String>>()
                    .join(".");

                Ok(input_name)
            }
            _ => Err(InvalidRelation),
        }
    }
}<|MERGE_RESOLUTION|>--- conflicted
+++ resolved
@@ -2,12 +2,9 @@
 use super::processor::aggregation::AggregationProcessorFactory;
 use super::processor::projection::ProjectionProcessorFactory;
 use super::processor::selection::SelectionProcessorFactory;
-<<<<<<< HEAD
-=======
 use crate::common::utils::normalize_ident;
 use crate::pipeline::errors::PipelineError;
 use crate::pipeline::errors::PipelineError::{InvalidQuery, InvalidRelation};
->>>>>>> d1c94c7f
 use dozer_core::dag::dag::Dag;
 use dozer_core::dag::dag::Endpoint;
 use dozer_core::dag::dag::NodeType;
@@ -68,11 +65,7 @@
 
         if let Some(selection) = select.selection {
             // Where clause
-<<<<<<< HEAD
-            let selection = SelectionProcessorFactory::new(selection);
-=======
             let selection = SelectionProcessorFactory::new(Some(selection));
->>>>>>> d1c94c7f
             first_node_name = String::from("selection");
 
             dag.add_node(
