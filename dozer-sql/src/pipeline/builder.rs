--- conflicted
+++ resolved
@@ -1,9 +1,6 @@
-<<<<<<< HEAD
 use std::rc::Rc;
 use std::sync::Arc;
-=======
 use std::collections::HashMap;
->>>>>>> 2e79ef8e
 use crate::common::error::{DozerSqlError, Result};
 use crate::pipeline::expression::comparison::{Eq, Gt, Gte, Lt, Lte, Ne};
 use crate::pipeline::expression::logical::{And, Not, Or};
@@ -14,14 +11,8 @@
 use dozer_core::dag::channel::LocalNodeChannel;
 use dozer_core::dag::dag::Dag;
 use dozer_core::dag::dag::NodeType;
-use dozer_core::dag::node::{ChannelForwarder, ExecutionContext, NextStep, Processor, Source, Sink};
-use dozer_core::dag::node::NextStep::Continue;
 use dozer_core::dag::dag::{Endpoint, NodeHandle, PortHandle, TestSink, TestSource};
 use dozer_core::dag::executor::{MemoryExecutionContext, MultiThreadedDagExecutor};
-<<<<<<< HEAD
-use sqlparser::ast::{BinaryOperator, Expr as SqlExpr, Query, Select, SelectItem, SetExpr, Statement, UnaryOperator, Value as SqlValue};
-use dozer_types::types::{Field, Operation, OperationEvent, Record, Schema};
-=======
 use dozer_core::dag::node::NextStep::Continue;
 use dozer_core::dag::node::{
     ChannelForwarder, ExecutionContext, NextStep, Processor, Sink, Source,
@@ -31,10 +22,8 @@
     BinaryOperator, Expr as SqlExpr, Query, Select, SelectItem, SetExpr, Statement, UnaryOperator,
     Value as SqlValue,
 };
-use std::rc::Rc;
-use std::sync::Arc;
 use sqlparser::ast::ObjectType::Schema;
->>>>>>> 2e79ef8e
+use dozer_types::types::{Field, Operation, OperationEvent, Record, Schema};
 
 pub struct PipelineBuilder {
     schema: DozerSchema,
@@ -42,15 +31,9 @@
 }
 
 impl PipelineBuilder {
-<<<<<<< HEAD
-
-    pub fn new(schema: Schema) -> PipelineBuilder {
-        Self {
-=======
     pub fn new(schema: DozerSchema) -> PipelineBuilder {
         Self {
             schema_idx: schema.fields.iter().enumerate().map(|e| (e.1.name.clone(), e.0)).collect(),
->>>>>>> 2e79ef8e
             schema
         }
     }
@@ -97,28 +80,7 @@
             Box::new(LocalNodeChannel::new(5000000))
         );
 
-<<<<<<< HEAD
         Ok((dag, projection_handle, selection_handle))
-=======
-    fn parse_sql_expression(&self, expression: SqlExpr) -> Result<Box<dyn Expression>> {
-        match expression {
-            SqlExpr::Identifier(ident) => Ok(Box::new(Column::new(
-                *self.schema_idx.get(&ident.value).unwrap(),
-            ))),
-            SqlExpr::Value(SqlValue::Number(n, _)) => Ok(self.parse_sql_number(&n)?),
-            SqlExpr::Value(SqlValue::SingleQuotedString(s) | SqlValue::DoubleQuotedString(s)) => {
-                Ok(Box::new(s))
-            }
-            SqlExpr::BinaryOp { left, op, right } => {
-                Ok(self.parse_sql_binary_op(*left, op, *right)?)
-            }
-            SqlExpr::UnaryOp { op, expr } => Ok(self.parse_sql_unary_op(op, *expr)?),
-            SqlExpr::Nested(expr) => Ok(self.parse_sql_expression(*expr)?),
-            _ => Err(DozerSqlError::NotImplemented(
-                "Unsupported Expression.".to_string(),
-            )),
-        }
->>>>>>> 2e79ef8e
     }
 
 }
@@ -126,10 +88,9 @@
 use sqlparser::dialect::GenericDialect;
 use sqlparser::parser::Parser;
 
-
 pub struct SqlTestSource {
     id: i32,
-    output_ports: Option<Vec<PortHandle>>
+    output_ports: Option<Vec<PortHandle>>,
 }
 
 impl SqlTestSource {
@@ -148,22 +109,17 @@
         Ok(())
     }
 
-    fn start(&self, fw: &ChannelForwarder) -> std::result::Result<(), String>{
+    fn start(&self, fw: &ChannelForwarder) -> std::result::Result<(), String> {
         for n in 0..10000000 {
             //   println!("SRC {}: Message {} received", self.id, n);
             fw.send(
                 OperationEvent::new(
-<<<<<<< HEAD
-                    n, Operation::Insert { table_name: "test".to_string(), new: Record::new(1, vec![Field::Int(2000)]) }
-                ), None
-=======
                     n,
                     Operation::Insert {
                         new: Record::new(None, vec![Field::Int(2000)]),
                     },
                 ),
                 None,
->>>>>>> 2e79ef8e
             );
         }
         fw.terminate();
@@ -173,7 +129,7 @@
 
 pub struct SqlTestSink {
     id: i32,
-    input_ports: Option<Vec<PortHandle>>
+    input_ports: Option<Vec<PortHandle>>,
 }
 
 impl SqlTestSink {
@@ -214,10 +170,6 @@
 
     let statement: &Statement = &ast[0];
 
-<<<<<<< HEAD
-    let builder = PipelineBuilder::new(Schema::new(String::from("schema"), vec![String::from("Country"), String::from("CustomerID"), String::from("Spending")], vec![Field::String("Italy".to_string()), Field::Int(101), Field::Int(2000)]));
-    let (mut dag, in_handle, out_handle) = builder.statement_to_pipeline(statement.clone()).unwrap();
-=======
     let schema = DozerSchema {
         fields: vec![
             FieldDefinition {name: String::from("Spending"), typ: FieldType::Int, nullable: false}
@@ -226,8 +178,7 @@
     };
 
     let builder = PipelineBuilder::new(schema);
-    let (mut dag, proc_handle) = builder.statement_to_pipeline(statement.clone()).unwrap();
->>>>>>> 2e79ef8e
+    let (mut dag, in_handle, out_handle) = builder.statement_to_pipeline(statement.clone()).unwrap();
 
     let source = SqlTestSource::new(1,None);
     let sink = SqlTestSink::new(1, None);
@@ -235,7 +186,6 @@
     let src_handle = dag.add_node(NodeType::Source(Arc::new(source)));
     //let proc_handle = dag.add_node(NodeType::Processor(Arc::new(proc)));
     let sink_handle = dag.add_node(NodeType::Sink(Arc::new(sink)));
-
 
     let src_to_proc1 = dag.connect(
         Endpoint::new(src_handle, None),
@@ -257,6 +207,4 @@
     exec.start(ctx);
     let elapsed = now.elapsed();
     println!("Elapsed: {:.2?}", elapsed);
-
-
 }