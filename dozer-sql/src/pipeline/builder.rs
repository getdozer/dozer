use crate::pipeline::aggregation::factory::AggregationProcessorFactory;
use crate::pipeline::builder::PipelineError::InvalidQuery;
use crate::pipeline::errors::PipelineError;
use crate::pipeline::expression::builder::{ExpressionBuilder, NameOrAlias};
use crate::pipeline::selection::factory::SelectionProcessorFactory;
use dozer_core::dag::app::AppPipeline;
use dozer_core::dag::app::PipelineEntryPoint;
use dozer_core::dag::appsource::AppSourceId;
use dozer_core::dag::node::PortHandle;
use dozer_core::dag::DEFAULT_PORT_HANDLE;
use sqlparser::ast::{Join, TableFactor, TableWithJoins};
use sqlparser::{
    ast::{Query, Select, SetExpr, Statement},
    dialect::AnsiDialect,
    parser::Parser,
};
use std::collections::HashMap;
use std::sync::Arc;

use super::errors::UnsupportedSqlError;
use super::product::factory::FromProcessorFactory;

#[derive(Debug, Clone, Default)]
pub struct SchemaSQLContext {}

#[derive(Debug, Clone)]
pub struct QueryTableInfo {
    // Name to connect in dag
    pub node: String,
    // Port to connect in dag
    pub port: PortHandle,
    // If this table is originally from a source or created in transforms
    pub is_derived: bool,
    // TODO add:indexes to the tables
}

pub struct TableInfo {
    pub name: NameOrAlias,
    pub override_name: Option<String>,
    pub is_derived: bool,
}
/// The struct contains some contexts during query to pipeline.
#[derive(Debug, Clone, Default)]
pub struct QueryContext {
    // Internal tables map, used to store the tables that are created by the queries
    pub pipeline_map: HashMap<(usize, String), QueryTableInfo>,

    // Output tables map that are marked with "INTO" used to store the tables, these can be exposed to sinks.
    pub output_tables_map: HashMap<String, QueryTableInfo>,

    // Used Sources
    pub used_sources: Vec<String>,
}

#[derive(Debug, Clone)]
pub struct IndexedTableWithJoins {
    pub relation: (NameOrAlias, TableFactor),
    pub joins: Vec<(NameOrAlias, Join)>,
}

pub fn statement_to_pipeline(
    sql: &str,
    pipeline: &mut AppPipeline<SchemaSQLContext>,
    override_name: Option<String>,
) -> Result<QueryContext, PipelineError> {
    let dialect = AnsiDialect {};
    let mut ctx = QueryContext::default();

    let ast = Parser::parse_sql(&dialect, sql).unwrap();
    let query_name = NameOrAlias(format!("query_{}", uuid::Uuid::new_v4()), None);

    for (idx, statement) in ast.iter().enumerate() {
        match statement {
            Statement::Query(query) => {
                query_to_pipeline(
                    &TableInfo {
                        name: query_name.clone(),
                        is_derived: false,
                        override_name: override_name.clone(),
                    },
                    query,
                    pipeline,
                    &mut ctx,
                    false,
                    idx,
                )?;
            }
            s => {
                return Err(PipelineError::UnsupportedSqlError(
                    UnsupportedSqlError::GenericError(s.to_string()),
                ))
            }
        }
    }

    Ok(ctx)
}

fn query_to_pipeline(
    table_info: &TableInfo,
    query: &Query,
    pipeline: &mut AppPipeline<SchemaSQLContext>,
    query_ctx: &mut QueryContext,
    stateful: bool,
    pipeline_idx: usize,
) -> Result<(), PipelineError> {
    // return error if there is unsupported syntax
    if !query.order_by.is_empty() {
        return Err(PipelineError::UnsupportedSqlError(
            UnsupportedSqlError::OrderByError,
        ));
    }

    if query.limit.is_some() || query.offset.is_some() {
        return Err(PipelineError::UnsupportedSqlError(
            UnsupportedSqlError::LimitOffsetError,
        ));
    }

    // Attach the first pipeline if there is with clause
    if let Some(with) = &query.with {
        if with.recursive {
            return Err(PipelineError::UnsupportedSqlError(
                UnsupportedSqlError::Recursive,
            ));
        }

        for table in &with.cte_tables {
            if table.from.is_some() {
                return Err(PipelineError::UnsupportedSqlError(
                    UnsupportedSqlError::CteFromError,
                ));
            }
            let table_name = table.alias.name.to_string();
            if query_ctx
                .pipeline_map
                .contains_key(&(pipeline_idx, table_name.clone()))
            {
                return Err(InvalidQuery(format!(
                    "WITH query name {table_name:?} specified more than once"
                )));
            }
            query_to_pipeline(
                &TableInfo {
                    name: NameOrAlias(table_name.clone(), Some(table_name)),
                    is_derived: true,
                    override_name: None,
                },
                &table.query,
                pipeline,
                query_ctx,
                true,
                pipeline_idx,
            )?;
        }
    };

    match *query.body.clone() {
        SetExpr::Select(select) => {
            select_to_pipeline(
                table_info,
                *select,
                pipeline,
                query_ctx,
                stateful,
                pipeline_idx,
            )?;
        }
        SetExpr::Query(query) => {
            let query_name = format!("subquery_{}", uuid::Uuid::new_v4());
            let mut ctx = QueryContext::default();
            query_to_pipeline(
                &TableInfo {
                    name: NameOrAlias(query_name, None),
                    is_derived: true,
                    override_name: None,
                },
                &query,
                pipeline,
                &mut ctx,
                stateful,
                pipeline_idx,
            )?
        }
        _ => {
            return Err(PipelineError::UnsupportedSqlError(
                UnsupportedSqlError::SelectOnlyError,
            ))
        }
    };
    Ok(())
}

fn select_to_pipeline(
    table_info: &TableInfo,
    select: Select,
    pipeline: &mut AppPipeline<SchemaSQLContext>,
    query_ctx: &mut QueryContext,
    stateful: bool,
    pipeline_idx: usize,
) -> Result<(), PipelineError> {
    // FROM clause
    if select.from.len() != 1 {
        return Err(PipelineError::UnsupportedSqlError(
            UnsupportedSqlError::FromCommaSyntax,
        ));
    }

    let input_tables = get_input_tables(&select.from[0], pipeline, query_ctx, pipeline_idx)?;

    let product = FromProcessorFactory::new(input_tables.clone());

    let input_endpoints =
        get_entry_points(&input_tables, &mut query_ctx.pipeline_map, pipeline_idx)?;

    let gen_product_name = format!("product_{}", uuid::Uuid::new_v4());
    let gen_agg_name = format!("agg_{}", uuid::Uuid::new_v4());
    let gen_selection_name = format!("select_{}", uuid::Uuid::new_v4());
    pipeline.add_processor(Arc::new(product), &gen_product_name, input_endpoints);

    let input_names = get_input_names(&input_tables);
    for (port_index, table_name) in input_names.iter().enumerate() {
        if let Some(table_info) = query_ctx
            .pipeline_map
            .get(&(pipeline_idx, table_name.0.clone()))
        {
            pipeline.connect_nodes(
                &table_info.node,
                Some(table_info.port),
                &gen_product_name,
                Some(port_index as PortHandle),
                true,
            )?;
            // If not present in pipeline_map, insert into used_sources as this is coming from source
        } else {
            query_ctx.used_sources.push(table_name.0.clone());
        }
    }

    let aggregation = AggregationProcessorFactory::new(select.clone(), stateful);

    pipeline.add_processor(Arc::new(aggregation), &gen_agg_name, vec![]);

    // Where clause
    if let Some(selection) = select.selection {
        let selection = SelectionProcessorFactory::new(selection);

        pipeline.add_processor(Arc::new(selection), &gen_selection_name, vec![]);

        pipeline.connect_nodes(
            &gen_product_name,
            Some(DEFAULT_PORT_HANDLE),
            &gen_selection_name,
            Some(DEFAULT_PORT_HANDLE),
            true,
        )?;

        pipeline.connect_nodes(
            &gen_selection_name,
            Some(DEFAULT_PORT_HANDLE),
            &gen_agg_name,
            Some(DEFAULT_PORT_HANDLE),
            true,
        )?;
    } else {
        pipeline.connect_nodes(
            &gen_product_name,
            Some(DEFAULT_PORT_HANDLE),
            &gen_agg_name,
            Some(DEFAULT_PORT_HANDLE),
            true,
        )?;
    }

    query_ctx.pipeline_map.insert(
        (pipeline_idx, table_info.name.0.to_string()),
        QueryTableInfo {
            node: gen_agg_name.clone(),
            port: DEFAULT_PORT_HANDLE,
            is_derived: table_info.is_derived,
        },
    );

    let output_table_name = if let Some(into) = select.into {
        Some(into.name.to_string())
    } else {
        table_info.override_name.clone()
    };
    if let Some(table_name) = output_table_name {
        query_ctx.output_tables_map.insert(
            table_name,
            QueryTableInfo {
                node: gen_agg_name,
                port: DEFAULT_PORT_HANDLE,
                is_derived: false,
            },
        );
    }

    Ok(())
}

/// Returns a vector of input port handles and relative table name
///
/// # Errors
///
/// This function will return an error if it's not possible to get an input name.
pub fn get_input_tables(
    from: &TableWithJoins,
    pipeline: &mut AppPipeline<SchemaSQLContext>,
    query_ctx: &mut QueryContext,
<<<<<<< HEAD
) -> Result<IndexedTableWithJoins, PipelineError> {
    let name = get_from_source(&from.relation, pipeline, query_ctx)?;
=======
    pipeline_idx: usize,
) -> Result<IndexedTabelWithJoins, PipelineError> {
    let name = get_from_source(&from.relation, pipeline, query_ctx, pipeline_idx)?;
>>>>>>> 4e98c556
    let mut joins = vec![];

    for join in from.joins.iter() {
        let input_name = get_from_source(&join.relation, pipeline, query_ctx, pipeline_idx)?;
        joins.push((input_name.clone(), join.clone()));
    }

    Ok(IndexedTableWithJoins {
        relation: (name, from.relation.clone()),
        joins,
    })
}

pub fn get_input_names(input_tables: &IndexedTableWithJoins) -> Vec<NameOrAlias> {
    let mut input_names = vec![];
    input_names.push(input_tables.relation.0.clone());

    for join in &input_tables.joins {
        input_names.push(join.0.clone());
    }
    input_names
}
pub fn get_entry_points(
<<<<<<< HEAD
    input_tables: &IndexedTableWithJoins,
    pipeline_map: &mut HashMap<String, (String, PortHandle)>,
=======
    input_tables: &IndexedTabelWithJoins,
    pipeline_map: &mut HashMap<(usize, String), QueryTableInfo>,
    pipeline_idx: usize,
>>>>>>> 4e98c556
) -> Result<Vec<PipelineEntryPoint>, PipelineError> {
    let mut endpoints = vec![];

    let input_names = get_input_names(input_tables);

    for (input_port, table) in input_names.iter().enumerate() {
        let name = table.0.clone();
        if !pipeline_map.contains_key(&(pipeline_idx, name.clone())) {
            endpoints.push(PipelineEntryPoint::new(
                AppSourceId::new(name, None),
                input_port as PortHandle,
            ));
        }
    }

    Ok(endpoints)
}

pub fn get_from_source(
    relation: &TableFactor,
    pipeline: &mut AppPipeline<SchemaSQLContext>,
    query_ctx: &mut QueryContext,
    pipeline_idx: usize,
) -> Result<NameOrAlias, PipelineError> {
    match relation {
        TableFactor::Table { name, alias, .. } => {
            let input_name = name
                .0
                .iter()
                .map(ExpressionBuilder::normalize_ident)
                .collect::<Vec<String>>()
                .join(".");
            let alias_name = alias
                .as_ref()
                .map(|a| ExpressionBuilder::fullname_from_ident(&[a.name.clone()]));

            Ok(NameOrAlias(input_name, alias_name))
        }
        TableFactor::Derived {
            lateral: _,
            subquery,
            alias,
        } => {
            let name = format!("derived_{}", uuid::Uuid::new_v4());
            let alias_name = alias.as_ref().map(|alias_ident| {
                ExpressionBuilder::fullname_from_ident(&[alias_ident.name.clone()])
            });

            let name_or = NameOrAlias(name, alias_name);
            query_to_pipeline(
                &TableInfo {
                    name: name_or.clone(),
                    is_derived: true,
                    override_name: None,
                },
                subquery,
                pipeline,
                query_ctx,
                false,
                pipeline_idx,
            )?;

            Ok(name_or)
        }
        _ => Err(PipelineError::UnsupportedSqlError(
            UnsupportedSqlError::JoinTable,
        )),
    }
}

#[cfg(test)]
mod tests {
    use dozer_core::dag::app::AppPipeline;

    use super::statement_to_pipeline;

    #[test]
    fn parse_sql_pipeline() {
        let sql = r#"
                SELECT
                    a.name as "Genre",
                    SUM(amount) as "Gross Revenue(in $)"
                INTO gross_revenue_stats
                FROM
                (
                    SELECT
                        c.name,
                        f.title,
                        p.amount
                    FROM film f
                    LEFT JOIN film_category fc
                        ON fc.film_id = f.film_id
                    LEFT JOIN category c
                        ON fc.category_id = c.category_id
                    LEFT JOIN inventory i
                        ON i.film_id = f.film_id
                    LEFT JOIN rental r
                        ON r.inventory_id = i.inventory_id
                    LEFT JOIN payment p
                        ON p.rental_id = r.rental_id
                    WHERE p.amount IS NOT NULL
                ) a
                GROUP BY name;
            
                SELECT
<<<<<<< HEAD
                    c.name,
                    f.title,
                    p.amount
                FROM film f
                LEFT JOIN film_category fc
                    "#,
            r#"
                WITH tbl as (select id from a)
                select id from tbl
                    "#,
            r#"
                WITH tbl as (select id from  a),
                tbl2 as (select id from tbl)
                select id from tbl2
                    "#,
            r#"
                WITH cte_table1 as (select id_dt1 from (select id_t1 from table_1) as derived_table_1),
                cte_table2 as (select id_ct1 from cte_table1)
                select id_ct2 from cte_table2
            "#,
            r#"
=======
                f.name, f.title, p.amount
                INTO film_amounts
                FROM film f
                LEFT JOIN film_category fc;
                
                WITH tbl as (select id from a)
                select id 
                into cte_table
                from tbl;
                
                WITH tbl as (select id from  a),
                tbl2 as (select id from tbl)
                select id 
                into nested_cte_table
                from tbl2;
                
                WITH cte_table1 as (select id_dt1 from (select id_t1 from table_1) as derived_table_1),
                cte_table2 as (select id_ct1 from cte_table1)
                select id_ct2 
                into nested_derived_table
                from cte_table2;
               
>>>>>>> 4e98c556
                with tbl as (select id, ticker from stocks)
                select tbl.id 
                into nested_stocks_table
                from  stocks join tbl on tbl.id = stocks.id;
            "#;

        let context = statement_to_pipeline(sql, &mut AppPipeline::new(), None).unwrap();

        // Should create as many output tables as into statements
        let mut output_keys = context.output_tables_map.keys().collect::<Vec<_>>();
        output_keys.sort();
        let mut expected_keys = vec![
            "gross_revenue_stats",
            "film_amounts",
            "cte_table",
            "nested_cte_table",
            "nested_derived_table",
            "nested_stocks_table",
        ];
        expected_keys.sort();
        assert_eq!(output_keys, expected_keys);
    }
}<|MERGE_RESOLUTION|>--- conflicted
+++ resolved
@@ -309,14 +309,9 @@
     from: &TableWithJoins,
     pipeline: &mut AppPipeline<SchemaSQLContext>,
     query_ctx: &mut QueryContext,
-<<<<<<< HEAD
+    pipeline_idx: usize,
 ) -> Result<IndexedTableWithJoins, PipelineError> {
-    let name = get_from_source(&from.relation, pipeline, query_ctx)?;
-=======
-    pipeline_idx: usize,
-) -> Result<IndexedTabelWithJoins, PipelineError> {
     let name = get_from_source(&from.relation, pipeline, query_ctx, pipeline_idx)?;
->>>>>>> 4e98c556
     let mut joins = vec![];
 
     for join in from.joins.iter() {
@@ -340,14 +335,9 @@
     input_names
 }
 pub fn get_entry_points(
-<<<<<<< HEAD
     input_tables: &IndexedTableWithJoins,
-    pipeline_map: &mut HashMap<String, (String, PortHandle)>,
-=======
-    input_tables: &IndexedTabelWithJoins,
     pipeline_map: &mut HashMap<(usize, String), QueryTableInfo>,
     pipeline_idx: usize,
->>>>>>> 4e98c556
 ) -> Result<Vec<PipelineEntryPoint>, PipelineError> {
     let mut endpoints = vec![];
 
@@ -451,56 +441,32 @@
                     WHERE p.amount IS NOT NULL
                 ) a
                 GROUP BY name;
-            
+
                 SELECT
-<<<<<<< HEAD
-                    c.name,
-                    f.title,
-                    p.amount
-                FROM film f
-                LEFT JOIN film_category fc
-                    "#,
-            r#"
-                WITH tbl as (select id from a)
-                select id from tbl
-                    "#,
-            r#"
-                WITH tbl as (select id from  a),
-                tbl2 as (select id from tbl)
-                select id from tbl2
-                    "#,
-            r#"
-                WITH cte_table1 as (select id_dt1 from (select id_t1 from table_1) as derived_table_1),
-                cte_table2 as (select id_ct1 from cte_table1)
-                select id_ct2 from cte_table2
-            "#,
-            r#"
-=======
                 f.name, f.title, p.amount
                 INTO film_amounts
                 FROM film f
                 LEFT JOIN film_category fc;
-                
+
                 WITH tbl as (select id from a)
-                select id 
+                select id
                 into cte_table
                 from tbl;
-                
+
                 WITH tbl as (select id from  a),
                 tbl2 as (select id from tbl)
-                select id 
+                select id
                 into nested_cte_table
                 from tbl2;
-                
+
                 WITH cte_table1 as (select id_dt1 from (select id_t1 from table_1) as derived_table_1),
                 cte_table2 as (select id_ct1 from cte_table1)
-                select id_ct2 
+                select id_ct2
                 into nested_derived_table
                 from cte_table2;
-               
->>>>>>> 4e98c556
+
                 with tbl as (select id, ticker from stocks)
-                select tbl.id 
+                select tbl.id
                 into nested_stocks_table
                 from  stocks join tbl on tbl.id = stocks.id;
             "#;
