--- conflicted
+++ resolved
@@ -15,6 +15,7 @@
         builder::{ExpressionBuilder, ExpressionType},
         execution::{Expression, ExpressionExecutor},
     },
+    projection::{factory::parse_sql_select_item, processor::ProjectionProcessor},
     projection::{factory::parse_sql_select_item, processor::ProjectionProcessor},
 };
 
@@ -62,6 +63,11 @@
         }
 
         build_projection_schema(input_schema, &self.select)
+        if is_aggregation(&self.groupby, &output_field_rules) {
+            return build_output_schema(input_schema, output_field_rules);
+        }
+
+        build_projection_schema(input_schema, &self.select)
     }
 
     fn build(
@@ -92,6 +98,24 @@
             Ok(expressions) => Ok(Box::new(ProjectionProcessor::new(expressions))),
             Err(error) => Err(ExecutionError::InternalStringError(error.to_string())),
         }
+
+        if is_aggregation(&self.groupby, &output_field_rules) {
+            return Ok(Box::new(AggregationProcessor::new(
+                output_field_rules,
+                input_schema.clone(),
+            )));
+        }
+
+        // Build a Projection
+        match self
+            .select
+            .iter()
+            .map(|item| parse_sql_select_item(item, input_schema))
+            .collect::<Result<Vec<(String, Expression)>, PipelineError>>()
+        {
+            Ok(expressions) => Ok(Box::new(ProjectionProcessor::new(expressions))),
+            Err(error) => Err(ExecutionError::InternalStringError(error.to_string())),
+        }
     }
 }
 
@@ -105,11 +129,23 @@
         .any(|rule| matches!(rule, FieldRule::Measure(_, _, _)))
 }
 
+fn is_aggregation(groupby: &[SqlExpr], output_field_rules: &[FieldRule]) -> bool {
+    if !groupby.is_empty() {
+        return true;
+    }
+
+    output_field_rules
+        .iter()
+        .any(|rule| matches!(rule, FieldRule::Measure(_, _, _)))
+}
+
 pub(crate) fn get_aggregation_rules(
     select: &[SelectItem],
     groupby: &[SqlExpr],
+    groupby: &[SqlExpr],
     schema: &Schema,
 ) -> Result<Vec<FieldRule>, PipelineError> {
+    let mut select_rules = select
     let mut select_rules = select
         .iter()
         .map(|item| parse_sql_aggregate_item(item, schema))
@@ -150,6 +186,11 @@
                     true,
                     sql_expr.to_string(),
                 )),
+                Err(_) => Ok(FieldRule::Dimension(
+                    expression.0,
+                    true,
+                    sql_expr.to_string(),
+                )),
             }
         }
         SelectItem::ExprWithAlias { expr, alias } => Err(PipelineError::InvalidExpression(
@@ -162,6 +203,17 @@
             "Qualified Wildcard Operator is not supported".to_string(),
         )),
     }
+}
+
+fn parse_sql_groupby_item(
+    sql_expression: &SqlExpr,
+    schema: &Schema,
+) -> Result<FieldRule, PipelineError> {
+    Ok(FieldRule::Dimension(
+        ExpressionBuilder {}.build(&ExpressionType::FullExpression, sql_expression, schema)?,
+        false,
+        sql_expression.to_string(),
+    ))
 }
 
 fn parse_sql_groupby_item(
@@ -225,13 +277,9 @@
                 if *is_value {
                     output_schema.fields.push(FieldDefinition::new(
                         name.clone(),
-<<<<<<< HEAD
                         expression
                             .get_type(input_schema)
                             .map_err(|e| ExecutionError::InternalError(Box::new(e)))?,
-=======
-                        expression.get_type(input_schema),
->>>>>>> 72ddd885
                         true,
                     ));
                     output_schema.primary_index.push(e.0);
@@ -256,13 +304,9 @@
 
             for e in expressions.iter() {
                 let field_name = e.0.clone();
-<<<<<<< HEAD
                 let field_type =
                     e.1.get_type(input_schema)
                         .map_err(|e| ExecutionError::InternalError(Box::new(e)))?;
-=======
-                let field_type = e.1.get_type(input_schema);
->>>>>>> 72ddd885
                 let field_nullable = true;
                 output_schema.fields.push(FieldDefinition::new(
                     field_name,
