<<<<<<< HEAD
use crate::pipeline::aggregation::processor::AggregationProcessor;
=======
use std::collections::HashMap;

use dozer_core::{
    errors::ExecutionError,
    node::{OutputPortDef, OutputPortType, PortHandle, Processor, ProcessorFactory},
    DEFAULT_PORT_HANDLE,
};
use dozer_types::types::{FieldDefinition, Schema};
use sqlparser::ast::{Expr as SqlExpr, Expr, Ident, SelectItem};

>>>>>>> ac0e3577
use crate::pipeline::builder::SchemaSQLContext;
use crate::pipeline::planner::projection::CommonPlanner;
use crate::pipeline::projection::processor::ProjectionProcessor;
use dozer_core::dag::errors::ExecutionError;
use dozer_core::dag::node::{
    OutputPortDef, OutputPortType, PortHandle, Processor, ProcessorFactory,
};
use dozer_core::dag::DEFAULT_PORT_HANDLE;
use dozer_types::types::Schema;
use sqlparser::ast::Select;
use std::collections::HashMap;

#[derive(Debug)]
pub struct AggregationProcessorFactory {
<<<<<<< HEAD
    projection: Select,
    stateful: bool,
=======
    select: Vec<SelectItem>,
    groupby: Vec<SqlExpr>,
    _stateful: bool,
>>>>>>> ac0e3577
}

impl AggregationProcessorFactory {
    pub fn new(projection: Select, stateful: bool) -> Self {
        Self {
<<<<<<< HEAD
            projection,
            stateful,
=======
            select,
            groupby,
            _stateful: stateful,
>>>>>>> ac0e3577
        }
    }

    fn get_planner(&self, input_schema: Schema) -> Result<CommonPlanner, ExecutionError> {
        let mut projection_planner = CommonPlanner::new(input_schema);
        projection_planner
            .plan(self.projection.clone())
            .map_err(|e| ExecutionError::InternalError(Box::new(e)))?;
        Ok(projection_planner)
    }
}

impl ProcessorFactory<SchemaSQLContext> for AggregationProcessorFactory {
    fn get_input_ports(&self) -> Vec<PortHandle> {
        vec![DEFAULT_PORT_HANDLE]
    }

    fn get_output_ports(&self) -> Vec<OutputPortDef> {
        vec![OutputPortDef::new(
            DEFAULT_PORT_HANDLE,
            OutputPortType::Stateless,
        )]
    }

    fn get_output_schema(
        &self,
        _output_port: &PortHandle,
        input_schemas: &HashMap<PortHandle, (Schema, SchemaSQLContext)>,
    ) -> Result<(Schema, SchemaSQLContext), ExecutionError> {
        let (input_schema, ctx) = input_schemas
            .get(&DEFAULT_PORT_HANDLE)
            .ok_or(ExecutionError::InvalidPortHandle(DEFAULT_PORT_HANDLE))?;

        let planner = self.get_planner(input_schema.clone())?;
        Ok((planner.post_projection_schema, ctx.clone()))
    }

    fn build(
        &self,
        input_schemas: HashMap<PortHandle, Schema>,
        _output_schemas: HashMap<PortHandle, Schema>,
    ) -> Result<Box<dyn Processor>, ExecutionError> {
        let input_schema = input_schemas
            .get(&DEFAULT_PORT_HANDLE)
            .ok_or(ExecutionError::InvalidPortHandle(DEFAULT_PORT_HANDLE))?;

        let planner = self.get_planner(input_schema.clone())?;

        let processor: Box<dyn Processor> = match planner.aggregation_output.len() {
            0 => Box::new(ProjectionProcessor::new(
                input_schema.clone(),
                planner.projection_output,
            )),
            _ => Box::new(
                AggregationProcessor::new(
                    planner.groupby,
                    planner.aggregation_output,
                    planner.projection_output,
                    input_schema.clone(),
                    planner.post_aggregation_schema,
                )
                .map_err(|e| ExecutionError::InternalError(Box::new(e)))?,
            ),
        };

        Ok(processor)
    }

    fn prepare(
        &self,
        _input_schemas: HashMap<PortHandle, (Schema, SchemaSQLContext)>,
        _output_schemas: HashMap<PortHandle, (Schema, SchemaSQLContext)>,
    ) -> Result<(), ExecutionError> {
        Ok(())
    }
}<|MERGE_RESOLUTION|>--- conflicted
+++ resolved
@@ -1,8 +1,5 @@
-<<<<<<< HEAD
 use crate::pipeline::aggregation::processor::AggregationProcessor;
-=======
 use std::collections::HashMap;
-
 use dozer_core::{
     errors::ExecutionError,
     node::{OutputPortDef, OutputPortType, PortHandle, Processor, ProcessorFactory},
@@ -11,7 +8,6 @@
 use dozer_types::types::{FieldDefinition, Schema};
 use sqlparser::ast::{Expr as SqlExpr, Expr, Ident, SelectItem};
 
->>>>>>> ac0e3577
 use crate::pipeline::builder::SchemaSQLContext;
 use crate::pipeline::planner::projection::CommonPlanner;
 use crate::pipeline::projection::processor::ProjectionProcessor;
@@ -26,27 +22,15 @@
 
 #[derive(Debug)]
 pub struct AggregationProcessorFactory {
-<<<<<<< HEAD
     projection: Select,
     stateful: bool,
-=======
-    select: Vec<SelectItem>,
-    groupby: Vec<SqlExpr>,
-    _stateful: bool,
->>>>>>> ac0e3577
 }
 
 impl AggregationProcessorFactory {
     pub fn new(projection: Select, stateful: bool) -> Self {
         Self {
-<<<<<<< HEAD
             projection,
             stateful,
-=======
-            select,
-            groupby,
-            _stateful: stateful,
->>>>>>> ac0e3577
         }
     }
 
