--- conflicted
+++ resolved
@@ -100,20 +100,6 @@
             )));
         }
 
-<<<<<<< HEAD
-        // Build a Projection
-        match self
-            .select
-            .iter()
-            .map(|item| parse_sql_select_item(item, input_schema))
-            .collect::<Result<Vec<(String, Expression)>, PipelineError>>()
-        {
-            Ok(expressions) => Ok(Box::new(ProjectionProcessor::new(
-                input_schema.clone(),
-                expressions,
-            ))),
-            Err(error) => Err(ExecutionError::InternalStringError(error.to_string())),
-=======
         let mut select_expr: Vec<(String, Expression)> = vec![];
         for s in self.select.iter() {
             match s {
@@ -141,7 +127,6 @@
                     }
                 }
             }
->>>>>>> 799cc6ea
         }
 
         Ok(Box::new(ProjectionProcessor::new(
@@ -174,32 +159,11 @@
     groupby: &[SqlExpr],
     schema: &Schema,
 ) -> Result<Vec<FieldRule>, PipelineError> {
-    let mut select_rules: Vec<FieldRule> = vec![];
-    for s in select {
-        match s {
-            SelectItem::Wildcard(_) => {
-                let fields: Vec<SelectItem> = schema
-                    .fields
-                    .iter()
-                    .map(|col| {
-                        SelectItem::UnnamedExpr(Expr::Identifier(Ident::new(col.to_owned().name)))
-                    })
-                    .collect();
-                for f in fields {
-                    let res = parse_sql_aggregate_item(&f, schema);
-                    if let Ok(..) = res {
-                        select_rules.push(res.unwrap())
-                    }
-                }
-            }
-            _ => {
-                let res = parse_sql_aggregate_item(s, schema);
-                if let Ok(..) = res {
-                    select_rules.push(res.unwrap())
-                }
-            }
-        }
-    }
+    let mut select_rules = select
+        .iter()
+        .map(|item| parse_sql_aggregate_item(item, schema))
+        .filter(|e| e.is_ok())
+        .collect::<Result<Vec<FieldRule>, PipelineError>>()?;
 
     let mut groupby_rules = groupby
         .iter()
