--- conflicted
+++ resolved
@@ -9,29 +9,10 @@
 use dozer_types::types::{Field, FieldType};
 use crate::pipeline::expression::aggregate::AggregateFunctionType::Avg;
 
-<<<<<<< HEAD
+#[derive(Debug)]
 pub struct AvgAggregator {
     current_state: BTreeMap<Field, u64>,
 }
-=======
-// use crate::deserialize;
-// use crate::pipeline::aggregation::aggregator::AggregationResult;
-// use crate::pipeline::errors::PipelineError;
-// use crate::pipeline::errors::PipelineError::InvalidOperandType;
-// use crate::{check_nan_f64, deserialize_u8, to_bytes, try_unwrap};
-// use dozer_core::storage::common::Database;
-// use dozer_core::storage::prefix_transaction::PrefixTransaction;
-// use dozer_types::ordered_float::OrderedFloat;
-// use dozer_types::types::Field::{Decimal, Float};
-// use dozer_types::types::{Field, FieldType};
-// use num_traits::Zero;
-// use std::ops::Div;
-// use std::string::ToString;
-//
-
-#[derive(Debug)]
-pub struct AvgAggregator {}
->>>>>>> af87482b
 
 impl AvgAggregator {
     pub fn new() -> Self {
@@ -42,7 +23,10 @@
 }
 
 impl Aggregator for AvgAggregator {
-<<<<<<< HEAD
+    fn init(&mut self, return_type: FieldType) {
+        todo!()
+    }
+
     fn update(
         &mut self,
         old: &Field,
@@ -61,22 +45,6 @@
     fn insert(&mut self, new: &Field, return_type: FieldType) -> Result<Field, PipelineError> {
         update_map(new, 1_u64, false, &mut self.current_state);
         get_average(&self.current_state, return_type)
-=======
-    fn init(&mut self, return_type: FieldType) {
-        todo!()
-    }
-
-    fn update(&mut self, old: &[Field], new: &[Field]) -> Result<Field, PipelineError> {
-        todo!()
-    }
-
-    fn delete(&mut self, old: &[Field]) -> Result<Field, PipelineError> {
-        todo!()
-    }
-
-    fn insert(&mut self, new: &[Field]) -> Result<Field, PipelineError> {
-        todo!()
->>>>>>> af87482b
     }
 }
 
