--- conflicted
+++ resolved
@@ -16,21 +16,10 @@
 const AGGREGATOR_NAME: &str = "AVG";
 
 impl AvgAggregator {
-<<<<<<< HEAD
-    pub(crate) fn get_return_type(from: FieldType) -> FieldType {
-        match from {
-            FieldType::Decimal => FieldType::Decimal,
-            FieldType::Float => FieldType::Float,
-            FieldType::Int => FieldType::Decimal,
-            FieldType::UInt => FieldType::Decimal,
-            _ => from,
-        }
-=======
     const _AGGREGATOR_ID: u32 = 0x03;
 
     pub(crate) fn _get_type() -> u32 {
         AvgAggregator::_AGGREGATOR_ID
->>>>>>> 667bec89
     }
 
     pub(crate) fn insert(
