#![allow(clippy::too_many_arguments)]
use crate::deserialize;
use crate::pipeline::errors::PipelineError;
use crate::pipeline::expression::execution::ExpressionExecutor;
use crate::pipeline::{aggregation::aggregator::Aggregator, expression::execution::Expression};
use dozer_core::dag::channels::ProcessorChannelForwarder;
use dozer_core::dag::dag::DEFAULT_PORT_HANDLE;
use dozer_core::dag::errors::ExecutionError;
use dozer_core::dag::errors::ExecutionError::InternalError;
use dozer_core::dag::node::{NodeHandle, PortHandle, Processor};
use dozer_core::storage::lmdb_storage::{
    LmdbEnvironmentManager, LmdbExclusiveTransaction, SharedTransaction,
};
use dozer_types::errors::types::TypeError;
use dozer_types::internal_err;
use dozer_types::types::{Field, Operation, Record, Schema};

use dozer_core::dag::record_store::RecordReader;
use dozer_core::storage::common::Database;
use dozer_core::storage::errors::StorageError::InvalidDatabase;
use dozer_core::storage::prefix_transaction::PrefixTransaction;
use std::{collections::HashMap, mem::size_of_val};

pub enum FieldRule {
    /// Represents a dimension field, generally used in the GROUP BY clause
    Dimension(
        /// Expression for this dimension
        Box<Expression>,
        /// true of this field should be included in the list of values of the
        /// output schema, otherwise false. Generally, this value is true if the field appears
        /// in the output results in addition to being in the list of the GROUP BY fields
        bool,
        /// Name of the field, if renaming is required. If `None` the original name is retained
        String,
    ),
    /// Represents an aggregated field that will be calculated using the appropriate aggregator
    Measure(
        /// Argument of the Aggregator
        Box<Expression>,
        /// Aggregator implementation for this measure
        Aggregator,
        /// Name of the field, if renaming is required. If `None` the original name is retained
        String,
    ),
}

const COUNTER_KEY: u8 = 1_u8;

pub(crate) struct AggregationData<'a> {
    pub value: Field,
    pub state: Option<&'a [u8]>,
    pub prefix: u32,
}

impl<'a> AggregationData<'a> {
    pub fn new(value: Field, state: Option<&'a [u8]>, prefix: u32) -> Self {
        Self {
            value,
            state,
            prefix,
        }
    }
}

pub struct AggregationProcessor {
    out_dimensions: Vec<(Box<Expression>, usize)>,
    out_measures: Vec<(Box<Expression>, Box<Aggregator>, usize)>,
    pub db: Option<Database>,
    meta_db: Option<Database>,
    aggregators_db: Option<Database>,
    input_schema: Schema,
}

enum AggregatorOperation {
    Insert,
    Delete,
    Update,
}

const AGG_VALUES_DATASET_ID: u16 = 0x0000_u16;
const AGG_COUNT_DATASET_ID: u16 = 0x0001_u16;

const AGG_DEFAULT_DIMENSION_ID: u8 = 0xFF_u8;

impl AggregationProcessor {
    pub fn new(output_field_rules: Vec<FieldRule>, input_schema: Schema) -> Self {
        let (out_measures, out_dimensions) = populate_rules(&output_field_rules).unwrap();
        Self {
            out_dimensions,
            out_measures,
            db: None,
            meta_db: None,
            aggregators_db: None,
            input_schema,
        }
    }

<<<<<<< HEAD
    fn init_store(&mut self, txn: &mut dyn Environment) -> Result<(), PipelineError> {
        self.db = Some(txn.open_database("aggr", false, None)?);
        self.aggregators_db = Some(txn.open_database("aggr_data", false, None)?);
        self.meta_db = Some(txn.open_database("meta", false, None)?);
=======
    fn init_store(&mut self, txn: &mut LmdbEnvironmentManager) -> Result<(), PipelineError> {
        self.db = Some(txn.open_database("aggr", false)?);
        self.aggregators_db = Some(txn.open_database("aggr_data", false)?);
        self.meta_db = Some(txn.open_database("meta", false)?);
>>>>>>> 3a5d3582
        Ok(())
    }

    fn fill_dimensions(&self, in_rec: &Record, out_rec: &mut Record) -> Result<(), PipelineError> {
        for v in &self.out_dimensions {
            out_rec.set_value(v.1, v.0.evaluate(in_rec)?.clone());
        }
        Ok(())
    }

    fn get_record_key(&self, hash: &Vec<u8>, database_id: u16) -> Result<Vec<u8>, PipelineError> {
        let mut vec = Vec::with_capacity(hash.len().wrapping_add(size_of_val(&database_id)));
        vec.extend_from_slice(&database_id.to_be_bytes());
        vec.extend(hash);
        Ok(vec)
    }

    fn get_counter(&self, txn: &mut LmdbExclusiveTransaction) -> Result<u32, PipelineError> {
        let meta_db = *self
            .meta_db
            .as_ref()
            .ok_or(PipelineError::InternalStorageError(InvalidDatabase))?;
        let curr_ctr = match txn.get(meta_db, &COUNTER_KEY.to_be_bytes())? {
            Some(v) => u32::from_be_bytes(deserialize!(v)),
            None => 1_u32,
        };
        txn.put(
            meta_db,
            &COUNTER_KEY.to_be_bytes(),
            &(curr_ctr + 1).to_be_bytes(),
        )?;
        Ok(curr_ctr + 1)
    }

    pub(crate) fn decode_buffer(buf: &[u8]) -> Result<(usize, AggregationData), PipelineError> {
        let prefix = u32::from_be_bytes(buf[0..4].try_into().unwrap());
        let mut offset: usize = 4;

        let val_len = u16::from_be_bytes(buf[offset..offset + 2].try_into().unwrap());
        offset += 2;
        let val: Field = Field::decode(&buf[offset..offset + val_len as usize])
            .map_err(TypeError::DeserializationError)?;
        offset += val_len as usize;
        let state_len = u16::from_be_bytes(buf[offset..offset + 2].try_into().unwrap());
        offset += 2;
        let state: Option<&[u8]> = if state_len > 0 {
            Some(&buf[offset..offset + state_len as usize])
        } else {
            None
        };
        offset += state_len as usize;

        let r = AggregationData::new(val, state, prefix);
        Ok((offset, r))
    }

    pub(crate) fn encode_buffer(
        prefix: u32,
        value: &Field,
        state: &Option<Vec<u8>>,
    ) -> Result<(usize, Vec<u8>), PipelineError> {
        let mut r = Vec::with_capacity(512);
        r.extend(prefix.to_be_bytes());

        let sz_val = value.encode();
        r.extend((sz_val.len() as u16).to_be_bytes());
        r.extend(&sz_val);

        let len = if let Some(state) = state.as_ref() {
            r.extend((state.len() as u16).to_be_bytes());
            r.extend(state);
            state.len()
        } else {
            r.extend(0_u16.to_be_bytes());
            0_usize
        };

        Ok((5 + sz_val.len() + len, r))
    }

    fn calc_and_fill_measures(
        &self,
        txn: &mut LmdbExclusiveTransaction,
        cur_state: &Option<Vec<u8>>,
        deleted_record: Option<&Record>,
        inserted_record: Option<&Record>,
        out_rec_delete: &mut Record,
        out_rec_insert: &mut Record,
        op: AggregatorOperation,
    ) -> Result<Vec<u8>, PipelineError> {
        // array holding the list of states for all measures
        let mut next_state = Vec::<u8>::new();
        let mut offset: usize = 0;

        for measure in &self.out_measures {
            let curr_agg_data = match cur_state {
                Some(ref e) => {
                    let (len, res) = Self::decode_buffer(&e[offset..])?;
                    offset += len;
                    Some(res)
                }
                None => None,
            };

            let (prefix, next_state_slice) = match op {
                AggregatorOperation::Insert => {
                    let inserted_field = measure.0.evaluate(inserted_record.unwrap())?;
                    if let Some(curr) = curr_agg_data {
                        out_rec_delete.set_value(measure.2, curr.value);
                        let mut p_tx = PrefixTransaction::new(txn, curr.prefix);
                        let r = measure.1.insert(
                            curr.state,
                            &inserted_field,
                            measure.0.get_type(&self.input_schema)?,
                            &mut p_tx,
                            self.aggregators_db.unwrap(),
                        )?;
                        (curr.prefix, r)
                    } else {
                        let prefix = self.get_counter(txn)?;
                        let mut p_tx = PrefixTransaction::new(txn, prefix);
                        let r = measure.1.insert(
                            None,
                            &inserted_field,
                            measure.0.get_type(&self.input_schema)?,
                            &mut p_tx,
                            self.aggregators_db.unwrap(),
                        )?;
                        (prefix, r)
                    }
                }
                AggregatorOperation::Delete => {
                    let deleted_field = measure.0.evaluate(deleted_record.unwrap())?;
                    if let Some(curr) = curr_agg_data {
                        out_rec_delete.set_value(measure.2, curr.value);
                        let mut p_tx = PrefixTransaction::new(txn, curr.prefix);
                        let r = measure.1.delete(
                            curr.state,
                            &deleted_field,
                            measure.0.get_type(&self.input_schema)?,
                            &mut p_tx,
                            self.aggregators_db.unwrap(),
                        )?;
                        (curr.prefix, r)
                    } else {
                        let prefix = self.get_counter(txn)?;
                        let mut p_tx = PrefixTransaction::new(txn, prefix);
                        let r = measure.1.delete(
                            None,
                            &deleted_field,
                            measure.0.get_type(&self.input_schema)?,
                            &mut p_tx,
                            self.aggregators_db.unwrap(),
                        )?;
                        (prefix, r)
                    }
                }
                AggregatorOperation::Update => {
                    let deleted_field = measure.0.evaluate(deleted_record.unwrap())?;
                    let updated_field = measure.0.evaluate(inserted_record.unwrap())?;

                    if let Some(curr) = curr_agg_data {
                        out_rec_delete.set_value(measure.2, curr.value);
                        let mut p_tx = PrefixTransaction::new(txn, curr.prefix);
                        let r = measure.1.update(
                            curr.state,
                            &deleted_field,
                            &updated_field,
                            measure.0.get_type(&self.input_schema)?,
                            &mut p_tx,
                            self.aggregators_db.unwrap(),
                        )?;
                        (curr.prefix, r)
                    } else {
                        let prefix = self.get_counter(txn)?;
                        let mut p_tx = PrefixTransaction::new(txn, prefix);
                        let r = measure.1.update(
                            None,
                            &deleted_field,
                            &updated_field,
                            measure.0.get_type(&self.input_schema)?,
                            &mut p_tx,
                            self.aggregators_db.unwrap(),
                        )?;
                        (prefix, r)
                    }
                }
            };

            next_state.extend(
                &Self::encode_buffer(prefix, &next_state_slice.value, &next_state_slice.state)?.1,
            );
            out_rec_insert.set_value(measure.2, next_state_slice.value);
        }

        Ok(next_state)
    }

    fn update_segment_count(
        &self,
        txn: &mut LmdbExclusiveTransaction,
        db: Database,
        key: Vec<u8>,
        delta: u64,
        decr: bool,
    ) -> Result<u64, PipelineError> {
        let bytes = txn.get(db, key.as_slice())?;

        let curr_count = match bytes {
            Some(b) => u64::from_be_bytes(deserialize!(b)),
            None => 0_u64,
        };

        txn.put(
            db,
            key.as_slice(),
            (if decr {
                curr_count.wrapping_sub(delta)
            } else {
                curr_count.wrapping_add(delta)
            })
            .to_be_bytes()
            .as_slice(),
        )?;
        Ok(curr_count)
    }

    fn agg_delete(
        &self,
        txn: &mut LmdbExclusiveTransaction,
        db: Database,
        old: &Record,
    ) -> Result<Operation, PipelineError> {
        let size = self.out_measures.len() + self.out_dimensions.len();
        let mut out_rec_insert = Record::nulls(None, size);
        let mut out_rec_delete = Record::nulls(None, size);

        let record_hash = if !self.out_dimensions.is_empty() {
            get_key(old, &self.out_dimensions)?
            //old.get_key(&self.out_dimensions.iter().map(|i| i.0).collect())
        } else {
            vec![AGG_DEFAULT_DIMENSION_ID]
        };

        let record_key = self.get_record_key(&record_hash, AGG_VALUES_DATASET_ID)?;

        let record_count_key = self.get_record_key(&record_hash, AGG_COUNT_DATASET_ID)?;
        let prev_count = self.update_segment_count(txn, db, record_count_key, 1, true)?;

        let cur_state = txn.get(db, record_key.as_slice())?.map(|b| b.to_vec());
        let new_state = self.calc_and_fill_measures(
            txn,
            &cur_state,
            Some(old),
            None,
            &mut out_rec_delete,
            &mut out_rec_insert,
            AggregatorOperation::Delete,
        )?;

        let res = if prev_count == 1 {
            self.fill_dimensions(old, &mut out_rec_delete)?;
            Operation::Delete {
                old: out_rec_delete,
            }
        } else {
            self.fill_dimensions(old, &mut out_rec_insert)?;
            self.fill_dimensions(old, &mut out_rec_delete)?;
            Operation::Update {
                new: out_rec_insert,
                old: out_rec_delete,
            }
        };

        if prev_count > 0 {
            txn.put(db, record_key.as_slice(), new_state.as_slice())?;
        } else {
            let _ = txn.del(db, record_key.as_slice(), None)?;
        }
        Ok(res)
    }

    fn agg_insert(
        &self,
        txn: &mut LmdbExclusiveTransaction,
        db: Database,
        new: &Record,
    ) -> Result<Operation, PipelineError> {
        let size = self.out_measures.len() + self.out_dimensions.len();
        let mut out_rec_insert = Record::nulls(None, size);
        let mut out_rec_delete = Record::nulls(None, size);

        let record_hash = if !self.out_dimensions.is_empty() {
            get_key(new, &self.out_dimensions)?
            //new.get_key(&self.out_dimensions.iter().map(|i| i.0).collect())
        } else {
            vec![AGG_DEFAULT_DIMENSION_ID]
        };

        let record_key = self.get_record_key(&record_hash, AGG_VALUES_DATASET_ID)?;

        let record_count_key = self.get_record_key(&record_hash, AGG_COUNT_DATASET_ID)?;
        self.update_segment_count(txn, db, record_count_key, 1, false)?;

        let cur_state = txn.get(db, record_key.as_slice())?.map(|b| b.to_vec());
        let new_state = self.calc_and_fill_measures(
            txn,
            &cur_state,
            None,
            Some(new),
            &mut out_rec_delete,
            &mut out_rec_insert,
            AggregatorOperation::Insert,
        )?;

        let res = if cur_state.is_none() {
            self.fill_dimensions(new, &mut out_rec_insert)?;
            Operation::Insert {
                new: out_rec_insert,
            }
        } else {
            self.fill_dimensions(new, &mut out_rec_insert)?;
            self.fill_dimensions(new, &mut out_rec_delete)?;
            Operation::Update {
                new: out_rec_insert,
                old: out_rec_delete,
            }
        };

        txn.put(db, record_key.as_slice(), new_state.as_slice())?;

        Ok(res)
    }

    fn agg_update(
        &self,
        txn: &mut LmdbExclusiveTransaction,
        db: Database,
        old: &Record,
        new: &Record,
        record_hash: Vec<u8>,
    ) -> Result<Operation, PipelineError> {
        let size = self.out_measures.len() + self.out_dimensions.len();
        let mut out_rec_insert = Record::nulls(None, size);
        let mut out_rec_delete = Record::nulls(None, size);
        let record_key = self.get_record_key(&record_hash, AGG_VALUES_DATASET_ID)?;

        let cur_state = txn.get(db, record_key.as_slice())?.map(|b| b.to_vec());
        let new_state = self.calc_and_fill_measures(
            txn,
            &cur_state,
            Some(old),
            Some(new),
            &mut out_rec_delete,
            &mut out_rec_insert,
            AggregatorOperation::Update,
        )?;

        self.fill_dimensions(new, &mut out_rec_insert)?;
        self.fill_dimensions(old, &mut out_rec_delete)?;

        let res = Operation::Update {
            new: out_rec_insert,
            old: out_rec_delete,
        };

        txn.put(db, record_key.as_slice(), new_state.as_slice())?;

        Ok(res)
    }

    pub fn aggregate(
        &self,
        txn: &mut LmdbExclusiveTransaction,
        db: Database,
        op: Operation,
    ) -> Result<Vec<Operation>, PipelineError> {
        match op {
            Operation::Insert { ref new } => Ok(vec![self.agg_insert(txn, db, new)?]),
            Operation::Delete { ref old } => Ok(vec![self.agg_delete(txn, db, old)?]),
            Operation::Update { ref old, ref new } => {
                let (old_record_hash, new_record_hash) = if self.out_dimensions.is_empty() {
                    (
                        vec![AGG_DEFAULT_DIMENSION_ID],
                        vec![AGG_DEFAULT_DIMENSION_ID],
                    )
                } else {
                    (
                        get_key(old, &self.out_dimensions)?,
                        get_key(new, &self.out_dimensions)?,
                    )
                    //let record_keys: Vec<usize> = self.out_dimensions.iter().map(|i| i.0).collect();
                    //(old.get_key(&record_keys), new.get_key(&record_keys))
                };

                if old_record_hash == new_record_hash {
                    Ok(vec![self.agg_update(txn, db, old, new, old_record_hash)?])
                } else {
                    Ok(vec![
                        self.agg_delete(txn, db, old)?,
                        self.agg_insert(txn, db, new)?,
                    ])
                }
            }
        }
    }
}

fn get_key(
    record: &Record,
    out_dimensions: &[(Box<Expression>, usize)],
) -> Result<Vec<u8>, PipelineError> {
    let mut tot_size = 0_usize;
    let mut buffers = Vec::<Vec<u8>>::with_capacity(out_dimensions.len());

    for dimension in out_dimensions.iter() {
        let value = dimension.0.evaluate(record)?;
        let bytes = value.encode();
        tot_size += bytes.len();
        buffers.push(bytes);
    }

    let mut res_buffer = Vec::<u8>::with_capacity(tot_size);
    for i in buffers {
        res_buffer.extend(i);
    }
    Ok(res_buffer)
}

impl Processor for AggregationProcessor {
    fn init(&mut self, state: &mut LmdbEnvironmentManager) -> Result<(), ExecutionError> {
        internal_err!(self.init_store(state))
    }

    fn commit(
        &self,
        _source: &NodeHandle,
        _txid: u64,
        _seq_in_tx: u64,
        _tx: &SharedTransaction,
    ) -> Result<(), ExecutionError> {
        Ok(())
    }

    fn process(
        &mut self,
        _from_port: PortHandle,
        op: Operation,
        fw: &mut dyn ProcessorChannelForwarder,
        txn: &SharedTransaction,
        _reader: &HashMap<PortHandle, RecordReader>,
    ) -> Result<(), ExecutionError> {
        match self.db {
            Some(d) => {
                let ops = internal_err!(self.aggregate(&mut txn.write(), d, op))?;
                for fop in ops {
                    fw.send(fop, DEFAULT_PORT_HANDLE)?;
                }
                Ok(())
            }
            _ => Err(ExecutionError::InvalidDatabase),
        }
    }
}

type OutputRules = (
    Vec<(Box<Expression>, Box<Aggregator>, usize)>,
    Vec<(Box<Expression>, usize)>,
);

fn populate_rules(output_field_rules: &[FieldRule]) -> Result<OutputRules, PipelineError> {
    let mut out_measures: Vec<(Box<Expression>, Box<Aggregator>, usize)> = Vec::new();
    let mut out_dimensions: Vec<(Box<Expression>, usize)> = Vec::new();

    for rule in output_field_rules.iter().enumerate() {
        match rule.1 {
            FieldRule::Measure(pre_aggr, aggr, _name) => {
                out_measures.push((pre_aggr.clone(), Box::new(aggr.clone()), rule.0));
            }
            FieldRule::Dimension(expression, is_value, _name) => {
                if *is_value {
                    out_dimensions.push((expression.clone(), rule.0));
                }
            }
        }
    }

    Ok((out_measures, out_dimensions))
}<|MERGE_RESOLUTION|>--- conflicted
+++ resolved
@@ -95,17 +95,10 @@
         }
     }
 
-<<<<<<< HEAD
-    fn init_store(&mut self, txn: &mut dyn Environment) -> Result<(), PipelineError> {
-        self.db = Some(txn.open_database("aggr", false, None)?);
-        self.aggregators_db = Some(txn.open_database("aggr_data", false, None)?);
-        self.meta_db = Some(txn.open_database("meta", false, None)?);
-=======
     fn init_store(&mut self, txn: &mut LmdbEnvironmentManager) -> Result<(), PipelineError> {
         self.db = Some(txn.open_database("aggr", false)?);
         self.aggregators_db = Some(txn.open_database("aggr_data", false)?);
         self.meta_db = Some(txn.open_database("meta", false)?);
->>>>>>> 3a5d3582
         Ok(())
     }
 
