#![allow(clippy::too_many_arguments)]
use crate::pipeline::errors::PipelineError;
use crate::pipeline::{aggregation::aggregator::Aggregator, expression::execution::Expression};
use dozer_core::dag::channels::ProcessorChannelForwarder;
use dozer_core::dag::errors::ExecutionError;
use dozer_core::dag::errors::ExecutionError::InternalError;
<<<<<<< HEAD
use dozer_core::dag::node::{PortHandle, Processor};
use dozer_types::internal_err;
use dozer_types::types::{Field, Operation, Record, Schema};
=======
use dozer_core::dag::errors::ExecutionError::InvalidPortHandle;
use dozer_core::dag::executor_local::DEFAULT_PORT_HANDLE;
use dozer_core::dag::node::{
    OutputPortDef, OutputPortDefOptions, PortHandle, Processor, ProcessorFactory,
};
use dozer_types::types::{Field, FieldDefinition, Operation, Record, Schema};
use dozer_types::{deserialize, internal_err};
>>>>>>> 809cf7ea

use dozer_core::dag::dag::DEFAULT_PORT_HANDLE;
use dozer_core::dag::record_store::RecordReader;
use dozer_core::storage::common::{Database, Environment, RwTransaction};
<<<<<<< HEAD
=======
use dozer_core::storage::errors::StorageError::InvalidDatabase;
use dozer_core::storage::prefix_transaction::PrefixTransaction;
use sqlparser::ast::{Expr as SqlExpr, SelectItem};
>>>>>>> 809cf7ea
use std::{collections::HashMap, mem::size_of_val};

pub enum FieldRule {
    /// Represents a dimension field, generally used in the GROUP BY clause
    Dimension(
        /// Field to be used as a dimension in the source schema
        String,
        /// Expression for this dimension
        Box<Expression>,
        /// true of this field should be included in the list of values of the
        /// output schema, otherwise false. Generally, this value is true if the field appears
        /// in the output results in addition to being in the list of the GROUP BY fields
        bool,
        /// Name of the field, if renaming is required. If `None` the original name is retained
        Option<String>,
    ),
    /// Represents an aggregated field that will be calculated using the appropriate aggregator
    Measure(
        /// Field to be aggregated in the source schema
        String,
        /// Aggregator implementation for this measure
        Aggregator,
        /// true if this field should be included in the list of values of the
        /// output schema, otherwise false. Generally this value is true if the field appears
        /// in the output results in addition of being a condition for the HAVING condition
        bool,
        /// Name of the field, if renaming is required. If `None` the original name is retained
        Option<String>,
    ),
}

<<<<<<< HEAD
=======
const COUNTER_KEY: u8 = 1_u8;

pub(crate) struct AggregationData<'a> {
    pub value: Field,
    pub state: Option<&'a [u8]>,
    pub prefix: u32,
}

impl<'a> AggregationData<'a> {
    pub fn new(value: Field, state: Option<&'a [u8]>, prefix: u32) -> Self {
        Self {
            value,
            state,
            prefix,
        }
    }
}

pub struct AggregationProcessorFactory {
    select: Vec<SelectItem>,
    groupby: Vec<SqlExpr>,
}

impl AggregationProcessorFactory {
    /// Creates a new [`AggregationProcessorFactory`].
    pub fn new(select: Vec<SelectItem>, groupby: Vec<SqlExpr>) -> Self {
        Self { select, groupby }
    }
}

impl ProcessorFactory for AggregationProcessorFactory {
    fn get_input_ports(&self) -> Vec<PortHandle> {
        vec![DEFAULT_PORT_HANDLE]
    }

    fn get_output_ports(&self) -> Vec<OutputPortDef> {
        vec![OutputPortDef::new(
            DEFAULT_PORT_HANDLE,
            OutputPortDefOptions::default(),
        )]
    }

    fn build(&self) -> Box<dyn Processor> {
        Box::new(AggregationProcessor::new(
            self.select.clone(),
            self.groupby.clone(),
        ))
    }
}

>>>>>>> 809cf7ea
pub struct AggregationProcessor {
    output_field_rules: Vec<FieldRule>,
    out_dimensions: Vec<(usize, Box<Expression>, usize)>,
    out_measures: Vec<(usize, Box<Aggregator>, usize)>,
<<<<<<< HEAD
    db: Option<Database>,
=======
    builder: ExpressionBuilder,
    pub db: Option<Database>,
    meta_db: Option<Database>,
    aggregators_db: Option<Database>,
>>>>>>> 809cf7ea
}

enum AggregatorOperation {
    Insert,
    Delete,
    Update,
}

const AGG_VALUES_DATASET_ID: u16 = 0x0000_u16;
const AGG_COUNT_DATASET_ID: u16 = 0x0001_u16;

const AGG_DEFAULT_DIMENSION_ID: u8 = 0xFF_u8;

impl AggregationProcessor {
<<<<<<< HEAD
    pub fn new(output_field_rules: Vec<FieldRule>, schema: &Schema) -> Self {
        let (out_measures, out_dimensions) = populate_rules(&output_field_rules, schema).unwrap();
        Self {
            output_field_rules,
            out_dimensions,
            out_measures,
            db: None,
=======
    pub fn new(select: Vec<SelectItem>, groupby: Vec<SqlExpr>) -> Self {
        Self {
            select,
            groupby,
            output_field_rules: vec![],
            out_dimensions: vec![],
            out_measures: vec![],
            builder: ExpressionBuilder {},
            db: None,
            meta_db: None,
            aggregators_db: None,
        }
    }

    fn build(
        &self,
        select: &[SelectItem],
        groupby: &[SqlExpr],
        schema: &Schema,
    ) -> Result<Vec<FieldRule>, PipelineError> {
        let mut groupby_rules = groupby
            .iter()
            .map(|expr| self.parse_sql_groupby_item(expr, schema))
            .collect::<Result<Vec<FieldRule>, PipelineError>>()?;

        let mut select_rules = select
            .iter()
            .map(|item| self.parse_sql_aggregate_item(item, schema))
            .filter(|e| e.is_ok())
            .collect::<Result<Vec<FieldRule>, PipelineError>>()?;

        groupby_rules.append(&mut select_rules);

        Ok(groupby_rules)
    }

    pub fn parse_sql_groupby_item(
        &self,
        sql_expression: &SqlExpr,
        schema: &Schema,
    ) -> Result<FieldRule, PipelineError> {
        let expression =
            self.builder
                .build(&ExpressionType::FullExpression, sql_expression, schema)?;

        Ok(FieldRule::Dimension(
            sql_expression.to_string(),
            expression,
            true,
            None,
        ))
    }

    pub fn parse_sql_aggregate_item(
        &self,
        item: &SelectItem,
        schema: &Schema,
    ) -> Result<FieldRule, PipelineError> {
        match item {
            SelectItem::UnnamedExpr(sql_expr) => {
                match self.builder.parse_sql_expression(
                    &ExpressionType::Aggregation,
                    sql_expr,
                    schema,
                ) {
                    Ok(expr) => Ok(FieldRule::Measure(
                        sql_expr.to_string(),
                        self.get_aggregator(expr.0, schema)?,
                        true,
                        Some(item.to_string()),
                    )),
                    Err(error) => Err(error),
                }
            }
            SelectItem::ExprWithAlias { expr, alias } => Err(PipelineError::InvalidExpression(
                format!("Unsupported Expression {}:{}", expr, alias),
            )),
            SelectItem::Wildcard => Err(PipelineError::InvalidExpression(
                "Wildcard Operator is not supported".to_string(),
            )),
            SelectItem::QualifiedWildcard(ref _object_name) => {
                Err(PipelineError::InvalidExpression(
                    "Qualified Wildcard Operator is not supported".to_string(),
                ))
            }
        }
    }

    fn get_aggregator(
        &self,
        expression: Box<Expression>,
        schema: &Schema,
    ) -> Result<Aggregator, PipelineError> {
        match *expression {
            Expression::AggregateFunction { fun, args } => {
                let arg_type = args[0].get_type(schema);
                match (&fun, arg_type) {
                    (AggregateFunctionType::Avg, _) => Ok(Aggregator::Avg),
                    (AggregateFunctionType::Count, _) => Ok(Aggregator::Count),
                    (AggregateFunctionType::Max, _) => Ok(Aggregator::Max),
                    (AggregateFunctionType::Min, _) => Ok(Aggregator::Min),
                    (AggregateFunctionType::Sum, _) => Ok(Aggregator::Sum),
                    _ => Err(PipelineError::InvalidExpression(format!(
                        "Not implemented Aggregation function: {:?}",
                        fun
                    ))),
                }
            }
            _ => Err(PipelineError::InvalidExpression(format!(
                "Not an Aggregation function: {:?}",
                expression
            ))),
        }
    }

    fn populate_rules(&mut self, schema: &Schema) -> Result<(), PipelineError> {
        let mut out_measures: Vec<(usize, Box<Aggregator>, usize)> = Vec::new();
        let mut out_dimensions: Vec<(usize, Box<Expression>, usize)> = Vec::new();

        for rule in self.output_field_rules.iter().enumerate() {
            match rule.1 {
                FieldRule::Measure(idx, aggr, _nullable, _name) => {
                    out_measures.push((
                        schema.get_field_index(idx.as_str())?.0,
                        Box::new(aggr.clone()),
                        rule.0,
                    ));
                }
                FieldRule::Dimension(idx, expression, _nullable, _name) => {
                    out_dimensions.push((
                        schema.get_field_index(idx.as_str())?.0,
                        expression.clone(),
                        rule.0,
                    ));
                }
            }
        }

        self.out_measures = out_measures;
        self.out_dimensions = out_dimensions;

        Ok(())
    }

    fn build_output_schema(&self, input_schema: &Schema) -> Result<Schema, ExecutionError> {
        let mut output_schema = Schema::empty();

        for e in self.output_field_rules.iter().enumerate() {
            match e.1 {
                FieldRule::Dimension(idx, expression, is_value, name) => {
                    let src_fld = input_schema.get_field_index(idx.as_str())?;
                    output_schema.fields.push(FieldDefinition::new(
                        match name {
                            Some(n) => n.clone(),
                            _ => src_fld.1.name.clone(),
                        },
                        expression.get_type(input_schema),
                        false,
                    ));
                    if *is_value {
                        output_schema.values.push(e.0);
                    }
                    output_schema.primary_index.push(e.0);
                }

                FieldRule::Measure(idx, aggr, is_value, name) => {
                    let src_fld = input_schema.get_field_index(idx)?;
                    output_schema.fields.push(FieldDefinition::new(
                        match name {
                            Some(n) => n.clone(),
                            _ => src_fld.1.name.clone(),
                        },
                        aggr.get_return_type(src_fld.1.typ),
                        false,
                    ));
                    if *is_value {
                        output_schema.values.push(e.0);
                    }
                }
            }
>>>>>>> 809cf7ea
        }
    }

    fn init_store(&mut self, txn: &mut dyn Environment) -> Result<(), PipelineError> {
        self.db = Some(txn.open_database("aggr", false)?);
        self.aggregators_db = Some(txn.open_database("aggr_data", false)?);
        self.meta_db = Some(txn.open_database("meta", false)?);
        Ok(())
    }

    fn fill_dimensions(&self, in_rec: &Record, out_rec: &mut Record) -> Result<(), PipelineError> {
        for v in &self.out_dimensions {
            out_rec.set_value(v.2, in_rec.get_value(v.0)?.clone());
        }
        Ok(())
    }

    fn get_record_key(&self, hash: &Vec<u8>, database_id: u16) -> Result<Vec<u8>, PipelineError> {
        let mut vec = Vec::with_capacity(hash.len() + size_of_val(&database_id));
        vec.extend_from_slice(&database_id.to_be_bytes());
        vec.extend(hash);
        Ok(vec)
    }

    fn get_counter(&self, txn: &mut dyn RwTransaction) -> Result<u32, PipelineError> {
        let meta_db = self
            .meta_db
            .as_ref()
            .ok_or(PipelineError::InternalStorageError(InvalidDatabase))?;
        let curr_ctr = match txn.get(meta_db, &COUNTER_KEY.to_be_bytes())? {
            Some(v) => u32::from_be_bytes(deserialize!(v)),
            None => 1_u32,
        };
        txn.put(
            meta_db,
            &COUNTER_KEY.to_be_bytes(),
            &(curr_ctr + 1).to_be_bytes(),
        )?;
        Ok(curr_ctr + 1)
    }

    pub(crate) fn decode_buffer(buf: &[u8]) -> Result<(usize, AggregationData), PipelineError> {
        let prefix = u32::from_be_bytes(buf[0..4].try_into().unwrap());
        let mut offset: usize = 4;

        let val_len = u16::from_be_bytes(buf[offset..offset + 2].try_into().unwrap());
        offset += 2;
        let val: Field = Field::from_bytes(&buf[offset..offset + val_len as usize])?;
        offset += val_len as usize;
        let state_len = u16::from_be_bytes(buf[offset..offset + 2].try_into().unwrap());
        offset += 2;
        let state: Option<&[u8]> = if state_len > 0 {
            Some(&buf[offset..offset + state_len as usize])
        } else {
            None
        };
        offset += state_len as usize;

        let r = AggregationData::new(val, state, prefix);
        Ok((offset, r))
    }

    pub(crate) fn encode_buffer(
        prefix: u32,
        value: &Field,
        state: &Option<Vec<u8>>,
    ) -> Result<(usize, Vec<u8>), PipelineError> {
        let mut r = Vec::with_capacity(512);
        r.extend(prefix.to_be_bytes());

        let sz_val = value.to_bytes_sql()?;
        r.extend((sz_val.len() as u16).to_be_bytes());
        r.extend(&sz_val);

        let len = if let Some(state) = state.as_ref() {
            r.extend((state.len() as u16).to_be_bytes());
            r.extend(state);
            state.len()
        } else {
            r.extend(0_u16.to_be_bytes());
            0_usize
        };

        Ok((5 + sz_val.len() as usize + len, r))
    }

    fn calc_and_fill_measures(
        &self,
        txn: &mut dyn RwTransaction,
        cur_state: &Option<Vec<u8>>,
        deleted_record: Option<&Record>,
        inserted_record: Option<&Record>,
        out_rec_delete: &mut Record,
        out_rec_insert: &mut Record,
        op: AggregatorOperation,
    ) -> Result<Vec<u8>, PipelineError> {
        // array holding the list of states for all measures
        let mut next_state = Vec::<u8>::new();
        let mut offset: usize = 0;

        for measure in &self.out_measures {
            let curr_agg_data = match cur_state {
                Some(ref e) => {
                    let (len, res) = Self::decode_buffer(&e[offset..])?;
                    offset += len;
                    Some(res)
                }
                None => None,
            };

            let (prefix, next_state_slice) = match op {
                AggregatorOperation::Insert => {
                    let inserted_field = inserted_record.unwrap().get_value(measure.0)?;
                    if let Some(curr) = curr_agg_data {
                        out_rec_delete.set_value(measure.2, curr.value);
                        let mut p_tx = PrefixTransaction::new(txn, curr.prefix);
                        let r = measure.1.insert(
                            curr.state,
                            inserted_field,
                            inserted_field.get_type()?,
                            &mut p_tx,
                            self.aggregators_db.as_ref().unwrap(),
                        )?;
                        (curr.prefix, r)
                    } else {
                        let prefix = self.get_counter(txn)?;
                        let mut p_tx = PrefixTransaction::new(txn, prefix);
                        let r = measure.1.insert(
                            None,
                            inserted_field,
                            inserted_field.get_type()?,
                            &mut p_tx,
                            self.aggregators_db.as_ref().unwrap(),
                        )?;
                        (prefix, r)
                    }
                }
                AggregatorOperation::Delete => {
                    let deleted_field = deleted_record.unwrap().get_value(measure.0)?;
                    if let Some(curr) = curr_agg_data {
                        out_rec_delete.set_value(measure.2, curr.value);
                        let mut p_tx = PrefixTransaction::new(txn, curr.prefix);
                        let r = measure.1.delete(
                            curr.state,
                            deleted_field,
                            deleted_field.get_type()?,
                            &mut p_tx,
                            self.aggregators_db.as_ref().unwrap(),
                        )?;
                        (curr.prefix, r)
                    } else {
                        let prefix = self.get_counter(txn)?;
                        let mut p_tx = PrefixTransaction::new(txn, prefix);
                        let r = measure.1.delete(
                            None,
                            deleted_field,
                            deleted_field.get_type()?,
                            &mut p_tx,
                            self.aggregators_db.as_ref().unwrap(),
                        )?;
                        (prefix, r)
                    }
                }
                AggregatorOperation::Update => {
                    let deleted_field = deleted_record.unwrap().get_value(measure.0)?;
                    let updated_field = inserted_record.unwrap().get_value(measure.0)?;

                    if let Some(curr) = curr_agg_data {
                        out_rec_delete.set_value(measure.2, curr.value);
                        let mut p_tx = PrefixTransaction::new(txn, curr.prefix);
                        let r = measure.1.update(
                            curr.state,
                            deleted_field,
                            updated_field,
                            deleted_field.get_type()?,
                            &mut p_tx,
                            self.aggregators_db.as_ref().unwrap(),
                        )?;
                        (curr.prefix, r)
                    } else {
                        let prefix = self.get_counter(txn)?;
                        let mut p_tx = PrefixTransaction::new(txn, prefix);
                        let r = measure.1.update(
                            None,
                            deleted_field,
                            updated_field,
                            deleted_field.get_type()?,
                            &mut p_tx,
                            self.aggregators_db.as_ref().unwrap(),
                        )?;
                        (prefix, r)
                    }
                }
            };

            next_state.extend(
                &Self::encode_buffer(prefix, &next_state_slice.value, &next_state_slice.state)?.1,
            );
            out_rec_insert.set_value(measure.2, next_state_slice.value);
        }

        Ok(next_state)
    }

    fn update_segment_count(
        &self,
        txn: &mut dyn RwTransaction,
        db: &Database,
        key: Vec<u8>,
        delta: u64,
        decr: bool,
    ) -> Result<u64, PipelineError> {
        let bytes = txn.get(db, key.as_slice())?;

        let curr_count = match bytes {
            Some(b) => u64::from_be_bytes(deserialize!(b)),
            None => 0_u64,
        };

        txn.put(
            db,
            key.as_slice(),
            (if decr {
                curr_count - delta
            } else {
                curr_count + delta
            })
            .to_be_bytes()
            .as_slice(),
        )?;
        Ok(curr_count)
    }

    fn agg_delete(
        &self,
        txn: &mut dyn RwTransaction,
        db: &Database,
        old: &Record,
    ) -> Result<Operation, PipelineError> {
        let mut out_rec_insert = Record::nulls(None, self.output_field_rules.len());
        let mut out_rec_delete = Record::nulls(None, self.output_field_rules.len());

        let record_hash = if !self.out_dimensions.is_empty() {
            old.get_key(&self.out_dimensions.iter().map(|i| i.0).collect())?
        } else {
            vec![AGG_DEFAULT_DIMENSION_ID]
        };

        let record_key = self.get_record_key(&record_hash, AGG_VALUES_DATASET_ID)?;

        let record_count_key = self.get_record_key(&record_hash, AGG_COUNT_DATASET_ID)?;
        let prev_count = self.update_segment_count(txn, db, record_count_key, 1, true)?;

        let cur_state = txn.get(db, record_key.as_slice())?;
        let new_state = self.calc_and_fill_measures(
            txn,
            &cur_state,
            Some(old),
            None,
            &mut out_rec_delete,
            &mut out_rec_insert,
            AggregatorOperation::Delete,
        )?;

        let res = if prev_count == 1 {
            self.fill_dimensions(old, &mut out_rec_delete)?;
            Operation::Delete {
                old: out_rec_delete,
            }
        } else {
            self.fill_dimensions(old, &mut out_rec_insert)?;
            self.fill_dimensions(old, &mut out_rec_delete)?;
            Operation::Update {
                new: out_rec_insert,
                old: out_rec_delete,
            }
        };

        if prev_count > 0 {
            txn.put(db, record_key.as_slice(), new_state.as_slice())?;
        } else {
            let _ = txn.del(db, record_key.as_slice(), None)?;
        }
        Ok(res)
    }

    fn agg_insert(
        &self,
        txn: &mut dyn RwTransaction,
        db: &Database,
        new: &Record,
    ) -> Result<Operation, PipelineError> {
        let mut out_rec_insert = Record::nulls(None, self.output_field_rules.len());
        let mut out_rec_delete = Record::nulls(None, self.output_field_rules.len());

        let record_hash = if !self.out_dimensions.is_empty() {
            new.get_key(&self.out_dimensions.iter().map(|i| i.0).collect())?
        } else {
            vec![AGG_DEFAULT_DIMENSION_ID]
        };

        let record_key = self.get_record_key(&record_hash, AGG_VALUES_DATASET_ID)?;

        let record_count_key = self.get_record_key(&record_hash, AGG_COUNT_DATASET_ID)?;
        self.update_segment_count(txn, db, record_count_key, 1, false)?;

        let cur_state = txn.get(db, record_key.as_slice())?;
        let new_state = self.calc_and_fill_measures(
            txn,
            &cur_state,
            None,
            Some(new),
            &mut out_rec_delete,
            &mut out_rec_insert,
            AggregatorOperation::Insert,
        )?;

        let res = if cur_state.is_none() {
            self.fill_dimensions(new, &mut out_rec_insert)?;
            Operation::Insert {
                new: out_rec_insert,
            }
        } else {
            self.fill_dimensions(new, &mut out_rec_insert)?;
            self.fill_dimensions(new, &mut out_rec_delete)?;
            Operation::Update {
                new: out_rec_insert,
                old: out_rec_delete,
            }
        };

        txn.put(db, record_key.as_slice(), new_state.as_slice())?;

        Ok(res)
    }

    fn agg_update(
        &self,
        txn: &mut dyn RwTransaction,
        db: &Database,
        old: &Record,
        new: &Record,
        record_hash: Vec<u8>,
    ) -> Result<Operation, PipelineError> {
        let mut out_rec_insert = Record::nulls(None, self.output_field_rules.len());
        let mut out_rec_delete = Record::nulls(None, self.output_field_rules.len());
        let record_key = self.get_record_key(&record_hash, AGG_VALUES_DATASET_ID)?;

        let cur_state = txn.get(db, record_key.as_slice())?;
        let new_state = self.calc_and_fill_measures(
            txn,
            &cur_state,
            Some(old),
            Some(new),
            &mut out_rec_delete,
            &mut out_rec_insert,
            AggregatorOperation::Update,
        )?;

        self.fill_dimensions(new, &mut out_rec_insert)?;
        self.fill_dimensions(old, &mut out_rec_delete)?;

        let res = Operation::Update {
            new: out_rec_insert,
            old: out_rec_delete,
        };

        txn.put(db, record_key.as_slice(), new_state.as_slice())?;

        Ok(res)
    }

    pub fn aggregate(
        &self,
        txn: &mut dyn RwTransaction,
        db: &Database,
        op: Operation,
    ) -> Result<Vec<Operation>, PipelineError> {
        match op {
            Operation::Insert { ref new } => Ok(vec![self.agg_insert(txn, db, new)?]),
            Operation::Delete { ref old } => Ok(vec![self.agg_delete(txn, db, old)?]),
            Operation::Update { ref old, ref new } => {
                let (old_record_hash, new_record_hash) = if self.out_dimensions.is_empty() {
                    (
                        vec![AGG_DEFAULT_DIMENSION_ID],
                        vec![AGG_DEFAULT_DIMENSION_ID],
                    )
                } else {
                    let record_keys: Vec<usize> = self.out_dimensions.iter().map(|i| i.0).collect();
                    (old.get_key(&record_keys)?, new.get_key(&record_keys)?)
                };

                if old_record_hash == new_record_hash {
                    Ok(vec![self.agg_update(txn, db, old, new, old_record_hash)?])
                } else {
                    Ok(vec![
                        self.agg_insert(txn, db, new)?,
                        self.agg_delete(txn, db, old)?,
                    ])
                }
            }
        }
    }
}

impl Processor for AggregationProcessor {
<<<<<<< HEAD
    // fn update_schema(
    //     &mut self,
    //     output_port: PortHandle,
    //     input_schemas: &HashMap<PortHandle, Schema>,
    // ) -> Result<Schema, ExecutionError> {
    //     let input_schema = input_schemas
    //         .get(&DEFAULT_PORT_HANDLE)
    //         .ok_or(InvalidPortHandle(output_port))?;
=======
    fn init(&mut self, state: &mut dyn Environment) -> Result<(), ExecutionError> {
        internal_err!(self.init_store(state))
    }

    fn update_schema(
        &mut self,
        output_port: PortHandle,
        input_schemas: &HashMap<PortHandle, Schema>,
    ) -> Result<Schema, ExecutionError> {
        let input_schema = input_schemas
            .get(&DEFAULT_PORT_HANDLE)
            .ok_or(InvalidPortHandle(output_port))?;
>>>>>>> 809cf7ea

    //     let field_rules = internal_err!(self.build(&self.select, &self.groupby, input_schema))?;

    //     self.output_field_rules = field_rules;

    //     self.populate_rules(input_schema)
    //         .map_err(|e| InternalError(Box::new(e)))?;

    //     self.build_output_schema(input_schema)
    // }

    fn commit(&self, _tx: &mut dyn RwTransaction) -> Result<(), ExecutionError> {
        Ok(())
    }

    fn process(
        &mut self,
        _from_port: PortHandle,
        op: Operation,
        fw: &mut dyn ProcessorChannelForwarder,
        txn: &mut dyn RwTransaction,
        _reader: &HashMap<PortHandle, RecordReader>,
    ) -> Result<(), ExecutionError> {
        match &self.db {
            Some(d) => {
                let ops = internal_err!(self.aggregate(txn, d, op))?;
                for op in ops {
                    fw.send(op, DEFAULT_PORT_HANDLE)?;
                }
                Ok(())
            }
            _ => Err(ExecutionError::InvalidDatabase),
        }
    }
}

type OutputRules = (
    Vec<(usize, Box<Aggregator>, usize)>,
    Vec<(usize, Box<Expression>, usize)>,
);

fn populate_rules(
    output_field_rules: &[FieldRule],
    schema: &Schema,
) -> Result<OutputRules, PipelineError> {
    let mut out_measures: Vec<(usize, Box<Aggregator>, usize)> = Vec::new();
    let mut out_dimensions: Vec<(usize, Box<Expression>, usize)> = Vec::new();

    for rule in output_field_rules.iter().enumerate() {
        match rule.1 {
            FieldRule::Measure(idx, aggr, _nullable, _name) => {
                out_measures.push((
                    schema.get_field_index(idx.as_str())?.0,
                    Box::new(aggr.clone()),
                    rule.0,
                ));
            }
            FieldRule::Dimension(idx, expression, _nullable, _name) => {
                out_dimensions.push((
                    schema.get_field_index(idx.as_str())?.0,
                    expression.clone(),
                    rule.0,
                ));
            }
        }
    }

    Ok((out_measures, out_dimensions))
}<|MERGE_RESOLUTION|>--- conflicted
+++ resolved
@@ -1,14 +1,10 @@
 #![allow(clippy::too_many_arguments)]
 use crate::pipeline::errors::PipelineError;
+use crate::pipeline::expression::execution::ExpressionExecutor;
 use crate::pipeline::{aggregation::aggregator::Aggregator, expression::execution::Expression};
 use dozer_core::dag::channels::ProcessorChannelForwarder;
 use dozer_core::dag::errors::ExecutionError;
 use dozer_core::dag::errors::ExecutionError::InternalError;
-<<<<<<< HEAD
-use dozer_core::dag::node::{PortHandle, Processor};
-use dozer_types::internal_err;
-use dozer_types::types::{Field, Operation, Record, Schema};
-=======
 use dozer_core::dag::errors::ExecutionError::InvalidPortHandle;
 use dozer_core::dag::executor_local::DEFAULT_PORT_HANDLE;
 use dozer_core::dag::node::{
@@ -16,18 +12,17 @@
 };
 use dozer_types::types::{Field, FieldDefinition, Operation, Record, Schema};
 use dozer_types::{deserialize, internal_err};
->>>>>>> 809cf7ea
-
-use dozer_core::dag::dag::DEFAULT_PORT_HANDLE;
+
 use dozer_core::dag::record_store::RecordReader;
 use dozer_core::storage::common::{Database, Environment, RwTransaction};
-<<<<<<< HEAD
-=======
 use dozer_core::storage::errors::StorageError::InvalidDatabase;
 use dozer_core::storage::prefix_transaction::PrefixTransaction;
 use sqlparser::ast::{Expr as SqlExpr, SelectItem};
->>>>>>> 809cf7ea
 use std::{collections::HashMap, mem::size_of_val};
+
+use crate::pipeline::expression::aggregate::AggregateFunctionType;
+use crate::pipeline::expression::builder::ExpressionBuilder;
+use crate::pipeline::expression::builder::ExpressionType;
 
 pub enum FieldRule {
     /// Represents a dimension field, generally used in the GROUP BY clause
@@ -58,8 +53,6 @@
     ),
 }
 
-<<<<<<< HEAD
-=======
 const COUNTER_KEY: u8 = 1_u8;
 
 pub(crate) struct AggregationData<'a> {
@@ -110,19 +103,16 @@
     }
 }
 
->>>>>>> 809cf7ea
 pub struct AggregationProcessor {
+    select: Vec<SelectItem>,
+    groupby: Vec<SqlExpr>,
     output_field_rules: Vec<FieldRule>,
     out_dimensions: Vec<(usize, Box<Expression>, usize)>,
     out_measures: Vec<(usize, Box<Aggregator>, usize)>,
-<<<<<<< HEAD
-    db: Option<Database>,
-=======
     builder: ExpressionBuilder,
     pub db: Option<Database>,
     meta_db: Option<Database>,
     aggregators_db: Option<Database>,
->>>>>>> 809cf7ea
 }
 
 enum AggregatorOperation {
@@ -137,15 +127,6 @@
 const AGG_DEFAULT_DIMENSION_ID: u8 = 0xFF_u8;
 
 impl AggregationProcessor {
-<<<<<<< HEAD
-    pub fn new(output_field_rules: Vec<FieldRule>, schema: &Schema) -> Self {
-        let (out_measures, out_dimensions) = populate_rules(&output_field_rules, schema).unwrap();
-        Self {
-            output_field_rules,
-            out_dimensions,
-            out_measures,
-            db: None,
-=======
     pub fn new(select: Vec<SelectItem>, groupby: Vec<SqlExpr>) -> Self {
         Self {
             select,
@@ -326,8 +307,8 @@
                     }
                 }
             }
->>>>>>> 809cf7ea
-        }
+        }
+        Ok(output_schema)
     }
 
     fn init_store(&mut self, txn: &mut dyn Environment) -> Result<(), PipelineError> {
@@ -733,16 +714,6 @@
 }
 
 impl Processor for AggregationProcessor {
-<<<<<<< HEAD
-    // fn update_schema(
-    //     &mut self,
-    //     output_port: PortHandle,
-    //     input_schemas: &HashMap<PortHandle, Schema>,
-    // ) -> Result<Schema, ExecutionError> {
-    //     let input_schema = input_schemas
-    //         .get(&DEFAULT_PORT_HANDLE)
-    //         .ok_or(InvalidPortHandle(output_port))?;
-=======
     fn init(&mut self, state: &mut dyn Environment) -> Result<(), ExecutionError> {
         internal_err!(self.init_store(state))
     }
@@ -755,17 +726,16 @@
         let input_schema = input_schemas
             .get(&DEFAULT_PORT_HANDLE)
             .ok_or(InvalidPortHandle(output_port))?;
->>>>>>> 809cf7ea
-
-    //     let field_rules = internal_err!(self.build(&self.select, &self.groupby, input_schema))?;
-
-    //     self.output_field_rules = field_rules;
-
-    //     self.populate_rules(input_schema)
-    //         .map_err(|e| InternalError(Box::new(e)))?;
-
-    //     self.build_output_schema(input_schema)
-    // }
+
+        let field_rules = internal_err!(self.build(&self.select, &self.groupby, input_schema))?;
+
+        self.output_field_rules = field_rules;
+
+        self.populate_rules(input_schema)
+            .map_err(|e| InternalError(Box::new(e)))?;
+
+        self.build_output_schema(input_schema)
+    }
 
     fn commit(&self, _tx: &mut dyn RwTransaction) -> Result<(), ExecutionError> {
         Ok(())
@@ -790,38 +760,4 @@
             _ => Err(ExecutionError::InvalidDatabase),
         }
     }
-}
-
-type OutputRules = (
-    Vec<(usize, Box<Aggregator>, usize)>,
-    Vec<(usize, Box<Expression>, usize)>,
-);
-
-fn populate_rules(
-    output_field_rules: &[FieldRule],
-    schema: &Schema,
-) -> Result<OutputRules, PipelineError> {
-    let mut out_measures: Vec<(usize, Box<Aggregator>, usize)> = Vec::new();
-    let mut out_dimensions: Vec<(usize, Box<Expression>, usize)> = Vec::new();
-
-    for rule in output_field_rules.iter().enumerate() {
-        match rule.1 {
-            FieldRule::Measure(idx, aggr, _nullable, _name) => {
-                out_measures.push((
-                    schema.get_field_index(idx.as_str())?.0,
-                    Box::new(aggr.clone()),
-                    rule.0,
-                ));
-            }
-            FieldRule::Dimension(idx, expression, _nullable, _name) => {
-                out_dimensions.push((
-                    schema.get_field_index(idx.as_str())?.0,
-                    expression.clone(),
-                    rule.0,
-                ));
-            }
-        }
-    }
-
-    Ok((out_measures, out_dimensions))
 }