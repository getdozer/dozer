#![allow(clippy::too_many_arguments)]
use crate::pipeline::errors::PipelineError;
use crate::pipeline::{aggregation::aggregator::Aggregator, expression::execution::Expression};
use dozer_core::dag::channels::ProcessorChannelForwarder;
use dozer_core::dag::dag::DEFAULT_PORT_HANDLE;
use dozer_core::dag::errors::ExecutionError;
use dozer_core::dag::errors::ExecutionError::InternalError;
<<<<<<< HEAD
use dozer_core::dag::errors::ExecutionError::InvalidPortHandle;
use dozer_core::dag::executor_local::DEFAULT_PORT_HANDLE;
use dozer_core::dag::node::{
    OutputPortDef, OutputPortDefOptions, PortHandle, Processor, ProcessorFactory,
};
use dozer_types::types::{Field, FieldDefinition, Operation, Record, Schema};
=======
use dozer_core::dag::node::{PortHandle, Processor};
use dozer_types::types::{Field, Operation, Record, Schema};
>>>>>>> 5c9fd7b6
use dozer_types::{deserialize, internal_err};

use dozer_core::dag::record_store::RecordReader;
use dozer_core::storage::common::{Database, Environment, RwTransaction};
use dozer_core::storage::errors::StorageError::InvalidDatabase;
use dozer_core::storage::prefix_transaction::PrefixTransaction;
use std::{collections::HashMap, mem::size_of_val};

pub enum FieldRule {
    /// Represents a dimension field, generally used in the GROUP BY clause
    Dimension(
        /// Field to be used as a dimension in the source schema
        String,
        /// Expression for this dimension
        Box<Expression>,
        /// true of this field should be included in the list of values of the
        /// output schema, otherwise false. Generally, this value is true if the field appears
        /// in the output results in addition to being in the list of the GROUP BY fields
        bool,
        /// Name of the field, if renaming is required. If `None` the original name is retained
        Option<String>,
    ),
    /// Represents an aggregated field that will be calculated using the appropriate aggregator
    Measure(
        /// Field to be aggregated in the source schema
        String,
        /// Aggregator implementation for this measure
        Aggregator,
        /// true if this field should be included in the list of values of the
        /// output schema, otherwise false. Generally this value is true if the field appears
        /// in the output results in addition of being a condition for the HAVING condition
        bool,
        /// Name of the field, if renaming is required. If `None` the original name is retained
        Option<String>,
    ),
}

const COUNTER_KEY: u8 = 1_u8;

pub(crate) struct AggregationData<'a> {
    pub value: Field,
    pub state: Option<&'a [u8]>,
    pub prefix: u32,
}

impl<'a> AggregationData<'a> {
    pub fn new(value: Field, state: Option<&'a [u8]>, prefix: u32) -> Self {
        Self {
            value,
            state,
            prefix,
        }
    }
}

pub struct AggregationProcessor {
    output_field_rules: Vec<FieldRule>,
    out_dimensions: Vec<(usize, Box<Expression>, usize)>,
    out_measures: Vec<(usize, Box<Aggregator>, usize)>,
    pub db: Option<Database>,
    meta_db: Option<Database>,
    aggregators_db: Option<Database>,
}

enum AggregatorOperation {
    Insert,
    Delete,
    Update,
}

const AGG_VALUES_DATASET_ID: u16 = 0x0000_u16;
const AGG_COUNT_DATASET_ID: u16 = 0x0001_u16;

const AGG_DEFAULT_DIMENSION_ID: u8 = 0xFF_u8;

impl AggregationProcessor {
    pub fn new(output_field_rules: Vec<FieldRule>, schema: &Schema) -> Self {
        let (out_measures, out_dimensions) = populate_rules(&output_field_rules, schema).unwrap();
        Self {
            output_field_rules,
            out_dimensions,
            out_measures,
            db: None,
            meta_db: None,
            aggregators_db: None,
        }
    }

    fn init_store(&mut self, txn: &mut dyn Environment) -> Result<(), PipelineError> {
        self.db = Some(txn.open_database("aggr", false)?);
        self.aggregators_db = Some(txn.open_database("aggr_data", false)?);
        self.meta_db = Some(txn.open_database("meta", false)?);
        Ok(())
    }

    fn fill_dimensions(&self, in_rec: &Record, out_rec: &mut Record) -> Result<(), PipelineError> {
        for v in &self.out_dimensions {
            out_rec.set_value(v.2, in_rec.get_value(v.0)?.clone());
        }
        Ok(())
    }

    fn get_record_key(&self, hash: &Vec<u8>, database_id: u16) -> Result<Vec<u8>, PipelineError> {
<<<<<<< HEAD
        let mut vec = Vec::with_capacity(hash.len().wrapping_add(size_of_val(&database_id)));
=======
        let mut vec = Vec::with_capacity(hash.len() + size_of_val(&database_id));
>>>>>>> 5c9fd7b6
        vec.extend_from_slice(&database_id.to_be_bytes());
        vec.extend(hash);
        Ok(vec)
    }

    fn get_counter(&self, txn: &mut dyn RwTransaction) -> Result<u32, PipelineError> {
        let meta_db = self
            .meta_db
            .as_ref()
            .ok_or(PipelineError::InternalStorageError(InvalidDatabase))?;
        let curr_ctr = match txn.get(meta_db, &COUNTER_KEY.to_be_bytes())? {
            Some(v) => u32::from_be_bytes(deserialize!(v)),
            None => 1_u32,
        };
        txn.put(
            meta_db,
            &COUNTER_KEY.to_be_bytes(),
            &(curr_ctr + 1).to_be_bytes(),
        )?;
        Ok(curr_ctr + 1)
    }

    pub(crate) fn decode_buffer(buf: &[u8]) -> Result<(usize, AggregationData), PipelineError> {
        let prefix = u32::from_be_bytes(buf[0..4].try_into().unwrap());
        let mut offset: usize = 4;

        let val_len = u16::from_be_bytes(buf[offset..offset + 2].try_into().unwrap());
        offset += 2;
        let val: Field = Field::from_bytes(&buf[offset..offset + val_len as usize])?;
        offset += val_len as usize;
        let state_len = u16::from_be_bytes(buf[offset..offset + 2].try_into().unwrap());
        offset += 2;
        let state: Option<&[u8]> = if state_len > 0 {
            Some(&buf[offset..offset + state_len as usize])
        } else {
            None
        };
        offset += state_len as usize;

        let r = AggregationData::new(val, state, prefix);
        Ok((offset, r))
    }

    pub(crate) fn encode_buffer(
        prefix: u32,
        value: &Field,
        state: &Option<Vec<u8>>,
    ) -> Result<(usize, Vec<u8>), PipelineError> {
        let mut r = Vec::with_capacity(512);
        r.extend(prefix.to_be_bytes());

        let sz_val = value.to_bytes_sql()?;
        r.extend((sz_val.len() as u16).to_be_bytes());
        r.extend(&sz_val);

        let len = if let Some(state) = state.as_ref() {
            r.extend((state.len() as u16).to_be_bytes());
            r.extend(state);
            state.len()
        } else {
            r.extend(0_u16.to_be_bytes());
            0_usize
        };

        Ok((5 + sz_val.len() as usize + len, r))
    }

    fn calc_and_fill_measures(
        &self,
        txn: &mut dyn RwTransaction,
        cur_state: &Option<Vec<u8>>,
        deleted_record: Option<&Record>,
        inserted_record: Option<&Record>,
        out_rec_delete: &mut Record,
        out_rec_insert: &mut Record,
        op: AggregatorOperation,
    ) -> Result<Vec<u8>, PipelineError> {
        // array holding the list of states for all measures
        let mut next_state = Vec::<u8>::new();
        let mut offset: usize = 0;

        for measure in &self.out_measures {
            let curr_agg_data = match cur_state {
                Some(ref e) => {
                    let (len, res) = Self::decode_buffer(&e[offset..])?;
                    offset += len;
                    Some(res)
                }
                None => None,
            };

            let (prefix, next_state_slice) = match op {
                AggregatorOperation::Insert => {
                    let inserted_field = inserted_record.unwrap().get_value(measure.0)?;
                    if let Some(curr) = curr_agg_data {
                        out_rec_delete.set_value(measure.2, curr.value);
                        let mut p_tx = PrefixTransaction::new(txn, curr.prefix);
                        let r = measure.1.insert(
                            curr.state,
                            inserted_field,
                            inserted_field.get_type()?,
                            &mut p_tx,
                            self.aggregators_db.as_ref().unwrap(),
                        )?;
                        (curr.prefix, r)
                    } else {
                        let prefix = self.get_counter(txn)?;
                        let mut p_tx = PrefixTransaction::new(txn, prefix);
                        let r = measure.1.insert(
                            None,
                            inserted_field,
                            inserted_field.get_type()?,
                            &mut p_tx,
                            self.aggregators_db.as_ref().unwrap(),
                        )?;
                        (prefix, r)
                    }
                }
                AggregatorOperation::Delete => {
                    let deleted_field = deleted_record.unwrap().get_value(measure.0)?;
                    if let Some(curr) = curr_agg_data {
                        out_rec_delete.set_value(measure.2, curr.value);
                        let mut p_tx = PrefixTransaction::new(txn, curr.prefix);
                        let r = measure.1.delete(
                            curr.state,
                            deleted_field,
                            deleted_field.get_type()?,
                            &mut p_tx,
                            self.aggregators_db.as_ref().unwrap(),
                        )?;
                        (curr.prefix, r)
                    } else {
                        let prefix = self.get_counter(txn)?;
                        let mut p_tx = PrefixTransaction::new(txn, prefix);
                        let r = measure.1.delete(
                            None,
                            deleted_field,
                            deleted_field.get_type()?,
                            &mut p_tx,
                            self.aggregators_db.as_ref().unwrap(),
                        )?;
                        (prefix, r)
                    }
                }
                AggregatorOperation::Update => {
                    let deleted_field = deleted_record.unwrap().get_value(measure.0)?;
                    let updated_field = inserted_record.unwrap().get_value(measure.0)?;

                    if let Some(curr) = curr_agg_data {
                        out_rec_delete.set_value(measure.2, curr.value);
                        let mut p_tx = PrefixTransaction::new(txn, curr.prefix);
                        let r = measure.1.update(
                            curr.state,
                            deleted_field,
                            updated_field,
                            deleted_field.get_type()?,
                            &mut p_tx,
                            self.aggregators_db.as_ref().unwrap(),
                        )?;
                        (curr.prefix, r)
                    } else {
                        let prefix = self.get_counter(txn)?;
                        let mut p_tx = PrefixTransaction::new(txn, prefix);
                        let r = measure.1.update(
                            None,
                            deleted_field,
                            updated_field,
                            deleted_field.get_type()?,
                            &mut p_tx,
                            self.aggregators_db.as_ref().unwrap(),
                        )?;
                        (prefix, r)
                    }
                }
            };

            next_state.extend(
                &Self::encode_buffer(prefix, &next_state_slice.value, &next_state_slice.state)?.1,
            );
            out_rec_insert.set_value(measure.2, next_state_slice.value);
        }

        Ok(next_state)
    }

    fn update_segment_count(
        &self,
        txn: &mut dyn RwTransaction,
        db: &Database,
        key: Vec<u8>,
        delta: u64,
        decr: bool,
    ) -> Result<u64, PipelineError> {
        let bytes = txn.get(db, key.as_slice())?;

        let curr_count = match bytes {
            Some(b) => u64::from_be_bytes(deserialize!(b)),
            None => 0_u64,
        };

        txn.put(
            db,
            key.as_slice(),
            (if decr {
                curr_count.wrapping_sub(delta)
            } else {
                curr_count.wrapping_add(delta)
            })
            .to_be_bytes()
            .as_slice(),
        )?;
        Ok(curr_count)
    }

    fn agg_delete(
        &self,
        txn: &mut dyn RwTransaction,
        db: &Database,
        old: &Record,
    ) -> Result<Operation, PipelineError> {
        let mut out_rec_insert = Record::nulls(None, self.output_field_rules.len());
        let mut out_rec_delete = Record::nulls(None, self.output_field_rules.len());

        let record_hash = if !self.out_dimensions.is_empty() {
            old.get_key(&self.out_dimensions.iter().map(|i| i.0).collect())?
        } else {
            vec![AGG_DEFAULT_DIMENSION_ID]
        };

        let record_key = self.get_record_key(&record_hash, AGG_VALUES_DATASET_ID)?;

        let record_count_key = self.get_record_key(&record_hash, AGG_COUNT_DATASET_ID)?;
        let prev_count = self.update_segment_count(txn, db, record_count_key, 1, true)?;

        let cur_state = txn.get(db, record_key.as_slice())?;
        let new_state = self.calc_and_fill_measures(
            txn,
            &cur_state,
            Some(old),
            None,
            &mut out_rec_delete,
            &mut out_rec_insert,
            AggregatorOperation::Delete,
        )?;

        let res = if prev_count == 1 {
            self.fill_dimensions(old, &mut out_rec_delete)?;
            Operation::Delete {
                old: out_rec_delete,
            }
        } else {
            self.fill_dimensions(old, &mut out_rec_insert)?;
            self.fill_dimensions(old, &mut out_rec_delete)?;
            Operation::Update {
                new: out_rec_insert,
                old: out_rec_delete,
            }
        };

        if prev_count > 0 {
            txn.put(db, record_key.as_slice(), new_state.as_slice())?;
        } else {
            let _ = txn.del(db, record_key.as_slice(), None)?;
        }
        Ok(res)
    }

    fn agg_insert(
        &self,
        txn: &mut dyn RwTransaction,
        db: &Database,
        new: &Record,
    ) -> Result<Operation, PipelineError> {
        let mut out_rec_insert = Record::nulls(None, self.output_field_rules.len());
        let mut out_rec_delete = Record::nulls(None, self.output_field_rules.len());

        let record_hash = if !self.out_dimensions.is_empty() {
            new.get_key(&self.out_dimensions.iter().map(|i| i.0).collect())?
        } else {
            vec![AGG_DEFAULT_DIMENSION_ID]
        };

        let record_key = self.get_record_key(&record_hash, AGG_VALUES_DATASET_ID)?;

        let record_count_key = self.get_record_key(&record_hash, AGG_COUNT_DATASET_ID)?;
        self.update_segment_count(txn, db, record_count_key, 1, false)?;

        let cur_state = txn.get(db, record_key.as_slice())?;
        let new_state = self.calc_and_fill_measures(
            txn,
            &cur_state,
            None,
            Some(new),
            &mut out_rec_delete,
            &mut out_rec_insert,
            AggregatorOperation::Insert,
        )?;

        let res = if cur_state.is_none() {
            self.fill_dimensions(new, &mut out_rec_insert)?;
            Operation::Insert {
                new: out_rec_insert,
            }
        } else {
            self.fill_dimensions(new, &mut out_rec_insert)?;
            self.fill_dimensions(new, &mut out_rec_delete)?;
            Operation::Update {
                new: out_rec_insert,
                old: out_rec_delete,
            }
        };

        txn.put(db, record_key.as_slice(), new_state.as_slice())?;

        Ok(res)
    }

    fn agg_update(
        &self,
        txn: &mut dyn RwTransaction,
        db: &Database,
        old: &Record,
        new: &Record,
        record_hash: Vec<u8>,
    ) -> Result<Operation, PipelineError> {
        let mut out_rec_insert = Record::nulls(None, self.output_field_rules.len());
        let mut out_rec_delete = Record::nulls(None, self.output_field_rules.len());
        let record_key = self.get_record_key(&record_hash, AGG_VALUES_DATASET_ID)?;

        let cur_state = txn.get(db, record_key.as_slice())?;
        let new_state = self.calc_and_fill_measures(
            txn,
            &cur_state,
            Some(old),
            Some(new),
            &mut out_rec_delete,
            &mut out_rec_insert,
            AggregatorOperation::Update,
        )?;

        self.fill_dimensions(new, &mut out_rec_insert)?;
        self.fill_dimensions(old, &mut out_rec_delete)?;

        let res = Operation::Update {
            new: out_rec_insert,
            old: out_rec_delete,
        };

        txn.put(db, record_key.as_slice(), new_state.as_slice())?;

        Ok(res)
    }

    pub fn aggregate(
        &self,
        txn: &mut dyn RwTransaction,
        db: &Database,
        op: Operation,
    ) -> Result<Vec<Operation>, PipelineError> {
        match op {
            Operation::Insert { ref new } => Ok(vec![self.agg_insert(txn, db, new)?]),
            Operation::Delete { ref old } => Ok(vec![self.agg_delete(txn, db, old)?]),
            Operation::Update { ref old, ref new } => {
                let (old_record_hash, new_record_hash) = if self.out_dimensions.is_empty() {
                    (
                        vec![AGG_DEFAULT_DIMENSION_ID],
                        vec![AGG_DEFAULT_DIMENSION_ID],
                    )
                } else {
                    let record_keys: Vec<usize> = self.out_dimensions.iter().map(|i| i.0).collect();
                    (old.get_key(&record_keys)?, new.get_key(&record_keys)?)
                };

                if old_record_hash == new_record_hash {
                    Ok(vec![self.agg_update(txn, db, old, new, old_record_hash)?])
                } else {
                    Ok(vec![
                        self.agg_insert(txn, db, new)?,
                        self.agg_delete(txn, db, old)?,
                    ])
                }
            }
        }
    }
}

impl Processor for AggregationProcessor {
    fn init(&mut self, state: &mut dyn Environment) -> Result<(), ExecutionError> {
        internal_err!(self.init_store(state))
    }

    fn commit(&self, _tx: &mut dyn RwTransaction) -> Result<(), ExecutionError> {
        Ok(())
    }

    fn process(
        &mut self,
        _from_port: PortHandle,
        op: Operation,
        fw: &mut dyn ProcessorChannelForwarder,
        txn: &mut dyn RwTransaction,
        _reader: &HashMap<PortHandle, RecordReader>,
    ) -> Result<(), ExecutionError> {
        match &self.db {
            Some(d) => {
                let ops = internal_err!(self.aggregate(txn, d, op))?;
                for op in ops {
                    fw.send(op, DEFAULT_PORT_HANDLE)?;
                }
                Ok(())
            }
            _ => Err(ExecutionError::InvalidDatabase),
        }
    }
}

type OutputRules = (
    Vec<(usize, Box<Aggregator>, usize)>,
    Vec<(usize, Box<Expression>, usize)>,
);

fn populate_rules(
    output_field_rules: &[FieldRule],
    schema: &Schema,
) -> Result<OutputRules, PipelineError> {
    let mut out_measures: Vec<(usize, Box<Aggregator>, usize)> = Vec::new();
    let mut out_dimensions: Vec<(usize, Box<Expression>, usize)> = Vec::new();

    for rule in output_field_rules.iter().enumerate() {
        match rule.1 {
            FieldRule::Measure(idx, aggr, _nullable, _name) => {
                out_measures.push((
                    schema.get_field_index(idx.as_str())?.0,
                    Box::new(aggr.clone()),
                    rule.0,
                ));
            }
            FieldRule::Dimension(idx, expression, _nullable, _name) => {
                out_dimensions.push((
                    schema.get_field_index(idx.as_str())?.0,
                    expression.clone(),
                    rule.0,
                ));
            }
        }
    }

    Ok((out_measures, out_dimensions))
}<|MERGE_RESOLUTION|>--- conflicted
+++ resolved
@@ -5,17 +5,15 @@
 use dozer_core::dag::dag::DEFAULT_PORT_HANDLE;
 use dozer_core::dag::errors::ExecutionError;
 use dozer_core::dag::errors::ExecutionError::InternalError;
-<<<<<<< HEAD
+use dozer_core::dag::node::{PortHandle, Processor};
+use dozer_types::types::{Field, Operation, Record, Schema};
+use dozer_types::{deserialize, internal_err};
 use dozer_core::dag::errors::ExecutionError::InvalidPortHandle;
 use dozer_core::dag::executor_local::DEFAULT_PORT_HANDLE;
 use dozer_core::dag::node::{
     OutputPortDef, OutputPortDefOptions, PortHandle, Processor, ProcessorFactory,
 };
 use dozer_types::types::{Field, FieldDefinition, Operation, Record, Schema};
-=======
-use dozer_core::dag::node::{PortHandle, Processor};
-use dozer_types::types::{Field, Operation, Record, Schema};
->>>>>>> 5c9fd7b6
 use dozer_types::{deserialize, internal_err};
 
 use dozer_core::dag::record_store::RecordReader;
@@ -119,11 +117,7 @@
     }
 
     fn get_record_key(&self, hash: &Vec<u8>, database_id: u16) -> Result<Vec<u8>, PipelineError> {
-<<<<<<< HEAD
         let mut vec = Vec::with_capacity(hash.len().wrapping_add(size_of_val(&database_id)));
-=======
-        let mut vec = Vec::with_capacity(hash.len() + size_of_val(&database_id));
->>>>>>> 5c9fd7b6
         vec.extend_from_slice(&database_id.to_be_bytes());
         vec.extend(hash);
         Ok(vec)
