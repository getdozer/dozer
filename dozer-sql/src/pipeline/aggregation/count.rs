use dozer_core::errors::ExecutionError::InvalidOperation;
use dozer_types::ordered_float::OrderedFloat;
use dozer_types::rust_decimal::Decimal;
use crate::pipeline::aggregation::aggregator::Aggregator;
use crate::pipeline::errors::PipelineError;
use dozer_types::types::{Field, FieldType};
use crate::pipeline::expression::aggregate::AggregateFunctionType::Count;

<<<<<<< HEAD
pub struct CountAggregator {
    pub current_state: u64,
=======
// use crate::pipeline::aggregation::aggregator::AggregationResult;
// use crate::pipeline::errors::PipelineError;
// use crate::{deserialize, deserialize_i64};
// use dozer_core::storage::prefix_transaction::PrefixTransaction;
// use dozer_types::types::Field::Int;
// use dozer_types::types::{Field, FieldType};
//

#[derive(Debug)]
pub struct CountAggregator {
    count: i64,
>>>>>>> af87482b
}

impl CountAggregator {
    pub fn new() -> Self {
<<<<<<< HEAD
        Self {
            current_state: 0_u64,
        }
=======
        Self { count: 0 }
>>>>>>> af87482b
    }
}

impl Aggregator for CountAggregator {
<<<<<<< HEAD
    fn update(
        &mut self,
        old: &Field,
        new: &Field,
        return_type: FieldType,
    ) -> Result<Field, PipelineError> {
        self.delete(old, return_type).map_err(PipelineError::InternalExecutionError(InvalidOperation(format!("Failed to update while deleting record: {} for {}", old, Count.to_string()))))?;
        self.insert(new, return_type).map_err(PipelineError::InternalExecutionError(InvalidOperation(format!("Failed to update while inserting record: {} for {}", new, Count.to_string()))))
    }

    fn delete(&mut self, _old: &Field, return_type: FieldType) -> Result<Field, PipelineError> {
        self.current_state -= 1;
        get_count(self.current_state, return_type)
    }

    fn insert(&mut self, _new: &Field, return_type: FieldType) -> Result<Field, PipelineError> {
        self.current_state += 1;
        get_count(self.current_state, return_type)
=======
    fn init(&mut self, return_type: FieldType) {
        println!("{}", return_type);
    }

    fn update(&mut self, old: &[Field], new: &[Field]) -> Result<Field, PipelineError> {
        Ok(Field::Int(self.count))
    }

    fn delete(&mut self, old: &[Field]) -> Result<Field, PipelineError> {
        self.count -= 1;
        Ok(Field::Int(self.count))
    }

    fn insert(&mut self, new: &[Field]) -> Result<Field, PipelineError> {
        self.count += 1;
        Ok(Field::Int(self.count))
>>>>>>> af87482b
    }
}

fn get_count(count: u64, return_type: FieldType) -> Result<Field, PipelineError> {
    match return_type {
        FieldType::UInt => {
            Ok(Field::UInt(count))
        }
        FieldType::Int => {
            Ok(Field::Int(count as i64))
        }
        FieldType::Float => {
            Ok(Field::Float(OrderedFloat::from(count as f64)))
        }
        FieldType::Decimal => {
            Ok(Field::Decimal(Decimal::from(count as f64)))
        }
        _ => Err(PipelineError::InternalExecutionError(InvalidOperation(format!("Not supported return type {} for {}", return_type, Count.to_string())))),
    }
}<|MERGE_RESOLUTION|>--- conflicted
+++ resolved
@@ -6,38 +6,20 @@
 use dozer_types::types::{Field, FieldType};
 use crate::pipeline::expression::aggregate::AggregateFunctionType::Count;
 
-<<<<<<< HEAD
+#[derive(Debug)]
 pub struct CountAggregator {
     pub current_state: u64,
-=======
-// use crate::pipeline::aggregation::aggregator::AggregationResult;
-// use crate::pipeline::errors::PipelineError;
-// use crate::{deserialize, deserialize_i64};
-// use dozer_core::storage::prefix_transaction::PrefixTransaction;
-// use dozer_types::types::Field::Int;
-// use dozer_types::types::{Field, FieldType};
-//
-
-#[derive(Debug)]
-pub struct CountAggregator {
-    count: i64,
->>>>>>> af87482b
 }
 
 impl CountAggregator {
     pub fn new() -> Self {
-<<<<<<< HEAD
         Self {
             current_state: 0_u64,
         }
-=======
-        Self { count: 0 }
->>>>>>> af87482b
     }
 }
 
 impl Aggregator for CountAggregator {
-<<<<<<< HEAD
     fn update(
         &mut self,
         old: &Field,
@@ -56,24 +38,6 @@
     fn insert(&mut self, _new: &Field, return_type: FieldType) -> Result<Field, PipelineError> {
         self.current_state += 1;
         get_count(self.current_state, return_type)
-=======
-    fn init(&mut self, return_type: FieldType) {
-        println!("{}", return_type);
-    }
-
-    fn update(&mut self, old: &[Field], new: &[Field]) -> Result<Field, PipelineError> {
-        Ok(Field::Int(self.count))
-    }
-
-    fn delete(&mut self, old: &[Field]) -> Result<Field, PipelineError> {
-        self.count -= 1;
-        Ok(Field::Int(self.count))
-    }
-
-    fn insert(&mut self, new: &[Field]) -> Result<Field, PipelineError> {
-        self.count += 1;
-        Ok(Field::Int(self.count))
->>>>>>> af87482b
     }
 }
 
