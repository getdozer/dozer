--- conflicted
+++ resolved
@@ -1,15 +1,13 @@
 use crate::pipeline::aggregation::tests::aggregation_tests_utils::init_processor;
 
 use chrono::{DateTime, NaiveDate, TimeZone, Utc};
-<<<<<<< HEAD
 use dozer_core::{
     dag::{executor_local::DEFAULT_PORT_HANDLE, node::Processor},
     storage::transactions::SharedTransaction,
 };
-=======
+use chrono::{DateTime, NaiveDate, TimeZone, Utc};
 use dozer_core::dag::dag::DEFAULT_PORT_HANDLE;
 use dozer_core::storage::transactions::SharedTransaction;
->>>>>>> 5c9fd7b6
 use dozer_types::rust_decimal::Decimal;
 use dozer_types::types::DATE_FORMAT;
 use dozer_types::{
@@ -1189,16 +1187,6 @@
 
 #[test]
 fn test_max_aggregation_timestamp() {
-<<<<<<< HEAD
-    let (mut processor, tx) = init_processor(
-        "SELECT Country, MAX(StartTime) \
-        FROM Users \
-        WHERE StartTime <= timestamp(CURRENT_DATE()) GROUP BY Country",
-    )
-    .unwrap();
-
-=======
->>>>>>> 5c9fd7b6
     let schema = Schema::empty()
         .field(
             FieldDefinition::new(String::from("ID"), FieldType::Int, false),
@@ -1222,14 +1210,6 @@
         )
         .clone();
 
-<<<<<<< HEAD
-    let _output_schema = processor
-        .update_schema(
-            DEFAULT_PORT_HANDLE,
-            &HashMap::from([(DEFAULT_PORT_HANDLE, schema)]),
-        )
-        .unwrap();
-=======
     let (processor, tx) = init_processor(
         "SELECT Country, MAX(StartTime) \
         FROM Users \
@@ -1237,7 +1217,6 @@
         HashMap::from([(DEFAULT_PORT_HANDLE, schema)]),
     )
     .unwrap();
->>>>>>> 5c9fd7b6
 
     // Insert 100 for segment Italy
     /*
@@ -1611,16 +1590,6 @@
 
 #[test]
 fn test_max_aggregation_date() {
-<<<<<<< HEAD
-    let (mut processor, tx) = init_processor(
-        "SELECT Country, MAX(StartDate) \
-        FROM Users \
-        WHERE StartDate <= CURRENT_DATE() GROUP BY Country",
-    )
-    .unwrap();
-
-=======
->>>>>>> 5c9fd7b6
     let schema = Schema::empty()
         .field(
             FieldDefinition::new(String::from("ID"), FieldType::Int, false),
@@ -1643,15 +1612,6 @@
             false,
         )
         .clone();
-<<<<<<< HEAD
-
-    let _output_schema = processor
-        .update_schema(
-            DEFAULT_PORT_HANDLE,
-            &HashMap::from([(DEFAULT_PORT_HANDLE, schema)]),
-        )
-        .unwrap();
-=======
     let (processor, tx) = init_processor(
         "SELECT Country, MAX(StartDate) \
         FROM Users \
@@ -1659,7 +1619,6 @@
         HashMap::from([(DEFAULT_PORT_HANDLE, schema)]),
     )
     .unwrap();
->>>>>>> 5c9fd7b6
 
     // Insert 2015-10-08 for segment Italy
     /*
