--- conflicted
+++ resolved
@@ -4,12 +4,7 @@
     delete_exp, delete_field, init_input_schema, init_processor, insert_exp, insert_field,
     FIELD_100_INT, FIELD_1_INT, ITALY,
 };
-<<<<<<< HEAD
-use crate::pipeline::builder::SchemaSQLContext;
-use crate::pipeline::tests::utils::get_select;
-=======
 
->>>>>>> 3173d7b1
 use dozer_core::dag::dag::DEFAULT_PORT_HANDLE;
 
 use dozer_types::types::FieldType::Int;
@@ -94,68 +89,4 @@
     let out = output!(processor, inp, tx);
     let exp = vec![insert_exp(ITALY, FIELD_1_INT)];
     assert_eq!(out, exp);
-<<<<<<< HEAD
-}
-
-#[test]
-fn test_aggregation_alias() {
-    let schema = Schema::empty()
-        .field(
-            FieldDefinition::new(
-                String::from("ID"),
-                FieldType::Int,
-                false,
-                SourceDefinition::Dynamic,
-            ),
-            false,
-        )
-        .field(
-            FieldDefinition::new(
-                String::from("Salary"),
-                FieldType::Int,
-                false,
-                SourceDefinition::Dynamic,
-            ),
-            false,
-        )
-        .clone();
-
-    let select = get_select("SELECT ID, SUM(Salary) as Salaries FROM Users GROUP BY ID").unwrap();
-
-    let factory = AggregationProcessorFactory::new(select.projection, select.group_by, false);
-    let out_schema = factory
-        .get_output_schema(
-            &DEFAULT_PORT_HANDLE,
-            &[(DEFAULT_PORT_HANDLE, (schema, SchemaSQLContext::default()))]
-                .into_iter()
-                .collect(),
-        )
-        .unwrap()
-        .0;
-
-    assert_eq!(
-        out_schema,
-        Schema::empty()
-            .field(
-                FieldDefinition::new(
-                    String::from("ID"),
-                    FieldType::Int,
-                    false,
-                    SourceDefinition::Dynamic
-                ),
-                true,
-            )
-            .field(
-                FieldDefinition::new(
-                    String::from("Salaries"),
-                    FieldType::Int,
-                    false,
-                    SourceDefinition::Dynamic
-                ),
-                false,
-            )
-            .clone()
-    );
-=======
->>>>>>> 3173d7b1
 }