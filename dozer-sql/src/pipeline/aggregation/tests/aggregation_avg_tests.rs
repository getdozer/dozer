use std::collections::HashMap;
use std::ops::Div;

<<<<<<< HEAD
use crate::{output, update_schema};
use dozer_core::{
    dag::{executor_local::DEFAULT_PORT_HANDLE, node::Processor},
    storage::transactions::SharedTransaction,
};
=======
use dozer_core::dag::dag::DEFAULT_PORT_HANDLE;
use dozer_core::storage::transactions::SharedTransaction;
>>>>>>> 5c9fd7b6
use dozer_types::rust_decimal::Decimal;
use dozer_types::types::{Field, FieldDefinition, FieldType, Operation, Record, Schema};

use crate::pipeline::aggregation::tests::aggregation_tests_utils::{
    delete_exp, delete_field, init_input_schema, init_processor, insert_exp, insert_field,
    update_exp, update_field, FIELD_100_FLOAT, FIELD_200_FLOAT, FIELD_250_DIV_3_FLOAT,
    FIELD_350_DIV_3_FLOAT, FIELD_50_FLOAT, FIELD_75_FLOAT, ITALY, SINGAPORE,
};

#[test]
fn test_avg_aggregation_float() {
<<<<<<< HEAD
    let schema = init_input_schema(FieldType::Float, "AVG");
    let (mut processor, tx) = init_processor(
        "SELECT Country, AVG(Salary) \
        FROM Users \
        WHERE Salary >= 1 GROUP BY Country",
    )
    .unwrap();
    update_schema!(processor, schema, DEFAULT_PORT_HANDLE);
=======
    let schema = Schema::empty()
        .field(
            FieldDefinition::new(String::from("ID"), FieldType::Int, false),
            false,
            false,
        )
        .field(
            FieldDefinition::new(String::from("Country"), FieldType::String, false),
            false,
            false,
        )
        .field(
            FieldDefinition::new(String::from("Salary"), FieldType::Float, false),
            false,
            false,
        )
        .field(
            FieldDefinition::new(String::from("AVG(Salary)"), FieldType::Float, false),
            false,
            false,
        )
        .clone();

    let (processor, tx) = init_processor(
        "SELECT Country, AVG(Salary) \
        FROM Users \
        WHERE Salary >= 1 GROUP BY Country",
        HashMap::from([(DEFAULT_PORT_HANDLE, schema)]),
    )
    .unwrap();
>>>>>>> 5c9fd7b6

    // Insert 100 for segment Italy
    /*
        Italy, 100.0
        -------------
        AVG = 100.0
    */
    let mut inp = insert_field(ITALY, FIELD_100_FLOAT);
    let mut out = output!(processor, inp, tx);
    let mut exp = vec![insert_exp(ITALY, FIELD_100_FLOAT)];
    assert_eq!(out, exp);

    // Insert another 100 for segment Italy
    /*
        Italy, 100.0
        Italy, 100.0
        -------------
        AVG = 100.0
    */
    inp = insert_field(ITALY, FIELD_100_FLOAT);
    out = output!(processor, inp, tx);
    exp = vec![update_exp(ITALY, ITALY, FIELD_100_FLOAT, FIELD_100_FLOAT)];
    assert_eq!(out, exp);

    // Insert 50 for segment Singapore
    /*
        Italy, 100.0
        Italy, 100.0
        -------------
        AVG = 100.0

        Singapore, 50.0
        -------------
        AVG = 50.0
    */
    inp = insert_field(SINGAPORE, FIELD_50_FLOAT);
    out = output!(processor, inp, tx);
    exp = vec![insert_exp(SINGAPORE, FIELD_50_FLOAT)];
    assert_eq!(out, exp);

    // Update Singapore segment to Italy
    /*
        Italy, 100.0
        Italy, 100.0
        Italy, 50.0
        -------------
        AVG = 83.333
    */
    inp = update_field(SINGAPORE, ITALY, FIELD_50_FLOAT, FIELD_50_FLOAT);
    out = output!(processor, inp, tx);
    exp = vec![
        update_exp(ITALY, ITALY, FIELD_100_FLOAT, FIELD_250_DIV_3_FLOAT),
        delete_exp(SINGAPORE, FIELD_50_FLOAT),
    ];
    assert_eq!(out, exp);

    // Update Italy value 100 -> 200
    /*
        Italy, 200.0
        Italy, 100.0
        Italy, 50.0
        -------------
        AVG = 116.667
    */
    inp = update_field(ITALY, ITALY, FIELD_100_FLOAT, FIELD_200_FLOAT);
    out = output!(processor, inp, tx);
    exp = vec![update_exp(
        ITALY,
        ITALY,
        FIELD_250_DIV_3_FLOAT,
        FIELD_350_DIV_3_FLOAT,
    )];
    assert_eq!(out, exp);

    // Delete 1 record (200)
    /*
        Italy, 100.0
        Italy, 50.0
        -------------
        AVG = 75.0
    */
    inp = delete_field(ITALY, FIELD_200_FLOAT);
    out = output!(processor, inp, tx);
    exp = vec![update_exp(
        ITALY,
        ITALY,
        FIELD_350_DIV_3_FLOAT,
        FIELD_75_FLOAT,
    )];
    assert_eq!(out, exp);

    // Delete another record (50)
    /*
        Italy, 100.0
        -------------
        AVG = 100.0
    */
    inp = delete_field(ITALY, FIELD_50_FLOAT);
    out = output!(processor, inp, tx);
    exp = vec![update_exp(ITALY, ITALY, FIELD_75_FLOAT, FIELD_100_FLOAT)];
    assert_eq!(out, exp);

    // Delete last record
    /*
        -------------
        AVG = 0.0
    */
    inp = delete_field(ITALY, FIELD_100_FLOAT);
    out = output!(processor, inp, tx);
    exp = vec![delete_exp(ITALY, FIELD_100_FLOAT)];
    assert_eq!(out, exp);
}

#[test]
fn test_avg_aggregation_int() {
    let schema = Schema::empty()
        .field(
            FieldDefinition::new(String::from("ID"), FieldType::Int, false),
            false,
            false,
        )
        .field(
            FieldDefinition::new(String::from("Country"), FieldType::String, false),
            false,
            false,
        )
        .field(
            FieldDefinition::new(String::from("Salary"), FieldType::Int, false),
            false,
            false,
        )
        .field(
            FieldDefinition::new(String::from("AVG(Salary)"), FieldType::Int, false),
            false,
            false,
        )
        .clone();
    let (processor, tx) = init_processor(
        "SELECT Country, AVG(Salary) \
        FROM Users \
        WHERE Salary >= 1 GROUP BY Country",
        HashMap::from([(DEFAULT_PORT_HANDLE, schema)]),
    )
    .unwrap();

    // Insert 100 for segment Italy
    /*
        Italy, 100.0
        -------------
        AVG = 100.0
    */
    let inp = Operation::Insert {
        new: Record::new(
            None,
            vec![
                Field::Int(0),
                Field::String("Italy".to_string()),
                Field::Int(100),
                Field::Int(100),
            ],
        ),
    };

    let out = processor
        .aggregate(
            &mut SharedTransaction::new(&tx),
            &processor.db.clone().unwrap(),
            inp,
        )
        .unwrap_or_else(|_e| panic!("Error executing aggregate"));

    let exp = vec![Operation::Insert {
        new: Record::new(
            None,
            vec![Field::String("Italy".to_string()), Field::Int(100)],
        ),
    }];
    assert_eq!(out, exp);

    // Insert another 100 for segment Italy
    /*
        Italy, 100.0
        Italy, 100.0
        -------------
        AVG = 100.0
    */
    let inp = Operation::Insert {
        new: Record::new(
            None,
            vec![
                Field::Int(0),
                Field::String("Italy".to_string()),
                Field::Int(100),
                Field::Int(100),
            ],
        ),
    };
    let out = processor
        .aggregate(
            &mut SharedTransaction::new(&tx),
            &processor.db.clone().unwrap(),
            inp,
        )
        .unwrap_or_else(|_e| panic!("Error executing aggregate"));

    let exp = vec![Operation::Update {
        old: Record::new(
            None,
            vec![Field::String("Italy".to_string()), Field::Int(100)],
        ),
        new: Record::new(
            None,
            vec![Field::String("Italy".to_string()), Field::Int(100)],
        ),
    }];
    assert_eq!(out, exp);

    // Insert 50 for segment Singapore
    /*
        Italy, 100.0
        Italy, 100.0
        -------------
        AVG = 100.0

        Singapore, 50.0
        -------------
        AVG = 50.0
    */
    let inp = Operation::Insert {
        new: Record::new(
            None,
            vec![
                Field::Int(0),
                Field::String("Singapore".to_string()),
                Field::Int(50),
                Field::Int(50),
            ],
        ),
    };

    let out = processor
        .aggregate(
            &mut SharedTransaction::new(&tx),
            &processor.db.clone().unwrap(),
            inp,
        )
        .unwrap_or_else(|_e| panic!("Error executing aggregate"));

    let exp = vec![Operation::Insert {
        new: Record::new(
            None,
            vec![Field::String("Singapore".to_string()), Field::Int(50)],
        ),
    }];
    assert_eq!(out, exp);

    // Update Singapore segment to Italy
    /*
        Italy, 100.0
        Italy, 100.0
        Italy, 50.0
        -------------
        AVG = 83.333
    */
    let inp = Operation::Update {
        old: Record::new(
            None,
            vec![
                Field::Int(0),
                Field::String("Singapore".to_string()),
                Field::Int(50),
                Field::Int(50),
            ],
        ),
        new: Record::new(
            None,
            vec![
                Field::Int(0),
                Field::String("Italy".to_string()),
                Field::Int(50),
                Field::Int(50),
            ],
        ),
    };

    let out = processor
        .aggregate(
            &mut SharedTransaction::new(&tx),
            &processor.db.clone().unwrap(),
            inp,
        )
        .unwrap_or_else(|_e| panic!("Error executing aggregate"));

    let exp = vec![
        Operation::Update {
            old: Record::new(
                None,
                vec![Field::String("Italy".to_string()), Field::Int(100)],
            ),
            new: Record::new(
                None,
                vec![Field::String("Italy".to_string()), Field::Int(250 / 3)],
            ),
        },
        Operation::Delete {
            old: Record::new(
                None,
                vec![Field::String("Singapore".to_string()), Field::Int(50)],
            ),
        },
    ];
    assert_eq!(out, exp);

    // Update Italy value 100 -> 200
    /*
        Italy, 200.0
        Italy, 100.0
        Italy, 50.0
        -------------
        AVG = 116.667
    */
    let inp = Operation::Update {
        old: Record::new(
            None,
            vec![
                Field::Int(0),
                Field::String("Italy".to_string()),
                Field::Int(100),
                Field::Int(100),
            ],
        ),
        new: Record::new(
            None,
            vec![
                Field::Int(0),
                Field::String("Italy".to_string()),
                Field::Int(200),
                Field::Int(200),
            ],
        ),
    };

    let out = processor
        .aggregate(
            &mut SharedTransaction::new(&tx),
            &processor.db.clone().unwrap(),
            inp,
        )
        .unwrap_or_else(|_e| panic!("Error executing aggregate"));

    let exp = vec![Operation::Update {
        old: Record::new(
            None,
            vec![Field::String("Italy".to_string()), Field::Int(250 / 3)],
        ),
        new: Record::new(
            None,
            vec![Field::String("Italy".to_string()), Field::Int(350 / 3)],
        ),
    }];
    assert_eq!(out, exp);

    // Delete 1 record (200)
    /*
        Italy, 100.0
        Italy, 50.0
        -------------
        AVG = 75.0
    */
    let inp = Operation::Delete {
        old: Record::new(
            None,
            vec![
                Field::Int(0),
                Field::String("Italy".to_string()),
                Field::Int(200),
                Field::Int(200),
            ],
        ),
    };

    let out = processor
        .aggregate(
            &mut SharedTransaction::new(&tx),
            &processor.db.clone().unwrap(),
            inp,
        )
        .unwrap_or_else(|_e| panic!("Error executing aggregate"));

    let exp = vec![Operation::Update {
        old: Record::new(
            None,
            vec![Field::String("Italy".to_string()), Field::Int(350 / 3)],
        ),
        new: Record::new(
            None,
            vec![Field::String("Italy".to_string()), Field::Int(75)],
        ),
    }];
    assert_eq!(out, exp);

    // Delete another record (50)
    /*
        Italy, 100.0
        -------------
        AVG = 100.0
    */
    let inp = Operation::Delete {
        old: Record::new(
            None,
            vec![
                Field::Int(0),
                Field::String("Italy".to_string()),
                Field::Int(50),
                Field::Int(50),
            ],
        ),
    };

    let out = processor
        .aggregate(
            &mut SharedTransaction::new(&tx),
            &processor.db.clone().unwrap(),
            inp,
        )
        .unwrap_or_else(|_e| panic!("Error executing aggregate"));

    let exp = vec![Operation::Update {
        old: Record::new(
            None,
            vec![Field::String("Italy".to_string()), Field::Int(75)],
        ),
        new: Record::new(
            None,
            vec![Field::String("Italy".to_string()), Field::Int(100)],
        ),
    }];
    assert_eq!(out, exp);

    // Delete last record
    /*
        -------------
        AVG = 0.0
    */
    let inp = Operation::Delete {
        old: Record::new(
            None,
            vec![
                Field::Int(0),
                Field::String("Italy".to_string()),
                Field::Int(100),
                Field::Int(100),
            ],
        ),
    };

    let out = processor
        .aggregate(
            &mut SharedTransaction::new(&tx),
            &processor.db.clone().unwrap(),
            inp,
        )
        .unwrap_or_else(|_e| panic!("Error executing aggregate"));

    let exp = vec![Operation::Delete {
        old: Record::new(
            None,
            vec![Field::String("Italy".to_string()), Field::Int(100)],
        ),
    }];
    assert_eq!(out, exp);
}

#[test]
fn test_avg_aggregation_decimal() {
    let schema = Schema::empty()
        .field(
            FieldDefinition::new(String::from("ID"), FieldType::Int, false),
            false,
            false,
        )
        .field(
            FieldDefinition::new(String::from("Country"), FieldType::String, false),
            false,
            false,
        )
        .field(
            FieldDefinition::new(String::from("Salary"), FieldType::Decimal, false),
            false,
            false,
        )
        .field(
            FieldDefinition::new(String::from("AVG(Salary)"), FieldType::Decimal, false),
            false,
            false,
        )
        .clone();
    let (processor, tx) = init_processor(
        "SELECT Country, AVG(Salary) \
        FROM Users \
        WHERE Salary >= 1 GROUP BY Country",
        HashMap::from([(DEFAULT_PORT_HANDLE, schema)]),
    )
    .unwrap();

    // Insert 100 for segment Italy
    /*
        Italy, 100.0
        -------------
        AVG = 100.0
    */
    let inp = Operation::Insert {
        new: Record::new(
            None,
            vec![
                Field::Int(0),
                Field::String("Italy".to_string()),
                Field::Decimal(Decimal::new(100, 0)),
                Field::Decimal(Decimal::new(100, 0)),
            ],
        ),
    };

    let out = processor
        .aggregate(
            &mut SharedTransaction::new(&tx),
            &processor.db.clone().unwrap(),
            inp,
        )
        .unwrap_or_else(|_e| panic!("Error executing aggregate"));

    let exp = vec![Operation::Insert {
        new: Record::new(
            None,
            vec![
                Field::String("Italy".to_string()),
                Field::Decimal(Decimal::new(100, 0)),
            ],
        ),
    }];
    assert_eq!(out, exp);

    // Insert another 100 for segment Italy
    /*
        Italy, 100.0
        Italy, 100.0
        -------------
        AVG = 100.0
    */
    let inp = Operation::Insert {
        new: Record::new(
            None,
            vec![
                Field::Int(0),
                Field::String("Italy".to_string()),
                Field::Decimal(Decimal::new(100, 0)),
                Field::Decimal(Decimal::new(100, 0)),
            ],
        ),
    };
    let out = processor
        .aggregate(
            &mut SharedTransaction::new(&tx),
            &processor.db.clone().unwrap(),
            inp,
        )
        .unwrap_or_else(|_e| panic!("Error executing aggregate"));

    let exp = vec![Operation::Update {
        old: Record::new(
            None,
            vec![
                Field::String("Italy".to_string()),
                Field::Decimal(Decimal::new(100, 0)),
            ],
        ),
        new: Record::new(
            None,
            vec![
                Field::String("Italy".to_string()),
                Field::Decimal(Decimal::new(100, 0)),
            ],
        ),
    }];
    assert_eq!(out, exp);

    // Insert 50 for segment Singapore
    /*
        Italy, 100.0
        Italy, 100.0
        -------------
        AVG = 100.0

        Singapore, 50.0
        -------------
        AVG = 50.0
    */
    let inp = Operation::Insert {
        new: Record::new(
            None,
            vec![
                Field::Int(0),
                Field::String("Singapore".to_string()),
                Field::Decimal(Decimal::new(50, 0)),
                Field::Decimal(Decimal::new(50, 0)),
            ],
        ),
    };

    let out = processor
        .aggregate(
            &mut SharedTransaction::new(&tx),
            &processor.db.clone().unwrap(),
            inp,
        )
        .unwrap_or_else(|_e| panic!("Error executing aggregate"));

    let exp = vec![Operation::Insert {
        new: Record::new(
            None,
            vec![
                Field::String("Singapore".to_string()),
                Field::Decimal(Decimal::new(50, 0)),
            ],
        ),
    }];
    assert_eq!(out, exp);

    // Update Singapore segment to Italy
    /*
        Italy, 100.0
        Italy, 100.0
        Italy, 50.0
        -------------
        AVG = 83.333
    */
    let inp = Operation::Update {
        old: Record::new(
            None,
            vec![
                Field::Int(0),
                Field::String("Singapore".to_string()),
                Field::Decimal(Decimal::new(50, 0)),
                Field::Decimal(Decimal::new(50, 0)),
            ],
        ),
        new: Record::new(
            None,
            vec![
                Field::Int(0),
                Field::String("Italy".to_string()),
                Field::Decimal(Decimal::new(50, 0)),
                Field::Decimal(Decimal::new(50, 0)),
            ],
        ),
    };

    let out = processor
        .aggregate(
            &mut SharedTransaction::new(&tx),
            &processor.db.clone().unwrap(),
            inp,
        )
        .unwrap_or_else(|_e| panic!("Error executing aggregate"));

    let exp = vec![
        Operation::Update {
            old: Record::new(
                None,
                vec![
                    Field::String("Italy".to_string()),
                    Field::Decimal(Decimal::new(100, 0)),
                ],
            ),
            new: Record::new(
                None,
                vec![
                    Field::String("Italy".to_string()),
                    Field::Decimal(Decimal::new(250, 0).div(Decimal::new(3, 0))),
                ],
            ),
        },
        Operation::Delete {
            old: Record::new(
                None,
                vec![
                    Field::String("Singapore".to_string()),
                    Field::Decimal(Decimal::new(50, 0)),
                ],
            ),
        },
    ];
    assert_eq!(out, exp);

    // Update Italy value 100 -> 200
    /*
        Italy, 200.0
        Italy, 100.0
        Italy, 50.0
        -------------
        AVG = 116.667
    */
    let inp = Operation::Update {
        old: Record::new(
            None,
            vec![
                Field::Int(0),
                Field::String("Italy".to_string()),
                Field::Decimal(Decimal::new(100, 0)),
                Field::Decimal(Decimal::new(100, 0)),
            ],
        ),
        new: Record::new(
            None,
            vec![
                Field::Int(0),
                Field::String("Italy".to_string()),
                Field::Decimal(Decimal::new(200, 0)),
                Field::Decimal(Decimal::new(200, 0)),
            ],
        ),
    };

    let out = processor
        .aggregate(
            &mut SharedTransaction::new(&tx),
            &processor.db.clone().unwrap(),
            inp,
        )
        .unwrap_or_else(|_e| panic!("Error executing aggregate"));

    let exp = vec![Operation::Update {
        old: Record::new(
            None,
            vec![
                Field::String("Italy".to_string()),
                Field::Decimal(Decimal::new(250, 0).div(Decimal::new(3, 0))),
            ],
        ),
        new: Record::new(
            None,
            vec![
                Field::String("Italy".to_string()),
                Field::Decimal(Decimal::new(350, 0).div(Decimal::new(3, 0))),
            ],
        ),
    }];
    assert_eq!(out, exp);

    // Delete 1 record (200)
    /*
        Italy, 100.0
        Italy, 50.0
        -------------
        AVG = 75.0
    */
    let inp = Operation::Delete {
        old: Record::new(
            None,
            vec![
                Field::Int(0),
                Field::String("Italy".to_string()),
                Field::Decimal(Decimal::new(200, 0)),
                Field::Decimal(Decimal::new(200, 0)),
            ],
        ),
    };

    let out = processor
        .aggregate(
            &mut SharedTransaction::new(&tx),
            &processor.db.clone().unwrap(),
            inp,
        )
        .unwrap_or_else(|_e| panic!("Error executing aggregate"));

    let exp = vec![Operation::Update {
        old: Record::new(
            None,
            vec![
                Field::String("Italy".to_string()),
                Field::Decimal(Decimal::new(350, 0).div(Decimal::new(3, 0))),
            ],
        ),
        new: Record::new(
            None,
            vec![
                Field::String("Italy".to_string()),
                Field::Decimal(Decimal::new(75, 0)),
            ],
        ),
    }];
    assert_eq!(out, exp);

    // Delete another record (50)
    /*
        Italy, 100.0
        -------------
        AVG = 100.0
    */
    let inp = Operation::Delete {
        old: Record::new(
            None,
            vec![
                Field::Int(0),
                Field::String("Italy".to_string()),
                Field::Decimal(Decimal::new(50, 0)),
                Field::Decimal(Decimal::new(50, 0)),
            ],
        ),
    };

    let out = processor
        .aggregate(
            &mut SharedTransaction::new(&tx),
            &processor.db.clone().unwrap(),
            inp,
        )
        .unwrap_or_else(|_e| panic!("Error executing aggregate"));

    let exp = vec![Operation::Update {
        old: Record::new(
            None,
            vec![
                Field::String("Italy".to_string()),
                Field::Decimal(Decimal::new(75, 0)),
            ],
        ),
        new: Record::new(
            None,
            vec![
                Field::String("Italy".to_string()),
                Field::Decimal(Decimal::new(100, 0)),
            ],
        ),
    }];
    assert_eq!(out, exp);

    // Delete last record
    /*
        -------------
        AVG = 0.0
    */
    let inp = Operation::Delete {
        old: Record::new(
            None,
            vec![
                Field::Int(0),
                Field::String("Italy".to_string()),
                Field::Decimal(Decimal::new(100, 0)),
                Field::Decimal(Decimal::new(100, 0)),
            ],
        ),
    };

    let out = processor
        .aggregate(
            &mut SharedTransaction::new(&tx),
            &processor.db.clone().unwrap(),
            inp,
        )
        .unwrap_or_else(|_e| panic!("Error executing aggregate"));

    let exp = vec![Operation::Delete {
        old: Record::new(
            None,
            vec![
                Field::String("Italy".to_string()),
                Field::Decimal(Decimal::new(100, 0)),
            ],
        ),
    }];
    assert_eq!(out, exp);
}<|MERGE_RESOLUTION|>--- conflicted
+++ resolved
@@ -1,16 +1,9 @@
 use std::collections::HashMap;
 use std::ops::Div;
 
-<<<<<<< HEAD
-use crate::{output, update_schema};
-use dozer_core::{
-    dag::{executor_local::DEFAULT_PORT_HANDLE, node::Processor},
-    storage::transactions::SharedTransaction,
-};
-=======
 use dozer_core::dag::dag::DEFAULT_PORT_HANDLE;
 use dozer_core::storage::transactions::SharedTransaction;
->>>>>>> 5c9fd7b6
+use crate::{output, update_schema};
 use dozer_types::rust_decimal::Decimal;
 use dozer_types::types::{Field, FieldDefinition, FieldType, Operation, Record, Schema};
 
@@ -22,38 +15,7 @@
 
 #[test]
 fn test_avg_aggregation_float() {
-<<<<<<< HEAD
     let schema = init_input_schema(FieldType::Float, "AVG");
-    let (mut processor, tx) = init_processor(
-        "SELECT Country, AVG(Salary) \
-        FROM Users \
-        WHERE Salary >= 1 GROUP BY Country",
-    )
-    .unwrap();
-    update_schema!(processor, schema, DEFAULT_PORT_HANDLE);
-=======
-    let schema = Schema::empty()
-        .field(
-            FieldDefinition::new(String::from("ID"), FieldType::Int, false),
-            false,
-            false,
-        )
-        .field(
-            FieldDefinition::new(String::from("Country"), FieldType::String, false),
-            false,
-            false,
-        )
-        .field(
-            FieldDefinition::new(String::from("Salary"), FieldType::Float, false),
-            false,
-            false,
-        )
-        .field(
-            FieldDefinition::new(String::from("AVG(Salary)"), FieldType::Float, false),
-            false,
-            false,
-        )
-        .clone();
 
     let (processor, tx) = init_processor(
         "SELECT Country, AVG(Salary) \
@@ -62,7 +24,6 @@
         HashMap::from([(DEFAULT_PORT_HANDLE, schema)]),
     )
     .unwrap();
->>>>>>> 5c9fd7b6
 
     // Insert 100 for segment Italy
     /*
