use crate::pipeline::aggregation::count::CountAggregator;
use crate::pipeline::aggregation::sum::SumAggregator;
use crate::pipeline::errors::PipelineError;

use dozer_core::storage::prefix_transaction::PrefixTransaction;
use dozer_types::types::{Field, FieldType};
use std::fmt::{Display, Formatter};
use crate::pipeline::aggregation::avg::AvgAggregator;

#[derive(Debug, Clone, PartialEq, Eq, PartialOrd, Hash)]
pub enum Aggregator {
    Avg,
    Count,
    Sum,
}

pub(crate) struct AggregationResult {
    pub value: Field,
    pub state: Option<Vec<u8>>,
}

impl AggregationResult {
    pub fn new(value: Field, state: Option<Vec<u8>>) -> Self {
        Self { value, state }
    }
}

impl Display for Aggregator {
    fn fmt(&self, f: &mut Formatter<'_>) -> std::fmt::Result {
        write!(f, "{:?}", self)
    }
}

impl Aggregator {
    pub(crate) fn get_return_type(&self, from: FieldType) -> FieldType {
        match (&self, from) {
            (Aggregator::Avg, _) => AvgAggregator::get_return_type(from),
            (Aggregator::Count, _) => CountAggregator::get_return_type(),
            (Aggregator::Sum, from) => SumAggregator::get_return_type(from),
        }
    }

    pub(crate) fn _get_type(&self) -> u32 {
        match &self {
            Aggregator::Avg => AvgAggregator::_get_type(),
            Aggregator::Count => CountAggregator::_get_type(),
            Aggregator::Sum => SumAggregator::_get_type(),
        }
    }

    pub(crate) fn insert(
        &self,
        curr_state: Option<&[u8]>,
        new: &Field,
<<<<<<< HEAD
        curr_count: u64,
    ) -> Result<Vec<u8>, PipelineError> {
        match &self {
            Aggregator::Avg => AvgAggregator::insert(curr_state, new, curr_count),
            Aggregator::Count => CountAggregator::insert(curr_state, new),
            Aggregator::Sum => SumAggregator::insert(curr_state, new),
=======
        return_type: FieldType,
        txn: &mut PrefixTransaction,
    ) -> Result<AggregationResult, PipelineError> {
        match &self {
            Aggregator::Count => CountAggregator::insert(curr_state, new, return_type, txn),
            Aggregator::Sum => SumAggregator::insert(curr_state, new, return_type, txn),
>>>>>>> 28f347fd
        }
    }

    pub(crate) fn update(
        &self,
        curr_state: Option<&[u8]>,
        old: &Field,
        new: &Field,
<<<<<<< HEAD
        curr_count: u64,
    ) -> Result<Vec<u8>, PipelineError> {
        match &self {
            Aggregator::Avg => AvgAggregator::update(curr_state, old, new, curr_count),
            Aggregator::Count => CountAggregator::update(curr_state, old, new),
            Aggregator::Sum => SumAggregator::update(curr_state, old, new),
=======
        return_type: FieldType,
        txn: &mut PrefixTransaction,
    ) -> Result<AggregationResult, PipelineError> {
        match &self {
            Aggregator::Count => CountAggregator::update(curr_state, old, new, return_type, txn),
            Aggregator::Sum => SumAggregator::update(curr_state, old, new, return_type, txn),
>>>>>>> 28f347fd
        }
    }

    pub(crate) fn delete(
        &self,
        curr_state: Option<&[u8]>,
        old: &Field,
<<<<<<< HEAD
        curr_count: u64,
    ) -> Result<Vec<u8>, PipelineError> {
        match &self {
            Aggregator::Avg => AvgAggregator::delete(curr_state, old, curr_count),
            Aggregator::Count => CountAggregator::delete(curr_state, old),
            Aggregator::Sum => SumAggregator::delete(curr_state, old),
        }
    }

    pub(crate) fn get_value(&self, v: &[u8], from: FieldType) -> Field {
        match &self {
            Aggregator::Avg => AvgAggregator::get_value(v, from),
            Aggregator::Count => CountAggregator::get_value(v),
            Aggregator::Sum => SumAggregator::get_value(v, from),
=======
        return_type: FieldType,
        txn: &mut PrefixTransaction,
    ) -> Result<AggregationResult, PipelineError> {
        match &self {
            Aggregator::Count => CountAggregator::delete(curr_state, old, return_type, txn),
            Aggregator::Sum => SumAggregator::delete(curr_state, old, return_type, txn),
>>>>>>> 28f347fd
        }
    }
}


#[macro_export]
macro_rules! deserialize_f64 {
    ($stmt:expr) => {
         match $stmt {
            Some(v) => f64::from_ne_bytes(v.try_into().unwrap()),
            None => 0_f64,
        }
    }
}

#[macro_export]
macro_rules! deserialize_i64 {
    ($stmt:expr) => {
         match $stmt {
            Some(v) => i64::from_ne_bytes(v.try_into().unwrap()),
            None => 0_i64,
        }
    }
}

#[macro_export]
macro_rules! deserialize_u8 {
    ($stmt:expr) => {
        match $stmt {
            Some(v) => u8::from_ne_bytes(v.try_into().unwrap()),
            None => 0_u8,
        }
    }
}

#[macro_export]
macro_rules! field_extract_f64 {
    ($stmt:expr, $agg:expr) => {
         match $stmt {
            Float(i) => i,
            _ => {
                return Err(InvalidOperandType($agg.to_string()));
            }
        }
    }
}

#[macro_export]
macro_rules! field_extract_i64 {
    ($stmt:expr, $agg:expr) => {
         match $stmt {
            Int(i) => i,
            _ => {
                return Err(InvalidOperandType($agg.to_string()));
            }
        }
    }
}

#[macro_export]
macro_rules! check_nan_f64 {
    ($stmt:expr) => {
         if $stmt.is_nan() {
            0_f64
        } else {
            $stmt
        }
    }
}

#[macro_export]
macro_rules! try_unwrap {
    ($stmt:expr) => {
        $stmt.unwrap_or_else(|e| panic!("{}", e.to_string()))
    }
}
<|MERGE_RESOLUTION|>--- conflicted
+++ resolved
@@ -52,21 +52,13 @@
         &self,
         curr_state: Option<&[u8]>,
         new: &Field,
-<<<<<<< HEAD
-        curr_count: u64,
-    ) -> Result<Vec<u8>, PipelineError> {
-        match &self {
-            Aggregator::Avg => AvgAggregator::insert(curr_state, new, curr_count),
-            Aggregator::Count => CountAggregator::insert(curr_state, new),
-            Aggregator::Sum => SumAggregator::insert(curr_state, new),
-=======
         return_type: FieldType,
         txn: &mut PrefixTransaction,
     ) -> Result<AggregationResult, PipelineError> {
         match &self {
+            Aggregator::Avg => AvgAggregator::insert(curr_state, new, return_type, txn),
             Aggregator::Count => CountAggregator::insert(curr_state, new, return_type, txn),
             Aggregator::Sum => SumAggregator::insert(curr_state, new, return_type, txn),
->>>>>>> 28f347fd
         }
     }
 
@@ -75,21 +67,13 @@
         curr_state: Option<&[u8]>,
         old: &Field,
         new: &Field,
-<<<<<<< HEAD
-        curr_count: u64,
-    ) -> Result<Vec<u8>, PipelineError> {
-        match &self {
-            Aggregator::Avg => AvgAggregator::update(curr_state, old, new, curr_count),
-            Aggregator::Count => CountAggregator::update(curr_state, old, new),
-            Aggregator::Sum => SumAggregator::update(curr_state, old, new),
-=======
         return_type: FieldType,
         txn: &mut PrefixTransaction,
     ) -> Result<AggregationResult, PipelineError> {
         match &self {
+            Aggregator::Avg => AvgAggregator::update(curr_state, old, new, return_type, txn),
             Aggregator::Count => CountAggregator::update(curr_state, old, new, return_type, txn),
             Aggregator::Sum => SumAggregator::update(curr_state, old, new, return_type, txn),
->>>>>>> 28f347fd
         }
     }
 
@@ -97,102 +81,13 @@
         &self,
         curr_state: Option<&[u8]>,
         old: &Field,
-<<<<<<< HEAD
-        curr_count: u64,
-    ) -> Result<Vec<u8>, PipelineError> {
-        match &self {
-            Aggregator::Avg => AvgAggregator::delete(curr_state, old, curr_count),
-            Aggregator::Count => CountAggregator::delete(curr_state, old),
-            Aggregator::Sum => SumAggregator::delete(curr_state, old),
-        }
-    }
-
-    pub(crate) fn get_value(&self, v: &[u8], from: FieldType) -> Field {
-        match &self {
-            Aggregator::Avg => AvgAggregator::get_value(v, from),
-            Aggregator::Count => CountAggregator::get_value(v),
-            Aggregator::Sum => SumAggregator::get_value(v, from),
-=======
         return_type: FieldType,
         txn: &mut PrefixTransaction,
     ) -> Result<AggregationResult, PipelineError> {
         match &self {
+            Aggregator::Avg => AvgAggregator::delete(curr_state, old, return_type, txn),
             Aggregator::Count => CountAggregator::delete(curr_state, old, return_type, txn),
             Aggregator::Sum => SumAggregator::delete(curr_state, old, return_type, txn),
->>>>>>> 28f347fd
         }
     }
-}
-
-
-#[macro_export]
-macro_rules! deserialize_f64 {
-    ($stmt:expr) => {
-         match $stmt {
-            Some(v) => f64::from_ne_bytes(v.try_into().unwrap()),
-            None => 0_f64,
-        }
-    }
-}
-
-#[macro_export]
-macro_rules! deserialize_i64 {
-    ($stmt:expr) => {
-         match $stmt {
-            Some(v) => i64::from_ne_bytes(v.try_into().unwrap()),
-            None => 0_i64,
-        }
-    }
-}
-
-#[macro_export]
-macro_rules! deserialize_u8 {
-    ($stmt:expr) => {
-        match $stmt {
-            Some(v) => u8::from_ne_bytes(v.try_into().unwrap()),
-            None => 0_u8,
-        }
-    }
-}
-
-#[macro_export]
-macro_rules! field_extract_f64 {
-    ($stmt:expr, $agg:expr) => {
-         match $stmt {
-            Float(i) => i,
-            _ => {
-                return Err(InvalidOperandType($agg.to_string()));
-            }
-        }
-    }
-}
-
-#[macro_export]
-macro_rules! field_extract_i64 {
-    ($stmt:expr, $agg:expr) => {
-         match $stmt {
-            Int(i) => i,
-            _ => {
-                return Err(InvalidOperandType($agg.to_string()));
-            }
-        }
-    }
-}
-
-#[macro_export]
-macro_rules! check_nan_f64 {
-    ($stmt:expr) => {
-         if $stmt.is_nan() {
-            0_f64
-        } else {
-            $stmt
-        }
-    }
-}
-
-#[macro_export]
-macro_rules! try_unwrap {
-    ($stmt:expr) => {
-        $stmt.unwrap_or_else(|e| panic!("{}", e.to_string()))
-    }
-}
+}