use crate::pipeline::aggregation::aggregator::AggregationResult;
use crate::pipeline::errors::PipelineError;
use crate::pipeline::errors::PipelineError::InvalidOperandType;
use crate::{deserialize_u8, to_bytes, try_unwrap};
use dozer_core::storage::common::Database;
use dozer_core::storage::prefix_transaction::PrefixTransaction;
use dozer_types::ordered_float::OrderedFloat;
use dozer_types::types::Field::{Date, Decimal, Float, Int, Timestamp, UInt};
use dozer_types::types::{Field, FieldType, DATE_FORMAT};

use crate::deserialize;
use dozer_types::chrono::{DateTime, FixedOffset, NaiveDate, TimeZone, Utc};
use std::string::ToString;

pub struct MaxAggregator {}
const AGGREGATOR_NAME: &str = "MAX";

impl MaxAggregator {
<<<<<<< HEAD
    pub(crate) fn get_return_type(from: FieldType) -> FieldType {
        match from {
            FieldType::Date => FieldType::Date,
            FieldType::Decimal => FieldType::Decimal,
            FieldType::Float => FieldType::Float,
            FieldType::Int => FieldType::Int,
            FieldType::UInt => FieldType::UInt,
            FieldType::Timestamp => FieldType::Timestamp,
            _ => from,
        }
=======
    const _AGGREGATOR_ID: u32 = 0x03;

    pub(crate) fn _get_type() -> u32 {
        MaxAggregator::_AGGREGATOR_ID
>>>>>>> 667bec89
    }

    pub(crate) fn insert(
        _cur_state: Option<&[u8]>,
        new: &Field,
        return_type: FieldType,
        ptx: &mut PrefixTransaction,
        aggregators_db: Database,
    ) -> Result<AggregationResult, PipelineError> {
        match (return_type, new) {
            (FieldType::Date, _) => {
                // Update aggregators_db with new val and its occurrence
                let new_val = &Field::to_date(new).unwrap().to_string();
                Self::update_aggregator_db(new_val.as_bytes(), 1, false, ptx, aggregators_db);

                // Calculate minimum
                let maximum = try_unwrap!(Self::calc_date_max(ptx, aggregators_db));
                let min_date = NaiveDate::MIN;
                if maximum == min_date {
                    Ok(AggregationResult::new(Field::Null, None))
                } else {
                    Ok(AggregationResult::new(
                        Self::get_value(maximum.to_string().as_bytes(), return_type),
                        Some(Vec::from(maximum.to_string().as_bytes())),
                    ))
                }
            }
            (FieldType::Decimal, _) => {
                // Update aggregators_db with new val and its occurrence
                let new_val = &Field::to_decimal(new).unwrap().serialize();
                Self::update_aggregator_db(new_val.as_slice(), 1, false, ptx, aggregators_db);

                // Calculate minimum
                let maximum = try_unwrap!(Self::calc_decimal_max(ptx, aggregators_db));
                if maximum == dozer_types::rust_decimal::Decimal::MIN {
                    Ok(AggregationResult::new(Field::Null, None))
                } else {
                    Ok(AggregationResult::new(
                        Self::get_value(maximum.serialize().as_slice(), return_type),
                        Some(Vec::from(maximum.serialize())),
                    ))
                }
            }
            (FieldType::Float, _) => {
                // Update aggregators_db with new val and its occurrence
                let new_val = &OrderedFloat(Field::to_float(new).unwrap());
                Self::update_aggregator_db(to_bytes!(new_val), 1, false, ptx, aggregators_db);

                // Calculate average
                let maximum = try_unwrap!(Self::calc_f64_max(ptx, aggregators_db)).to_be_bytes();
                Ok(AggregationResult::new(
                    Self::get_value(&maximum, return_type),
                    Some(Vec::from(maximum)),
                ))
            }
            (FieldType::Int, _) => {
                // Update aggregators_db with new val and its occurrence
                let new_val = &Field::to_int(new).unwrap();
                Self::update_aggregator_db(to_bytes!(new_val), 1, false, ptx, aggregators_db);

                // Calculate average
                let maximum = try_unwrap!(Self::calc_i64_max(ptx, aggregators_db)).to_be_bytes();
                Ok(AggregationResult::new(
                    Self::get_value(&maximum, return_type),
                    Some(Vec::from(maximum)),
                ))
            }
            (FieldType::UInt, _) => {
                // Update aggregators_db with new val and its occurrence
                let new_val = &Field::to_uint(new).unwrap();
                Self::update_aggregator_db(to_bytes!(new_val), 1, false, ptx, aggregators_db);

                // Calculate average
                let maximum = try_unwrap!(Self::calc_u64_max(ptx, aggregators_db)).to_be_bytes();
                Ok(AggregationResult::new(
                    Self::get_value(&maximum, return_type),
                    Some(Vec::from(maximum)),
                ))
            }
            (FieldType::Timestamp, _) => {
                // Update aggregators_db with new val and its occurrence
                let new_val = &Field::to_timestamp(new)
                    .unwrap()
                    .timestamp_millis()
                    .to_be_bytes();
                Self::update_aggregator_db(new_val.as_slice(), 1, false, ptx, aggregators_db);

                // Calculate minimum
                let maximum = try_unwrap!(Self::calc_timestamp_max(ptx, aggregators_db));
                let min_datetime: DateTime<FixedOffset> =
                    DateTime::from(DateTime::<FixedOffset>::MIN_UTC);
                if maximum == min_datetime {
                    Ok(AggregationResult::new(Field::Null, None))
                } else {
                    Ok(AggregationResult::new(
                        Self::get_value(
                            maximum.timestamp_millis().to_be_bytes().as_slice(),
                            return_type,
                        ),
                        Some(Vec::from(maximum.timestamp_millis().to_be_bytes())),
                    ))
                }
            }
            _ => Err(InvalidOperandType(AGGREGATOR_NAME.to_string())),
        }
    }

    pub(crate) fn update(
        _cur_state: Option<&[u8]>,
        old: &Field,
        new: &Field,
        return_type: FieldType,
        ptx: &mut PrefixTransaction,
        aggregators_db: Database,
    ) -> Result<AggregationResult, PipelineError> {
        match (return_type, new) {
            (FieldType::Date, _) => {
                // Update aggregators_db with new val and its occurrence
                let new_val = &Field::to_date(new).unwrap().to_string();
                Self::update_aggregator_db(new_val.as_bytes(), 1, false, ptx, aggregators_db);
                let old_val = &Field::to_date(old).unwrap().to_string();
                Self::update_aggregator_db(old_val.as_bytes(), 1, true, ptx, aggregators_db);

                // Calculate minimum
                let maximum = try_unwrap!(Self::calc_date_max(ptx, aggregators_db));
                let min_date = NaiveDate::MIN;
                if maximum == min_date {
                    Ok(AggregationResult::new(Field::Null, None))
                } else {
                    Ok(AggregationResult::new(
                        Self::get_value(maximum.to_string().as_bytes(), return_type),
                        Some(Vec::from(maximum.to_string().as_bytes())),
                    ))
                }
            }
            (FieldType::Decimal, _) => {
                // Update aggregators_db with new val and its occurrence
                let new_val = &Field::to_decimal(new).unwrap().serialize();
                Self::update_aggregator_db(new_val.as_slice(), 1, false, ptx, aggregators_db);
                let old_val = &Field::to_decimal(old).unwrap().serialize();
                Self::update_aggregator_db(old_val.as_slice(), 1, true, ptx, aggregators_db);

                // Calculate minimum
                let maximum = try_unwrap!(Self::calc_decimal_max(ptx, aggregators_db));
                if maximum == dozer_types::rust_decimal::Decimal::MIN {
                    Ok(AggregationResult::new(Field::Null, None))
                } else {
                    Ok(AggregationResult::new(
                        Self::get_value(maximum.serialize().as_slice(), return_type),
                        Some(Vec::from(maximum.serialize())),
                    ))
                }
            }
            (FieldType::Float, _) => {
                // Update aggregators_db with new val and its occurrence
                let new_val = &OrderedFloat(Field::to_float(new).unwrap());
                Self::update_aggregator_db(to_bytes!(new_val), 1, false, ptx, aggregators_db);
                let old_val = &OrderedFloat(Field::to_float(old).unwrap());
                Self::update_aggregator_db(to_bytes!(old_val), 1, true, ptx, aggregators_db);

                // Calculate average
                let maximum = try_unwrap!(Self::calc_f64_max(ptx, aggregators_db)).to_be_bytes();
                Ok(AggregationResult::new(
                    Self::get_value(&maximum, return_type),
                    Some(Vec::from(maximum)),
                ))
            }
            (FieldType::Int, _) => {
                // Update aggregators_db with new val and its occurrence
                let new_val = &Field::to_int(new).unwrap();
                Self::update_aggregator_db(to_bytes!(new_val), 1, false, ptx, aggregators_db);
                let old_val = &Field::to_int(old).unwrap();
                Self::update_aggregator_db(to_bytes!(old_val), 1, true, ptx, aggregators_db);

                // Calculate average
                let maximum = (try_unwrap!(Self::calc_i64_max(ptx, aggregators_db))).to_be_bytes();
                Ok(AggregationResult::new(
                    Self::get_value(&maximum, return_type),
                    Some(Vec::from(maximum)),
                ))
            }
            (FieldType::UInt, _) => {
                // Update aggregators_db with new val and its occurrence
                let new_val = &Field::to_uint(new).unwrap();
                Self::update_aggregator_db(to_bytes!(new_val), 1, false, ptx, aggregators_db);
                let old_val = &Field::to_uint(old).unwrap();
                Self::update_aggregator_db(to_bytes!(old_val), 1, true, ptx, aggregators_db);

                // Calculate average
                let maximum = (try_unwrap!(Self::calc_u64_max(ptx, aggregators_db))).to_be_bytes();
                Ok(AggregationResult::new(
                    Self::get_value(&maximum, return_type),
                    Some(Vec::from(maximum)),
                ))
            }
            (FieldType::Timestamp, _) => {
                // Update aggregators_db with new val and its occurrence
                let new_val = &Field::to_timestamp(new)
                    .unwrap()
                    .timestamp_millis()
                    .to_be_bytes();
                Self::update_aggregator_db(new_val.as_slice(), 1, false, ptx, aggregators_db);
                let old_val = &Field::to_timestamp(old)
                    .unwrap()
                    .timestamp_millis()
                    .to_be_bytes();
                Self::update_aggregator_db(old_val.as_slice(), 1, true, ptx, aggregators_db);

                // Calculate maximum
                let maximum = try_unwrap!(Self::calc_timestamp_max(ptx, aggregators_db));
                let min_datetime: DateTime<FixedOffset> =
                    DateTime::from(DateTime::<FixedOffset>::MIN_UTC);
                if maximum == min_datetime {
                    Ok(AggregationResult::new(Field::Null, None))
                } else {
                    Ok(AggregationResult::new(
                        Self::get_value(
                            maximum.timestamp_millis().to_be_bytes().as_slice(),
                            return_type,
                        ),
                        Some(Vec::from(maximum.timestamp_millis().to_be_bytes())),
                    ))
                }
            }
            _ => Err(InvalidOperandType(AGGREGATOR_NAME.to_string())),
        }
    }

    pub(crate) fn delete(
        _cur_state: Option<&[u8]>,
        old: &Field,
        return_type: FieldType,
        ptx: &mut PrefixTransaction,
        aggregators_db: Database,
    ) -> Result<AggregationResult, PipelineError> {
        match (return_type, old) {
            (FieldType::Date, _) => {
                // Update aggregators_db with new val and its occurrence
                let old_val = &Field::to_date(old).unwrap().to_string();
                Self::update_aggregator_db(old_val.as_bytes(), 1, true, ptx, aggregators_db);

                // Calculate minimum
                let maximum = try_unwrap!(Self::calc_date_max(ptx, aggregators_db));
                let min_date = NaiveDate::MIN;
                if maximum == min_date {
                    Ok(AggregationResult::new(Field::Null, None))
                } else {
                    Ok(AggregationResult::new(
                        Self::get_value(maximum.to_string().as_bytes(), return_type),
                        Some(Vec::from(maximum.to_string().as_bytes())),
                    ))
                }
            }
            (FieldType::Decimal, _) => {
                // Update aggregators_db with new val and its occurrence
                let old_val = &Field::to_decimal(old).unwrap().serialize();
                Self::update_aggregator_db(old_val.as_slice(), 1, true, ptx, aggregators_db);

                // Calculate minimum
                let maximum = try_unwrap!(Self::calc_decimal_max(ptx, aggregators_db));
                if maximum == dozer_types::rust_decimal::Decimal::MIN {
                    Ok(AggregationResult::new(Field::Null, None))
                } else {
                    Ok(AggregationResult::new(
                        Self::get_value(maximum.serialize().as_slice(), return_type),
                        Some(Vec::from(maximum.serialize())),
                    ))
                }
            }
            (FieldType::Float, _) => {
                // Update aggregators_db with new val and its occurrence
                let old_val = &OrderedFloat(Field::to_float(old).unwrap());
                Self::update_aggregator_db(to_bytes!(old_val), 1, true, ptx, aggregators_db);

                // Calculate average
                let maximum = try_unwrap!(Self::calc_f64_max(ptx, aggregators_db));
                if maximum == f64::MIN {
                    Ok(AggregationResult::new(Field::Null, None))
                } else {
                    Ok(AggregationResult::new(
                        Self::get_value(&maximum.to_be_bytes(), return_type),
                        Some(Vec::from(maximum.to_be_bytes())),
                    ))
                }
            }
            (FieldType::Int, _) => {
                // Update aggregators_db with new val and its occurrence
                let old_val = &Field::to_int(old).unwrap();
                Self::update_aggregator_db(to_bytes!(old_val), 1, true, ptx, aggregators_db);

                // Calculate average
                let maximum = try_unwrap!(Self::calc_i64_max(ptx, aggregators_db));
                if maximum == i64::MIN {
                    Ok(AggregationResult::new(Field::Null, None))
                } else {
                    Ok(AggregationResult::new(
                        Self::get_value(&maximum.to_be_bytes(), return_type),
                        Some(Vec::from(maximum.to_be_bytes())),
                    ))
                }
            }
            (FieldType::UInt, _) => {
                // Update aggregators_db with new val and its occurrence
                let old_val = &Field::to_uint(old).unwrap();
                Self::update_aggregator_db(to_bytes!(old_val), 1, true, ptx, aggregators_db);

                // Calculate average
                let maximum = try_unwrap!(Self::calc_u64_max(ptx, aggregators_db));
                if maximum == u64::MIN {
                    Ok(AggregationResult::new(Field::Null, None))
                } else {
                    Ok(AggregationResult::new(
                        Self::get_value(&maximum.to_be_bytes(), return_type),
                        Some(Vec::from(maximum.to_be_bytes())),
                    ))
                }
            }
            (FieldType::Timestamp, _) => {
                // Update aggregators_db with new val and its occurrence
                let old_val = &Field::to_timestamp(old)
                    .unwrap()
                    .timestamp_millis()
                    .to_be_bytes();
                Self::update_aggregator_db(old_val.as_slice(), 1, true, ptx, aggregators_db);

                // Calculate maximum
                let maximum = try_unwrap!(Self::calc_timestamp_max(ptx, aggregators_db));
                let min_datetime: DateTime<FixedOffset> =
                    DateTime::from(DateTime::<FixedOffset>::MIN_UTC);
                if maximum == min_datetime {
                    Ok(AggregationResult::new(Field::Null, None))
                } else {
                    Ok(AggregationResult::new(
                        Self::get_value(
                            maximum.timestamp_millis().to_be_bytes().as_slice(),
                            return_type,
                        ),
                        Some(Vec::from(maximum.timestamp_millis().to_be_bytes())),
                    ))
                }
            }
            _ => Err(InvalidOperandType(AGGREGATOR_NAME.to_string())),
        }
    }

    pub(crate) fn get_value(f: &[u8], from: FieldType) -> Field {
        match from {
            FieldType::Date => Date(
                NaiveDate::parse_from_str(
                    String::from_utf8(deserialize!(f)).unwrap().as_ref(),
                    DATE_FORMAT,
                )
                .unwrap(),
            ),
            FieldType::Decimal => Decimal(dozer_types::rust_decimal::Decimal::deserialize(
                deserialize!(f),
            )),
            FieldType::Float => Float(OrderedFloat(f64::from_be_bytes(deserialize!(f)))),
            FieldType::Int => Int(i64::from_be_bytes(deserialize!(f))),
            FieldType::UInt => UInt(u64::from_be_bytes(deserialize!(f))),
            FieldType::Timestamp => Timestamp(DateTime::from(
                Utc.timestamp_millis(i64::from_be_bytes(deserialize!(f))),
            )),
            _ => Field::Null,
        }
    }

    fn update_aggregator_db(
        key: &[u8],
        val_delta: u8,
        decr: bool,
        ptx: &mut PrefixTransaction,
        aggregators_db: Database,
    ) {
        let get_prev_count = try_unwrap!(ptx.get(aggregators_db, key));
        let prev_count = deserialize_u8!(get_prev_count);
        let mut new_count = prev_count;
        if decr {
            new_count = new_count.wrapping_sub(val_delta);
        } else {
            new_count = new_count.wrapping_add(val_delta);
        }
        if new_count < 1 {
            try_unwrap!(ptx.del(aggregators_db, key, Option::from(to_bytes!(prev_count))));
        } else {
            try_unwrap!(ptx.put(aggregators_db, key, to_bytes!(new_count)));
        }
    }

    fn calc_f64_max(
        ptx: &mut PrefixTransaction,
        aggregators_db: Database,
    ) -> Result<f64, PipelineError> {
        let ptx_cur = ptx.open_cursor(aggregators_db)?;
        let mut maximum = f64::MIN;

        // get first to get the maximum
        if ptx_cur.last()? {
            let cur = try_unwrap!(ptx_cur.read()).unwrap();
            maximum = f64::from_be_bytes(deserialize!(cur.0));
        }
        Ok(maximum)
    }

    fn calc_decimal_max(
        ptx: &mut PrefixTransaction,
        aggregators_db: Database,
    ) -> Result<dozer_types::rust_decimal::Decimal, PipelineError> {
        let ptx_cur = ptx.open_cursor(aggregators_db)?;
        let mut maximum = dozer_types::rust_decimal::Decimal::MIN;

        // get first to get the minimum
        if ptx_cur.last()? {
            let cur = try_unwrap!(ptx_cur.read()).unwrap();
            maximum = dozer_types::rust_decimal::Decimal::deserialize(deserialize!(cur.0));
        }
        Ok(maximum)
    }

    fn calc_timestamp_max(
        ptx: &mut PrefixTransaction,
        aggregators_db: Database,
    ) -> Result<DateTime<FixedOffset>, PipelineError> {
        let ptx_cur = ptx.open_cursor(aggregators_db)?;
        let mut maximum = DateTime::<FixedOffset>::MIN_UTC;

        // get first to get the minimum
        if ptx_cur.last()? {
            let cur = try_unwrap!(ptx_cur.read()).unwrap();
            maximum = Utc.timestamp_millis(i64::from_be_bytes(deserialize!(cur.0)));
        }
        Ok(DateTime::from(maximum))
    }

    fn calc_date_max(
        ptx: &mut PrefixTransaction,
        aggregators_db: Database,
    ) -> Result<NaiveDate, PipelineError> {
        let ptx_cur = ptx.open_cursor(aggregators_db)?;
        let mut maximum = NaiveDate::MIN;

        // get first to get the minimum
        if ptx_cur.last()? {
            let cur = try_unwrap!(ptx_cur.read()).unwrap();
            maximum = NaiveDate::parse_from_str(
                String::from_utf8(deserialize!(cur.0)).unwrap().as_ref(),
                DATE_FORMAT,
            )
            .unwrap();
        }
        Ok(maximum)
    }

    fn calc_i64_max(
        ptx: &mut PrefixTransaction,
        aggregators_db: Database,
    ) -> Result<i64, PipelineError> {
        let ptx_cur = ptx.open_cursor(aggregators_db)?;
        let mut maximum = i64::MIN;

        // get first to get the maximum
        if ptx_cur.last()? {
            let cur = try_unwrap!(ptx_cur.read()).unwrap();
            maximum = i64::from_be_bytes(deserialize!(cur.0));
        }
        Ok(maximum)
    }

    fn calc_u64_max(
        ptx: &mut PrefixTransaction,
        aggregators_db: Database,
    ) -> Result<u64, PipelineError> {
        let ptx_cur = ptx.open_cursor(aggregators_db)?;
        let mut maximum = u64::MIN;

        // get first to get the maximum
        if ptx_cur.last()? {
            let cur = try_unwrap!(ptx_cur.read()).unwrap();
            maximum = u64::from_be_bytes(deserialize!(cur.0));
        }
        Ok(maximum)
    }
}<|MERGE_RESOLUTION|>--- conflicted
+++ resolved
@@ -16,23 +16,10 @@
 const AGGREGATOR_NAME: &str = "MAX";
 
 impl MaxAggregator {
-<<<<<<< HEAD
-    pub(crate) fn get_return_type(from: FieldType) -> FieldType {
-        match from {
-            FieldType::Date => FieldType::Date,
-            FieldType::Decimal => FieldType::Decimal,
-            FieldType::Float => FieldType::Float,
-            FieldType::Int => FieldType::Int,
-            FieldType::UInt => FieldType::UInt,
-            FieldType::Timestamp => FieldType::Timestamp,
-            _ => from,
-        }
-=======
     const _AGGREGATOR_ID: u32 = 0x03;
 
     pub(crate) fn _get_type() -> u32 {
         MaxAggregator::_AGGREGATOR_ID
->>>>>>> 667bec89
     }
 
     pub(crate) fn insert(
@@ -385,7 +372,7 @@
                     String::from_utf8(deserialize!(f)).unwrap().as_ref(),
                     DATE_FORMAT,
                 )
-                .unwrap(),
+                    .unwrap(),
             ),
             FieldType::Decimal => Decimal(dozer_types::rust_decimal::Decimal::deserialize(
                 deserialize!(f),
@@ -481,7 +468,7 @@
                 String::from_utf8(deserialize!(cur.0)).unwrap().as_ref(),
                 DATE_FORMAT,
             )
-            .unwrap();
+                .unwrap();
         }
         Ok(maximum)
     }
