--- conflicted
+++ resolved
@@ -8,30 +8,10 @@
 use dozer_types::types::{Field, FieldType};
 use crate::pipeline::expression::aggregate::AggregateFunctionType::Min;
 
-<<<<<<< HEAD
+#[derive(Debug)]
 pub struct MinAggregator {
     current_state: BTreeMap<Field, u64>,
 }
-=======
-// use crate::pipeline::aggregation::aggregator::AggregationResult;
-// use crate::pipeline::errors::PipelineError;
-// use crate::pipeline::errors::PipelineError::InvalidOperandType;
-// use crate::{deserialize_u8, to_bytes, try_unwrap};
-// use dozer_core::storage::common::Database;
-// use dozer_core::storage::prefix_transaction::PrefixTransaction;
-// use dozer_types::ordered_float::OrderedFloat;
-// use dozer_types::types::Field::{Date, Decimal, Float, Int, Timestamp, UInt};
-// use dozer_types::types::{Field, FieldType, DATE_FORMAT};
-//
-// use crate::deserialize;
-// use dozer_types::chrono::{DateTime, FixedOffset, LocalResult, NaiveDate, TimeZone, Utc};
-// use dozer_types::errors::types::TypeError;
-// use std::string::ToString;
-//
-
-#[derive(Debug)]
-pub struct MinAggregator {}
->>>>>>> af87482b
 
 impl MinAggregator {
     pub fn new() -> Self {
@@ -42,7 +22,10 @@
 }
 
 impl Aggregator for MinAggregator {
-<<<<<<< HEAD
+    fn init(&mut self, return_type: FieldType) {
+        todo!()
+    }
+
     fn update(
         &mut self,
         old: &Field,
@@ -81,22 +64,6 @@
             },
             None => Err(PipelineError::InternalExecutionError(InvalidOperation(format!("Failed to insert record: {} for {}", new, Min.to_string())))),
         }
-=======
-    fn init(&mut self, return_type: FieldType) {
-        todo!()
-    }
-
-    fn update(&mut self, old: &[Field], new: &[Field]) -> Result<Field, PipelineError> {
-        todo!()
-    }
-
-    fn delete(&mut self, old: &[Field]) -> Result<Field, PipelineError> {
-        todo!()
-    }
-
-    fn insert(&mut self, new: &[Field]) -> Result<Field, PipelineError> {
-        todo!()
->>>>>>> af87482b
     }
 }
 
