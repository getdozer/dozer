--- conflicted
+++ resolved
@@ -81,11 +81,7 @@
             .ok_or(PipelineError::InvalidPortHandle(DEFAULT_PORT_HANDLE))?;
 
         let output_schema =
-<<<<<<< HEAD
-            match operator_from_descriptor(&self.table, &input_schema, &self.udfs)? {
-=======
-            match operator_from_descriptor(&self.table, input_schema)? {
->>>>>>> 06406b93
+            match operator_from_descriptor(&self.table, input_schema, &self.udfs)? {
                 Some(operator) => operator
                     .get_output_schema(input_schema)
                     .map_err(PipelineError::TableOperatorError)?,
