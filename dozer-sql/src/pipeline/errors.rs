--- conflicted
+++ resolved
@@ -93,15 +93,12 @@
 
     #[error(transparent)]
     SetError(#[from] SetError),
-<<<<<<< HEAD
-=======
 }
 
 impl From<PyErr> for PipelineError {
     fn from(py_err: PyErr) -> Self {
         PipelineError::PythonErr(py_err)
     }
->>>>>>> 140ba664
 }
 
 #[derive(Error, Debug)]
@@ -132,11 +129,8 @@
 pub enum SetError {
     #[error("Invalid input schemas have been populated")]
     InvalidInputSchemas,
-<<<<<<< HEAD
     #[error("Database unavailable for SET")]
     DatabaseUnavailable,
-=======
->>>>>>> 140ba664
     #[error("History unavailable for SET source [{0}]")]
     HistoryUnavailable(u16),
     #[error(
