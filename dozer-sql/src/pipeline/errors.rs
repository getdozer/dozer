--- conflicted
+++ resolved
@@ -94,9 +94,9 @@
     JoinError(#[from] JoinError),
 
     #[error(transparent)]
-<<<<<<< HEAD
     SqlError(#[from] SqlError),
-=======
+
+    #[error(transparent)]
     SetError(#[from] SetError),
 }
 #[cfg(feature = "python")]
@@ -104,7 +104,6 @@
     fn from(py_err: dozer_types::pyo3::PyErr) -> Self {
         PipelineError::PythonErr(py_err)
     }
->>>>>>> 2b327d81
 }
 
 #[derive(Error, Debug)]
@@ -132,11 +131,12 @@
 }
 
 #[derive(Error, Debug)]
-<<<<<<< HEAD
 pub enum SqlError {
     #[error("The first argument of the {0} function must be a source name.")]
     WindowError(String),
-=======
+}
+
+#[derive(Error, Debug)]
 pub enum SetError {
     #[error("Invalid input schemas have been populated")]
     InvalidInputSchemas,
@@ -146,7 +146,6 @@
         "Record with key: {0:x?} version: {1} not available in History for SET source[{2}]\n{3}"
     )]
     HistoryRecordNotFound(Vec<u8>, u32, u16, dozer_core::errors::ExecutionError),
->>>>>>> 2b327d81
 }
 
 #[derive(Error, Debug)]
