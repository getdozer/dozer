--- conflicted
+++ resolved
@@ -77,28 +77,8 @@
                 trim_where,
                 trim_what,
             } => self.parse_sql_trim_function(expression_type, expr, trim_where, trim_what, schema),
-<<<<<<< HEAD
             SqlExpr::Identifier(ident) => Ok((parse_sql_column(&[ident.clone()], &schema)?, false)),
             SqlExpr::CompoundIdentifier(ident) => Ok((parse_sql_column(ident, &schema)?, false)),
-=======
-            SqlExpr::Identifier(ident) => {
-                let idx = get_field_index(&ConstraintIdentifier::Single(ident.clone()), schema);
-
-                let idx = idx?.map_or(
-                    Err(PipelineError::InvalidExpression(ident.value.to_string())),
-                    Ok,
-                )?;
-                Ok((Box::new(Expression::Column { index: idx }), false))
-            }
-            SqlExpr::CompoundIdentifier(ident) => {
-                let idx = get_field_index(&ConstraintIdentifier::Compound(ident.clone()), schema)?
-                    .map_or(
-                        Err(PipelineError::InvalidExpression(format!("{ident:?}"))),
-                        Ok,
-                    )?;
-                Ok((Box::new(Expression::Column { index: idx }), false))
-            }
->>>>>>> fe2d9223
             SqlExpr::Value(SqlValue::Number(n, _)) => self.parse_sql_number(n),
             SqlExpr::Value(SqlValue::Null) => {
                 Ok((Box::new(Expression::Literal(Field::Null)), false))
@@ -147,7 +127,7 @@
             SqlExpr::Cast { expr, data_type } => {
                 self.parse_sql_cast_operator(expression_type, expr, data_type, schema)
             }
-            _ => Err(InvalidExpression(format!("{expression:?}"))),
+            _ => Err(InvalidExpression(format!("{:?}", expression))),
         }
     }
 
@@ -211,7 +191,7 @@
             let r = self.parse_sql_function_arg(expression_type, arg, schema)?;
             return Ok((r.0, false)); // switch bypass to true, since the argument of this Aggregation must be the final result
         };
-        Err(InvalidExpression(format!("{expression:?}")))
+        Err(InvalidExpression(format!("{:?}", expression)))
     }
 
     fn parse_sql_function_pre_aggregation(
@@ -254,7 +234,7 @@
             let r = self.parse_sql_function_arg(expression_type, arg, schema)?;
             return Ok((r.0, true)); // switch bypass to true, since the argument of this Aggregation must be the final result
         };
-        Err(InvalidExpression(format!("{expression:?}")))
+        Err(InvalidExpression(format!("{:?}", expression)))
     }
 
     fn parse_sql_function_aggregation(
@@ -321,7 +301,8 @@
         };
 
         Err(InvalidExpression(format!(
-            "Unsupported Expression: {expression:?}"
+            "Unsupported Expression: {:?}",
+            expression
         )))
     }
 
@@ -366,7 +347,7 @@
             SqlUnaryOperator::Not => UnaryOperatorType::Not,
             SqlUnaryOperator::Plus => UnaryOperatorType::Plus,
             SqlUnaryOperator::Minus => UnaryOperatorType::Minus,
-            _ => return Err(InvalidOperator(format!("{op:?}"))),
+            _ => return Err(InvalidOperator(format!("{:?}", op))),
         };
 
         Ok((Box::new(Expression::UnaryOperator { operator, arg }), false))
