--- conflicted
+++ resolved
@@ -827,61 +827,6 @@
                     )),
                 },
                 Field::Decimal(left_v) => {
-<<<<<<< HEAD
-                    match right_p {
-                        // left: Decimal, right: Int
-                        Field::Int(right_v) => Ok(Field::Decimal($fct(
-                            left_v,
-                            Decimal::from_i64(right_v).ok_or(PipelineError::UnableToCast(
-                                format!("{}", left_v),
-                                "Decimal".to_string(),
-                            ))?,
-                        ))),
-                        // left: Decimal, right: I128
-                        Field::I128(right_v) => Ok(Field::Decimal($fct(
-                            left_v,
-                            Decimal::from_i128(right_v).ok_or(PipelineError::UnableToCast(
-                                format!("{}", left_v),
-                                "Decimal".to_string(),
-                            ))?,
-                        ))),
-                        // left: Decimal, right: UInt
-                        Field::UInt(right_v) => Ok(Field::Decimal($fct(
-                            left_v,
-                            Decimal::from_u64(right_v).ok_or(PipelineError::UnableToCast(
-                                format!("{}", right_v),
-                                "Decimal".to_string(),
-                            ))?,
-                        ))),
-                        // left: Decimal, right: U128
-                        Field::U128(right_v) => Ok(Field::Decimal($fct(
-                            left_v,
-                            Decimal::from_u128(right_v).ok_or(PipelineError::UnableToCast(
-                                format!("{}", right_v),
-                                "Decimal".to_string(),
-                            ))?,
-                        ))),
-                        // left: Decimal, right: Float
-                        Field::Float(right_v) => Ok(Field::Decimal($fct(
-                            left_v,
-                            Decimal::from_f64(*right_v).ok_or(PipelineError::UnableToCast(
-                                format!("{}", right_v),
-                                "Decimal".to_string(),
-                            ))?,
-                        ))),
-                        // left: Decimal, right: Decimal
-                        Field::Decimal(right_v) => Ok(Field::Decimal($fct(left_v, right_v))),
-                        // left: Decimal, right: Null
-                        Field::Null => Ok(Field::Null),
-                        Field::Boolean(_)
-                        | Field::String(_)
-                        | Field::Text(_)
-                        | Field::Binary(_)
-                        | Field::Timestamp(_)
-                        | Field::Date(_)
-                        | Field::Bson(_)
-                        | Field::Point(_) => Err(PipelineError::InvalidTypeComparison(
-=======
                     return match $op {
                         "/" => {
                             match right_p {
@@ -898,10 +843,36 @@
                                             OperationError::DivisionByZeroOrOverflow,
                                         )))?,
                                 )),
+                                // left: Decimal, right: I128
+                                Field::I128(right_v) => Ok(Field::Decimal(
+                                    left_v
+                                        .checked_div(Decimal::from_i128(right_v).ok_or(
+                                            PipelineError::UnableToCast(
+                                                format!("{}", left_v),
+                                                "Decimal".to_string(),
+                                            ),
+                                        )?)
+                                        .ok_or(PipelineError::SqlError(Operation(
+                                            OperationError::DivisionByZeroOrOverflow,
+                                        )))?,
+                                )),
                                 // left: Decimal, right: UInt
                                 Field::UInt(right_v) => Ok(Field::Decimal(
                                     left_v
                                         .checked_div(Decimal::from_u64(right_v).ok_or(
+                                            PipelineError::UnableToCast(
+                                                format!("{}", right_v),
+                                                "Decimal".to_string(),
+                                            ),
+                                        )?)
+                                        .ok_or(PipelineError::SqlError(Operation(
+                                            OperationError::DivisionByZeroOrOverflow,
+                                        )))?,
+                                )),
+                                // left: Decimal, right: U128
+                                Field::U128(right_v) => Ok(Field::Decimal(
+                                    left_v
+                                        .checked_div(Decimal::from_u128(right_v).ok_or(
                                             PipelineError::UnableToCast(
                                                 format!("{}", right_v),
                                                 "Decimal".to_string(),
@@ -932,7 +903,14 @@
                                         Operation(OperationError::DivisionByZeroOrOverflow),
                                     ))?,
                                 )),
-                                _ => Err(PipelineError::InvalidTypeComparison(
+                                Field::Boolean(_)
+                                | Field::String(_)
+                                | Field::Text(_)
+                                | Field::Binary(_)
+                                | Field::Timestamp(_)
+                                | Field::Date(_)
+                                | Field::Bson(_)
+                                | Field::Point(_) => Err(PipelineError::InvalidTypeComparison(
                                     left_p,
                                     right_p,
                                     $op.to_string(),
@@ -954,10 +932,36 @@
                                             OperationError::ModuloByZeroOrOverflow,
                                         )))?,
                                 )),
+                                // left: Decimal, right: I128
+                                Field::I128(right_v) => Ok(Field::Decimal(
+                                    left_v
+                                        .checked_rem(Decimal::from_i128(right_v).ok_or(
+                                            PipelineError::UnableToCast(
+                                                format!("{}", left_v),
+                                                "Decimal".to_string(),
+                                            ),
+                                        )?)
+                                        .ok_or(PipelineError::SqlError(Operation(
+                                            OperationError::ModuloByZeroOrOverflow,
+                                        )))?,
+                                )),
                                 // left: Decimal, right: UInt
                                 Field::UInt(right_v) => Ok(Field::Decimal(
                                     left_v
                                         .checked_rem(Decimal::from_u64(right_v).ok_or(
+                                            PipelineError::UnableToCast(
+                                                format!("{}", right_v),
+                                                "Decimal".to_string(),
+                                            ),
+                                        )?)
+                                        .ok_or(PipelineError::SqlError(Operation(
+                                            OperationError::ModuloByZeroOrOverflow,
+                                        )))?,
+                                )),
+                                // left: Decimal, right: U128
+                                Field::U128(right_v) => Ok(Field::Decimal(
+                                    left_v
+                                        .checked_rem(Decimal::from_u128(right_v).ok_or(
                                             PipelineError::UnableToCast(
                                                 format!("{}", right_v),
                                                 "Decimal".to_string(),
@@ -988,7 +992,14 @@
                                         Operation(OperationError::ModuloByZeroOrOverflow),
                                     ))?,
                                 )),
-                                _ => Err(PipelineError::InvalidTypeComparison(
+                                Field::Boolean(_)
+                                | Field::String(_)
+                                | Field::Text(_)
+                                | Field::Binary(_)
+                                | Field::Timestamp(_)
+                                | Field::Date(_)
+                                | Field::Bson(_)
+                                | Field::Point(_) => Err(PipelineError::InvalidTypeComparison(
                                     left_p,
                                     right_p,
                                     $op.to_string(),
@@ -1010,10 +1021,36 @@
                                             OperationError::MultiplicationOverflow,
                                         )))?,
                                 )),
+                                // left: Decimal, right: I128
+                                Field::I128(right_v) => Ok(Field::Decimal(
+                                    left_v
+                                        .checked_mul(Decimal::from_i128(right_v).ok_or(
+                                            PipelineError::UnableToCast(
+                                                format!("{}", left_v),
+                                                "Decimal".to_string(),
+                                            ),
+                                        )?)
+                                        .ok_or(PipelineError::SqlError(Operation(
+                                            OperationError::MultiplicationOverflow,
+                                        )))?,
+                                )),
                                 // left: Decimal, right: UInt
                                 Field::UInt(right_v) => Ok(Field::Decimal(
                                     left_v
                                         .checked_mul(Decimal::from_u64(right_v).ok_or(
+                                            PipelineError::UnableToCast(
+                                                format!("{}", right_v),
+                                                "Decimal".to_string(),
+                                            ),
+                                        )?)
+                                        .ok_or(PipelineError::SqlError(Operation(
+                                            OperationError::MultiplicationOverflow,
+                                        )))?,
+                                )),
+                                // left: Decimal, right: U128
+                                Field::U128(right_v) => Ok(Field::Decimal(
+                                    left_v
+                                        .checked_mul(Decimal::from_u128(right_v).ok_or(
                                             PipelineError::UnableToCast(
                                                 format!("{}", right_v),
                                                 "Decimal".to_string(),
@@ -1044,7 +1081,14 @@
                                         Operation(OperationError::MultiplicationOverflow),
                                     ))?,
                                 )),
-                                _ => Err(PipelineError::InvalidTypeComparison(
+                                Field::Boolean(_)
+                                | Field::String(_)
+                                | Field::Text(_)
+                                | Field::Binary(_)
+                                | Field::Timestamp(_)
+                                | Field::Date(_)
+                                | Field::Bson(_)
+                                | Field::Point(_) => Err(PipelineError::InvalidTypeComparison(
                                     left_p,
                                     right_p,
                                     $op.to_string(),
@@ -1063,6 +1107,16 @@
                                         ),
                                     )?,
                                 ))),
+                                // left: Decimal, right: I128
+                                Field::I128(right_v) => Ok(Field::Decimal($fct(
+                                    left_v,
+                                    Decimal::from_i128(right_v).ok_or(
+                                        PipelineError::UnableToCast(
+                                            format!("{}", left_v),
+                                            "Decimal".to_string(),
+                                        )
+                                    )?,
+                                ))),
                                 // left: Decimal, right: UInt
                                 Field::UInt(right_v) => Ok(Field::Decimal($fct(
                                     left_v,
@@ -1071,6 +1125,16 @@
                                             format!("{}", right_v),
                                             "Decimal".to_string(),
                                         ),
+                                    )?,
+                                ))),
+                                // left: Decimal, right: U128
+                                Field::U128(right_v) => Ok(Field::Decimal($fct(
+                                    left_v,
+                                    Decimal::from_u128(right_v).ok_or(
+                                        PipelineError::UnableToCast(
+                                            format!("{}", right_v),
+                                            "Decimal".to_string(),
+                                        )
                                     )?,
                                 ))),
                                 // left: Decimal, right: Float
@@ -1089,7 +1153,14 @@
                                 Field::Decimal(right_v) => {
                                     Ok(Field::Decimal($fct(left_v, right_v)))
                                 }
-                                _ => Err(PipelineError::InvalidTypeComparison(
+                                Field::Boolean(_)
+                                | Field::String(_)
+                                | Field::Text(_)
+                                | Field::Binary(_)
+                                | Field::Timestamp(_)
+                                | Field::Date(_)
+                                | Field::Bson(_)
+                                | Field::Point(_) => Err(PipelineError::InvalidTypeComparison(
                                     left_p,
                                     right_p,
                                     $op.to_string(),
@@ -1097,7 +1168,6 @@
                             }
                         }
                         &_ => Err(PipelineError::InvalidTypeComparison(
->>>>>>> 4bab9d53
                             left_p,
                             right_p,
                             $op.to_string(),
