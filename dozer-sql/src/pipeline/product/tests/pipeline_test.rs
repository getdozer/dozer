--- conflicted
+++ resolved
@@ -257,11 +257,7 @@
         NodeHandle::new(Some(1), String::from("sink")),
     );
 
-<<<<<<< HEAD
     let users_input = in_handle.remove("users").unwrap();
-=======
-    let input_point = in_handle.remove("Users").unwrap();
->>>>>>> f31daa8a
 
     let _users_to_dag = dag.connect(
         Endpoint::new(
