<<<<<<< HEAD
// use std::collections::HashMap;

// use dozer_core::dag::node::{PortHandle, ProcessorFactory};
// use dozer_types::types::{FieldDefinition, FieldType, Schema};

// use crate::pipeline::{
//     builder::get_select,
//     product::factory::{build_join_chain, ProductProcessorFactory},
// };

// #[test]
// fn test_product_one() {
//     let statement = get_select(
//         "SELECT department_id, AVG(salary) \
//     FROM Users \
//     WHERE salary >= 1000 GROUP BY department_id",
//     )
//     .unwrap_or_else(|e| panic!("{}", e.to_string()));

//     let product = ProductProcessorFactory::new(statement.from[0].clone());
//     assert_eq!(product.get_input_ports().len(), 1);
//     assert_eq!(product.get_output_ports().len(), 1);
// }

// #[test]
// fn test_product_two() {
//     let statement = get_select(
//         "SELECT d.name, AVG(salary) \
//     FROM Department d JOIN Users u ON d.id=u.department_id \
//     WHERE salary >= 1000 GROUP BY d.name",
//     )
//     .unwrap_or_else(|e| panic!("{}", e.to_string()));

//     let product = ProductProcessorFactory::new(statement.from[0].clone());
//     assert_eq!(product.get_input_ports().len(), 2);
//     assert_eq!(product.get_output_ports().len(), 1);
// }

// #[test]
// fn test_product_three() {
//     let statement = get_select(
//         "SELECT c.name, d.name, AVG(salary) \
//     FROM Country c JOIN Department d ON c.id = d.country_id JOIN Users u ON d.id=u.department_id \
//     WHERE salary >= 1000 GROUP BY c.name",
//     )
//     .unwrap_or_else(|e| panic!("{}", e.to_string()));

//     let product = ProductProcessorFactory::new(statement.from[0].clone());
//     assert_eq!(product.get_input_ports().len(), 3);
//     assert_eq!(product.get_output_ports().len(), 1);
// }

// #[test]
// fn test_join_tables_three() {
//     let statement = get_select(
//         "SELECT c.name, d.name, AVG(salary) \
//     FROM Country c JOIN Department d ON c.id = d.country_id JOIN Users u ON d.id=u.department_id \
//     WHERE salary >= 1000 GROUP BY c.name",
//     )
//     .unwrap_or_else(|e| panic!("{}", e.to_string()));

//     let user_schema = Schema::empty()
//         .field(
//             FieldDefinition::new(String::from("id"), FieldType::Int, false),
//             false,
//         )
//         .field(
//             FieldDefinition::new(String::from("name"), FieldType::String, false),
//             false,
//         )
//         .field(
//             FieldDefinition::new(String::from("salary"), FieldType::Float, false),
//             false,
//         )
//         .field(
//             FieldDefinition::new(String::from("department_id"), FieldType::Int, false),
//             false,
//         )
//         .clone();

//     let department_schema = Schema::empty()
//         .field(
//             FieldDefinition::new(String::from("id"), FieldType::Int, false),
//             false,
//         )
//         .field(
//             FieldDefinition::new(String::from("name"), FieldType::String, false),
//             false,
//         )
//         .field(
//             FieldDefinition::new(String::from("country_id"), FieldType::String, false),
//             false,
//         )
//         .clone();

//     let country_schema = Schema::empty()
//         .field(
//             FieldDefinition::new(String::from("id"), FieldType::Int, false),
//             false,
//         )
//         .field(
//             FieldDefinition::new(String::from("name"), FieldType::String, false),
//             false,
//         )
//         .clone();

//     let input_schemas = HashMap::from([
//         (2 as PortHandle, user_schema),
//         (1 as PortHandle, department_schema),
//         (0 as PortHandle, country_schema),
//     ]);

//     let join_tables = build_join_chain(&statement.from[0], input_schemas)
//         .unwrap_or_else(|e| panic!("{}", e.to_string()));

//     assert_eq!(join_tables.get(&0).unwrap().left, None);
//     assert_ne!(join_tables.get(&0).unwrap().right, None);

//     //assert_eq!(join_tables.)
// }
=======
use std::collections::HashMap;

use dozer_core::dag::node::{PortHandle, ProcessorFactory};
use dozer_types::types::{FieldDefinition, FieldType, Schema};

use crate::pipeline::{
    product::factory::{build_join_chain, ProductProcessorFactory},
    tests::utils::get_select,
};

#[test]
fn test_product_one() {
    let statement = get_select(
        "SELECT department_id, AVG(salary) \
    FROM Users \
    WHERE salary >= 1000 GROUP BY department_id",
    )
    .unwrap_or_else(|e| panic!("{}", e.to_string()));

    let product = ProductProcessorFactory::new(statement.from[0].clone());
    assert_eq!(product.get_input_ports().len(), 1);
    assert_eq!(product.get_output_ports().len(), 1);
}

#[test]
fn test_product_two() {
    let statement = get_select(
        "SELECT d.name, AVG(salary) \
    FROM Department d JOIN Users u ON d.id=u.department_id \
    WHERE salary >= 1000 GROUP BY d.name",
    )
    .unwrap_or_else(|e| panic!("{}", e.to_string()));

    let product = ProductProcessorFactory::new(statement.from[0].clone());
    assert_eq!(product.get_input_ports().len(), 2);
    assert_eq!(product.get_output_ports().len(), 1);
}

#[test]
fn test_product_three() {
    let statement = get_select(
        "SELECT c.name, d.name, AVG(salary) \
    FROM Country c JOIN Department d ON c.id = d.country_id JOIN Users u ON d.id=u.department_id \
    WHERE salary >= 1000 GROUP BY c.name",
    )
    .unwrap_or_else(|e| panic!("{}", e.to_string()));

    let product = ProductProcessorFactory::new(statement.from[0].clone());
    assert_eq!(product.get_input_ports().len(), 3);
    assert_eq!(product.get_output_ports().len(), 1);
}

#[test]
fn test_join_tables_three() {
    let statement = get_select(
        "SELECT c.name, d.name, AVG(salary) \
    FROM Country c JOIN Department d ON c.id = d.country_id JOIN Users u ON d.id=u.department_id \
    WHERE salary >= 1000 GROUP BY c.name",
    )
    .unwrap_or_else(|e| panic!("{}", e.to_string()));

    let user_schema = Schema::empty()
        .field(
            FieldDefinition::new(String::from("id"), FieldType::Int, false),
            false,
        )
        .field(
            FieldDefinition::new(String::from("name"), FieldType::String, false),
            false,
        )
        .field(
            FieldDefinition::new(String::from("salary"), FieldType::Float, false),
            false,
        )
        .field(
            FieldDefinition::new(String::from("department_id"), FieldType::Int, false),
            false,
        )
        .clone();

    let department_schema = Schema::empty()
        .field(
            FieldDefinition::new(String::from("id"), FieldType::Int, false),
            false,
        )
        .field(
            FieldDefinition::new(String::from("name"), FieldType::String, false),
            false,
        )
        .field(
            FieldDefinition::new(String::from("country_id"), FieldType::String, false),
            false,
        )
        .clone();

    let country_schema = Schema::empty()
        .field(
            FieldDefinition::new(String::from("id"), FieldType::Int, false),
            false,
        )
        .field(
            FieldDefinition::new(String::from("name"), FieldType::String, false),
            false,
        )
        .clone();

    let input_schemas = HashMap::from([
        (2 as PortHandle, user_schema),
        (1 as PortHandle, department_schema),
        (0 as PortHandle, country_schema),
    ]);

    let join_tables = build_join_chain(&statement.from[0], input_schemas)
        .unwrap_or_else(|e| panic!("{}", e.to_string()));

    assert_eq!(join_tables.get(&0).unwrap().left, None);
    assert_ne!(join_tables.get(&0).unwrap().right, None);

    //assert_eq!(join_tables.)
}
>>>>>>> f58284ee
<|MERGE_RESOLUTION|>--- conflicted
+++ resolved
@@ -1,12 +1,11 @@
-<<<<<<< HEAD
 // use std::collections::HashMap;
 
 // use dozer_core::dag::node::{PortHandle, ProcessorFactory};
 // use dozer_types::types::{FieldDefinition, FieldType, Schema};
 
 // use crate::pipeline::{
-//     builder::get_select,
 //     product::factory::{build_join_chain, ProductProcessorFactory},
+//     tests::utils::get_select,
 // };
 
 // #[test]
@@ -118,126 +117,4 @@
 //     assert_ne!(join_tables.get(&0).unwrap().right, None);
 
 //     //assert_eq!(join_tables.)
-// }
-=======
-use std::collections::HashMap;
-
-use dozer_core::dag::node::{PortHandle, ProcessorFactory};
-use dozer_types::types::{FieldDefinition, FieldType, Schema};
-
-use crate::pipeline::{
-    product::factory::{build_join_chain, ProductProcessorFactory},
-    tests::utils::get_select,
-};
-
-#[test]
-fn test_product_one() {
-    let statement = get_select(
-        "SELECT department_id, AVG(salary) \
-    FROM Users \
-    WHERE salary >= 1000 GROUP BY department_id",
-    )
-    .unwrap_or_else(|e| panic!("{}", e.to_string()));
-
-    let product = ProductProcessorFactory::new(statement.from[0].clone());
-    assert_eq!(product.get_input_ports().len(), 1);
-    assert_eq!(product.get_output_ports().len(), 1);
-}
-
-#[test]
-fn test_product_two() {
-    let statement = get_select(
-        "SELECT d.name, AVG(salary) \
-    FROM Department d JOIN Users u ON d.id=u.department_id \
-    WHERE salary >= 1000 GROUP BY d.name",
-    )
-    .unwrap_or_else(|e| panic!("{}", e.to_string()));
-
-    let product = ProductProcessorFactory::new(statement.from[0].clone());
-    assert_eq!(product.get_input_ports().len(), 2);
-    assert_eq!(product.get_output_ports().len(), 1);
-}
-
-#[test]
-fn test_product_three() {
-    let statement = get_select(
-        "SELECT c.name, d.name, AVG(salary) \
-    FROM Country c JOIN Department d ON c.id = d.country_id JOIN Users u ON d.id=u.department_id \
-    WHERE salary >= 1000 GROUP BY c.name",
-    )
-    .unwrap_or_else(|e| panic!("{}", e.to_string()));
-
-    let product = ProductProcessorFactory::new(statement.from[0].clone());
-    assert_eq!(product.get_input_ports().len(), 3);
-    assert_eq!(product.get_output_ports().len(), 1);
-}
-
-#[test]
-fn test_join_tables_three() {
-    let statement = get_select(
-        "SELECT c.name, d.name, AVG(salary) \
-    FROM Country c JOIN Department d ON c.id = d.country_id JOIN Users u ON d.id=u.department_id \
-    WHERE salary >= 1000 GROUP BY c.name",
-    )
-    .unwrap_or_else(|e| panic!("{}", e.to_string()));
-
-    let user_schema = Schema::empty()
-        .field(
-            FieldDefinition::new(String::from("id"), FieldType::Int, false),
-            false,
-        )
-        .field(
-            FieldDefinition::new(String::from("name"), FieldType::String, false),
-            false,
-        )
-        .field(
-            FieldDefinition::new(String::from("salary"), FieldType::Float, false),
-            false,
-        )
-        .field(
-            FieldDefinition::new(String::from("department_id"), FieldType::Int, false),
-            false,
-        )
-        .clone();
-
-    let department_schema = Schema::empty()
-        .field(
-            FieldDefinition::new(String::from("id"), FieldType::Int, false),
-            false,
-        )
-        .field(
-            FieldDefinition::new(String::from("name"), FieldType::String, false),
-            false,
-        )
-        .field(
-            FieldDefinition::new(String::from("country_id"), FieldType::String, false),
-            false,
-        )
-        .clone();
-
-    let country_schema = Schema::empty()
-        .field(
-            FieldDefinition::new(String::from("id"), FieldType::Int, false),
-            false,
-        )
-        .field(
-            FieldDefinition::new(String::from("name"), FieldType::String, false),
-            false,
-        )
-        .clone();
-
-    let input_schemas = HashMap::from([
-        (2 as PortHandle, user_schema),
-        (1 as PortHandle, department_schema),
-        (0 as PortHandle, country_schema),
-    ]);
-
-    let join_tables = build_join_chain(&statement.from[0], input_schemas)
-        .unwrap_or_else(|e| panic!("{}", e.to_string()));
-
-    assert_eq!(join_tables.get(&0).unwrap().left, None);
-    assert_ne!(join_tables.get(&0).unwrap().right, None);
-
-    //assert_eq!(join_tables.)
-}
->>>>>>> f58284ee
+// }