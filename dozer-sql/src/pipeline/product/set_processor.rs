--- conflicted
+++ resolved
@@ -1,23 +1,17 @@
-<<<<<<< HEAD
 use crate::pipeline::errors::ProductError;
 use crate::pipeline::product::set::{SetAction, SetOperation};
-=======
 use std::collections::HashMap;
 use lmdb::{Database, DatabaseFlags};
->>>>>>> 3c7ee458
 use dozer_core::channels::ProcessorChannelForwarder;
 use dozer_core::epoch::Epoch;
 use dozer_core::errors::ExecutionError;
 use dozer_core::node::{PortHandle, Processor};
 use dozer_core::record_store::RecordReader;
 use dozer_core::storage::lmdb_storage::{LmdbExclusiveTransaction, SharedTransaction};
-<<<<<<< HEAD
 use dozer_core::DEFAULT_PORT_HANDLE;
+use dozer_types::internal_err;
 use dozer_types::types::{Operation, Record};
 use std::collections::HashMap;
-=======
-use dozer_types::internal_err;
-use dozer_types::types::{Operation, Record};
 use crate::pipeline::errors::{PipelineError, ProductError};
 use crate::pipeline::product::set::{SetAction, SetOperation};
 use dozer_core::errors::ExecutionError::InternalError;
@@ -25,19 +19,13 @@
 use dozer_types::parking_lot::RwLockWriteGuard;
 
 const SET_PREFIX: u32 = 100000;
->>>>>>> 3c7ee458
 
 #[derive(Debug)]
 pub struct SetProcessor {
     /// Set operations
     operator: SetOperation,
-<<<<<<< HEAD
-    record_hash_map: Vec<u64>,
-=======
-    source_names: HashMap<PortHandle, String>,
     /// Database to store Join indexes
     db: Option<Database>,
->>>>>>> 3c7ee458
 }
 
 impl SetProcessor {
@@ -45,12 +33,7 @@
     pub fn new(operator: SetOperation) -> Self {
         Self {
             operator,
-<<<<<<< HEAD
-            record_hash_map: Vec::new(),
-=======
-            source_names,
             db: None,
->>>>>>> 3c7ee458
         }
     }
 
@@ -127,32 +110,24 @@
 
         let old_records = self
             .operator
-<<<<<<< HEAD
-            .execute(SetAction::Delete, from_port, old, &mut self.record_hash_map)
-=======
             .execute(
                 SetAction::Delete,
                 old,
                 &database,
                 txn,
             )
->>>>>>> 3c7ee458
             .map_err(|err| {
                 ProductError::UpdateOldError("UNION query error:".to_string(), Box::new(err))
             })?;
 
         let new_records = self
             .operator
-<<<<<<< HEAD
-            .execute(SetAction::Insert, from_port, new, &mut self.record_hash_map)
-=======
             .execute(
                 SetAction::Insert,
                 new,
                 &database,
                 txn,
             )
->>>>>>> 3c7ee458
             .map_err(|err| {
                 ProductError::UpdateNewError("UNION query error:".to_string(), Box::new(err))
             })?;
