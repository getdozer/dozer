use crate::pipeline::errors::PipelineError;
use dozer_core::dag::channels::ProcessorChannelForwarder;
use dozer_core::dag::dag::DEFAULT_PORT_HANDLE;
use dozer_core::dag::errors::ExecutionError;
use dozer_core::dag::node::{NodeHandle, PortHandle, Processor};
use dozer_core::dag::record_store::RecordReader;
<<<<<<< HEAD
use dozer_core::storage::common::{Database, Environment, RwTransaction};
use dozer_core::storage::index_comparator::compare_join_keys;
=======
use dozer_core::storage::common::Database;
use dozer_core::storage::lmdb_storage::{LmdbEnvironmentManager, SharedTransaction};
>>>>>>> 3a5d3582
use dozer_types::internal_err;
use dozer_types::types::{Operation, Record};
use std::collections::HashMap;

use dozer_core::dag::errors::ExecutionError::InternalError;

use super::join::JoinTable;

/// Cartesian Product Processor
pub struct ProductProcessor {
    /// Join operations
    join_tables: HashMap<PortHandle, JoinTable>,

    /// Database to store Join indexes
    db: Option<Database>,
}

impl ProductProcessor {
    /// Creates a new [`ProductProcessor`].
    pub fn new(join_tables: HashMap<PortHandle, JoinTable>) -> Self {
        Self {
            join_tables,
            db: None,
        }
    }

<<<<<<< HEAD
    fn init_store(&mut self, env: &mut dyn Environment) -> Result<(), PipelineError> {
        self.db = Some(env.open_database("product", true, Some(compare_join_keys))?);
=======
    fn init_store(&mut self, env: &mut LmdbEnvironmentManager) -> Result<(), PipelineError> {
        self.db = Some(env.open_database("product", true)?);
>>>>>>> 3a5d3582
        Ok(())
    }

    fn delete(
        &self,
        _from_port: PortHandle,
        record: &Record,
        _txn: &SharedTransaction,
        _reader: &HashMap<PortHandle, RecordReader>,
    ) -> Operation {
        Operation::Delete {
            old: record.clone(),
        }
    }

    fn insert(
        &self,
        from_port: PortHandle,
        record: &Record,
        _txn: &SharedTransaction,
        _reader: &HashMap<PortHandle, RecordReader>,
    ) -> Result<Vec<Record>, ExecutionError> {
        if let Some(input_table) = self.join_tables.get(&from_port) {
            let output_records = vec![record.clone()];

            if let Some(_left_join) = &input_table.left {
                todo!() // left_records = left_join.execute(record, txn, reader)?;
            }

            if let Some(_right_join) = &input_table.right {
                todo!() // right_records = right_join.execute(record, txn, reader)?;
            }
            return Ok(output_records);
        }

        Err(ExecutionError::InvalidPortHandle(from_port))
    }

    fn update(
        &self,
        _from_port: PortHandle,
        old: &Record,
        new: &Record,
        _txn: &SharedTransaction,
        _reader: &HashMap<PortHandle, RecordReader>,
    ) -> Operation {
        Operation::Update {
            old: old.clone(),
            new: new.clone(),
        }
    }

    // fn merge(&self, _left_records: &[Record], _right_records: &[Record]) -> Vec<Record> {
    //     todo!()
    // }
}

impl Processor for ProductProcessor {
    fn init(&mut self, state: &mut LmdbEnvironmentManager) -> Result<(), ExecutionError> {
        internal_err!(self.init_store(state))
    }

    fn commit(
        &self,
        _source: &NodeHandle,
        _txid: u64,
        _seq_in_tx: u64,
        _tx: &SharedTransaction,
    ) -> Result<(), ExecutionError> {
        Ok(())
    }

    fn process(
        &mut self,
        from_port: PortHandle,
        op: Operation,
        fw: &mut dyn ProcessorChannelForwarder,
        txn: &SharedTransaction,
        reader: &HashMap<PortHandle, RecordReader>,
    ) -> Result<(), ExecutionError> {
        match op {
            Operation::Delete { ref old } => {
                let _ = fw.send(
                    self.delete(from_port, old, txn, reader),
                    DEFAULT_PORT_HANDLE,
                );
            }
            Operation::Insert { ref new } => {
                let records = self.insert(from_port, new, txn, reader)?;

                for record in records.into_iter() {
                    let _ = fw.send(Operation::Insert { new: record }, DEFAULT_PORT_HANDLE);
                }
            }
            Operation::Update { ref old, ref new } => {
                let _ = fw.send(
                    self.update(from_port, old, new, txn, reader),
                    DEFAULT_PORT_HANDLE,
                );
            }
        }
        Ok(())
    }
}<|MERGE_RESOLUTION|>--- conflicted
+++ resolved
@@ -4,13 +4,8 @@
 use dozer_core::dag::errors::ExecutionError;
 use dozer_core::dag::node::{NodeHandle, PortHandle, Processor};
 use dozer_core::dag::record_store::RecordReader;
-<<<<<<< HEAD
-use dozer_core::storage::common::{Database, Environment, RwTransaction};
-use dozer_core::storage::index_comparator::compare_join_keys;
-=======
 use dozer_core::storage::common::Database;
 use dozer_core::storage::lmdb_storage::{LmdbEnvironmentManager, SharedTransaction};
->>>>>>> 3a5d3582
 use dozer_types::internal_err;
 use dozer_types::types::{Operation, Record};
 use std::collections::HashMap;
@@ -37,13 +32,8 @@
         }
     }
 
-<<<<<<< HEAD
-    fn init_store(&mut self, env: &mut dyn Environment) -> Result<(), PipelineError> {
-        self.db = Some(env.open_database("product", true, Some(compare_join_keys))?);
-=======
     fn init_store(&mut self, env: &mut LmdbEnvironmentManager) -> Result<(), PipelineError> {
         self.db = Some(env.open_database("product", true)?);
->>>>>>> 3a5d3582
         Ok(())
     }
 
