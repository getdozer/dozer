use std::collections::HashMap;

use dozer_core::{
    errors::ExecutionError,
    node::{OutputPortDef, OutputPortType, PortHandle, Processor, ProcessorFactory},
    DEFAULT_PORT_HANDLE,
};
use dozer_types::types::{FieldDefinition, Schema};
use sqlparser::ast::{BinaryOperator, Ident, JoinConstraint};

use crate::pipeline::expression::builder::ExpressionBuilder;
use crate::pipeline::{
<<<<<<< HEAD
    builder::SchemaSQLContext,
    errors::ProductError,
    expression::builder::{extend_schema_source_def, fullname_from_ident},
=======
    builder::SchemaSQLContext, errors::JoinError, expression::builder::extend_schema_source_def,
>>>>>>> cdb46cf2
    product::join::JoinBranch,
};
use crate::pipeline::{
    builder::{get_input_names, IndexedTableWithJoins},
    errors::PipelineError,
};
use sqlparser::ast::Expr as SqlExpr;

use super::{
    join::{JoinOperator, JoinOperatorType, JoinSource, JoinTable},
    processor::FromProcessor,
};

#[derive(Debug)]
pub struct FromProcessorFactory {
    input_tables: IndexedTableWithJoins,
}

impl FromProcessorFactory {
    /// Creates a new [`FromProcessorFactory`].
    pub fn new(input_tables: IndexedTableWithJoins) -> Self {
        Self { input_tables }
    }
}

impl ProcessorFactory<SchemaSQLContext> for FromProcessorFactory {
    fn get_input_ports(&self) -> Vec<PortHandle> {
        let input_names = get_input_names(&self.input_tables);
        input_names
            .iter()
            .enumerate()
            .map(|(number, _)| number as PortHandle)
            .collect::<Vec<PortHandle>>()
    }

    fn get_output_ports(&self) -> Vec<OutputPortDef> {
        vec![OutputPortDef::new(
            DEFAULT_PORT_HANDLE,
            OutputPortType::Stateless,
        )]
    }

    fn get_output_schema(
        &self,
        _output_port: &PortHandle,
        input_schemas: &HashMap<PortHandle, (Schema, SchemaSQLContext)>,
    ) -> Result<(Schema, SchemaSQLContext), ExecutionError> {
        let mut output_schema = Schema::empty();

        let input_names = get_input_names(&self.input_tables);
        for (port, _table) in input_names.iter().enumerate() {
            if let Some((current_schema, _)) = input_schemas.get(&(port as PortHandle)) {
                let current_extended_schema = extend_schema_source_def(current_schema, _table);
                output_schema = append_schema(&output_schema, &current_extended_schema);
            } else {
                return Err(ExecutionError::InvalidPortHandle(port as PortHandle));
            }
        }

        Ok((output_schema, SchemaSQLContext::default()))
    }

    fn build(
        &self,
        input_schemas: HashMap<PortHandle, dozer_types::types::Schema>,
        _output_schemas: HashMap<PortHandle, dozer_types::types::Schema>,
    ) -> Result<Box<dyn Processor>, ExecutionError> {
        match build_join_tree(&self.input_tables, input_schemas) {
            Ok(join_operator) => Ok(Box::new(FromProcessor::new(join_operator))),
            Err(e) => Err(ExecutionError::InternalStringError(e.to_string())),
        }
    }

    fn prepare(
        &self,
        _input_schemas: HashMap<PortHandle, (Schema, SchemaSQLContext)>,
        _output_schemas: HashMap<PortHandle, (Schema, SchemaSQLContext)>,
    ) -> Result<(), ExecutionError> {
        Ok(())
    }
}

/// Returns an hashmap with the operations to execute the join.
/// Each entry is linked on the left and/or the right to the other side of the Join operation
///
/// # Errors
///
/// This function will return an error if.
pub fn build_join_tree(
    join_tables: &IndexedTableWithJoins,
    input_schemas: HashMap<PortHandle, Schema>,
) -> Result<JoinSource, PipelineError> {
    const RIGHT_JOIN_FLAG: u32 = 0x80000000;

    let port = 0 as PortHandle;
    let left_schema = input_schemas
        .get(&port)
        .map_or(
            Err(ProductError::InvalidJoinConstraint(
                join_tables.relation.0.clone().0,
            )),
            Ok,
        )
        .unwrap()
        .clone();
    let relation_name = &join_tables.relation.0;
    let mut left_extended_schema = extend_schema_source_def(&left_schema, relation_name);

    let mut left_join_table = JoinSource::Table(JoinTable::new(port, left_extended_schema.clone()));

    let mut join_tree_root = left_join_table.clone();

    for (index, (relation_name, join)) in join_tables.joins.iter().enumerate() {
        let right_port = (index + 1) as PortHandle;
        let right_schema = input_schemas.get(&right_port).map_or(
            Err(ProductError::InvalidJoinConstraint(
                relation_name.0.to_string(),
            )),
            Ok,
        )?;

        let right_extended_schema = extend_schema_source_def(right_schema, relation_name);
        let right_join_table =
            JoinSource::Table(JoinTable::new(right_port, right_extended_schema.clone()));

        let join_schema = append_schema(&left_extended_schema, &right_extended_schema);

        let (join_type, join_constraint) = match &join.join_operator {
            sqlparser::ast::JoinOperator::Inner(constraint) => {
                (JoinOperatorType::Inner, constraint)
            }
            sqlparser::ast::JoinOperator::LeftOuter(constraint) => {
                (JoinOperatorType::LeftOuter, constraint)
            }
            sqlparser::ast::JoinOperator::RightOuter(constraint) => {
                (JoinOperatorType::RightOuter, constraint)
            }
            _ => return Err(PipelineError::JoinError(ProductError::UnsupportedJoinType)),
        };

        let expression = match join_constraint {
            JoinConstraint::On(expression) => expression,
            _ => {
                return Err(PipelineError::JoinError(
                    ProductError::UnsupportedJoinConstraintType,
                ))
            }
        };

        let (left_keys, right_keys) = parse_join_constraint(
            expression,
            &left_join_table.get_output_schema(),
            &right_join_table.get_output_schema(),
        )?;
        let join_op = JoinOperator::new(
            join_type,
            join_schema.clone(),
            JoinBranch {
                join_key: left_keys,
                source: Box::new(left_join_table),
                lookup_index: index as u32,
            },
            JoinBranch {
                join_key: right_keys,
                source: Box::new(right_join_table),
                lookup_index: (index + 1) as u32 | RIGHT_JOIN_FLAG,
            },
        );

        join_tree_root = JoinSource::Join(join_op.clone());

        left_extended_schema = join_schema;
        left_join_table = JoinSource::Join(join_op);
    }

    Ok(join_tree_root)
}

fn parse_join_constraint(
    expression: &sqlparser::ast::Expr,
    left_join_table: &Schema,
    right_join_table: &Schema,
) -> Result<(Vec<usize>, Vec<usize>), PipelineError> {
    match expression {
        SqlExpr::BinaryOp {
            ref left,
            op,
            ref right,
        } => match op {
            BinaryOperator::And => {
                let (mut left_keys, mut right_keys) =
                    parse_join_constraint(left, left_join_table, right_join_table)?;

                let (mut left_keys_from_right, mut right_keys_from_right) =
                    parse_join_constraint(right, left_join_table, right_join_table)?;
                left_keys.append(&mut left_keys_from_right);
                right_keys.append(&mut right_keys_from_right);

                Ok((left_keys, right_keys))
            }
            BinaryOperator::Eq => {
                let mut left_key_indexes = vec![];
                let mut right_key_indexes = vec![];

                let (left_arr, right_arr) =
                    parse_join_eq_expression(left, left_join_table, right_join_table)?;
                left_key_indexes.extend(left_arr);
                right_key_indexes.extend(right_arr);

                let (left_arr, right_arr) =
                    parse_join_eq_expression(right, left_join_table, right_join_table)?;
                left_key_indexes.extend(left_arr);
                right_key_indexes.extend(right_arr);

                Ok((left_key_indexes, right_key_indexes))
            }
            _ => Err(PipelineError::JoinError(
                ProductError::UnsupportedJoinConstraintOperator(op.to_string()),
            )),
        },
        _ => Err(PipelineError::JoinError(
            ProductError::UnsupportedJoinConstraint(expression.to_string()),
        )),
    }
}

fn parse_join_eq_expression(
    expr: &SqlExpr,
    left_join_table: &Schema,
    right_join_table: &Schema,
) -> Result<(Vec<usize>, Vec<usize>), PipelineError> {
    let mut left_key_indexes = vec![];
    let mut right_key_indexes = vec![];
    let (left_keys, right_keys) = match expr.clone() {
        SqlExpr::Identifier(ident) => parse_identifier(&[ident], left_join_table, right_join_table),
        SqlExpr::CompoundIdentifier(ident) => {
            parse_identifier(&ident, left_join_table, right_join_table)
        }
        _ => {
            return Err(PipelineError::JoinError(
                ProductError::UnsupportedJoinConstraint(expr.clone().to_string()),
            ))
        }
    }?;

    match (left_keys, right_keys) {
        (Some(left_key), None) => left_key_indexes.push(left_key),
        (None, Some(right_key)) => right_key_indexes.push(right_key),
        _ => {
            return Err(PipelineError::JoinError(
                ProductError::UnsupportedJoinConstraint("".to_string()),
            ))
        }
    }

    Ok((left_key_indexes, right_key_indexes))
}

fn parse_identifier(
    ident: &[Ident],
    left_join_schema: &Schema,
    right_join_schema: &Schema,
) -> Result<(Option<usize>, Option<usize>), PipelineError> {
    let left_idx = get_field_index(ident, left_join_schema)?;

    let right_idx = get_field_index(ident, right_join_schema)?;

    match (left_idx, right_idx) {
<<<<<<< HEAD
        (None, None) => Err(PipelineError::JoinError(
            ProductError::InvalidFieldSpecified(fullname_from_ident(ident)),
        )),
        (None, Some(idx)) => Ok((None, Some(idx))),
        (Some(idx), None) => Ok((Some(idx), None)),
        (Some(_), Some(_)) => Err(PipelineError::JoinError(
            ProductError::InvalidJoinConstraint(fullname_from_ident(ident)),
        )),
=======
        (None, None) => Err(PipelineError::JoinError(JoinError::InvalidFieldSpecified(
            ExpressionBuilder::fullname_from_ident(ident),
        ))),
        (None, Some(idx)) => Ok((None, Some(idx))),
        (Some(idx), None) => Ok((Some(idx), None)),
        (Some(_), Some(_)) => Err(PipelineError::JoinError(JoinError::InvalidJoinConstraint(
            ExpressionBuilder::fullname_from_ident(ident),
        ))),
>>>>>>> cdb46cf2
    }
}

pub fn get_field_index(ident: &[Ident], schema: &Schema) -> Result<Option<usize>, PipelineError> {
    let tables_matches = |table_ident: &Ident, fd: &FieldDefinition| -> bool {
        match fd.source.clone() {
            dozer_types::types::SourceDefinition::Table {
                connection: _,
                name,
            } => name == table_ident.value,
            dozer_types::types::SourceDefinition::Alias { name } => name == table_ident.value,
            dozer_types::types::SourceDefinition::Dynamic => false,
        }
    };

    let field_index = match ident.len() {
        1 => {
            let field_index = schema
                .fields
                .iter()
                .enumerate()
                .find(|(_, f)| f.name == ident[0].value)
                .map(|(idx, fd)| (idx, fd.clone()));
            field_index
        }
        2 => {
            let table_name = ident.first().expect("table_name is expected");
            let field_name = ident.last().expect("field_name is expected");

            let index = schema
                .fields
                .iter()
                .enumerate()
                .find(|(_, f)| tables_matches(table_name, f) && f.name == field_name.value)
                .map(|(idx, fd)| (idx, fd.clone()));
            index
        }
        // 3 => {
        //     let connection_name = comp_ident.get(0).expect("connection_name is expected");
        //     let table_name = comp_ident.get(1).expect("table_name is expected");
        //     let field_name = comp_ident.get(2).expect("field_name is expected");
        // }
        _ => {
            return Err(PipelineError::JoinError(ProductError::NameSpaceTooLong(
                ident
                    .iter()
                    .map(|a| a.value.clone())
                    .collect::<Vec<String>>()
                    .join("."),
            )));
        }
    };
    field_index.map_or(Ok(None), |(i, _fd)| Ok(Some(i)))
}

fn append_schema(left_schema: &Schema, right_schema: &Schema) -> Schema {
    let mut output_schema = Schema::empty();

    let left_len = left_schema.fields.len();

    for field in left_schema.fields.iter() {
        output_schema.fields.push(field.clone());
    }

    for field in right_schema.fields.iter() {
        output_schema.fields.push(field.clone());
    }

    for primary_key in left_schema.clone().primary_index.into_iter() {
        output_schema.primary_index.push(primary_key);
    }

    for primary_key in right_schema.clone().primary_index.into_iter() {
        output_schema.primary_index.push(primary_key + left_len);
    }

    output_schema
}<|MERGE_RESOLUTION|>--- conflicted
+++ resolved
@@ -10,13 +10,7 @@
 
 use crate::pipeline::expression::builder::ExpressionBuilder;
 use crate::pipeline::{
-<<<<<<< HEAD
-    builder::SchemaSQLContext,
-    errors::ProductError,
-    expression::builder::{extend_schema_source_def, fullname_from_ident},
-=======
-    builder::SchemaSQLContext, errors::JoinError, expression::builder::extend_schema_source_def,
->>>>>>> cdb46cf2
+    builder::SchemaSQLContext, errors::ProductError, expression::builder::extend_schema_source_def,
     product::join::JoinBranch,
 };
 use crate::pipeline::{
@@ -285,7 +279,6 @@
     let right_idx = get_field_index(ident, right_join_schema)?;
 
     match (left_idx, right_idx) {
-<<<<<<< HEAD
         (None, None) => Err(PipelineError::JoinError(
             ProductError::InvalidFieldSpecified(fullname_from_ident(ident)),
         )),
@@ -294,16 +287,6 @@
         (Some(_), Some(_)) => Err(PipelineError::JoinError(
             ProductError::InvalidJoinConstraint(fullname_from_ident(ident)),
         )),
-=======
-        (None, None) => Err(PipelineError::JoinError(JoinError::InvalidFieldSpecified(
-            ExpressionBuilder::fullname_from_ident(ident),
-        ))),
-        (None, Some(idx)) => Ok((None, Some(idx))),
-        (Some(idx), None) => Ok((Some(idx), None)),
-        (Some(_), Some(_)) => Err(PipelineError::JoinError(JoinError::InvalidJoinConstraint(
-            ExpressionBuilder::fullname_from_ident(ident),
-        ))),
->>>>>>> cdb46cf2
     }
 }
 
