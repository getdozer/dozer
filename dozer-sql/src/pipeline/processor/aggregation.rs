use crate::pipeline::errors::PipelineError;
use crate::pipeline::expression::execution::ExpressionExecutor;
use crate::pipeline::{aggregation::aggregator::Aggregator, expression::execution::Expression};
use dozer_core::dag::channels::ProcessorChannelForwarder;
use dozer_core::dag::errors::ExecutionError;
use dozer_core::dag::errors::ExecutionError::InternalError;
use dozer_core::dag::errors::ExecutionError::InvalidPortHandle;
use dozer_core::dag::mt_executor::DEFAULT_PORT_HANDLE;
<<<<<<< HEAD
use dozer_types::core::channels::ProcessorChannelForwarder;
use dozer_types::errors::execution::ExecutionError::InternalError;
use dozer_types::errors::execution::ExecutionError::InternalPipelineError;
use dozer_types::errors::execution::ExecutionError::InvalidPortHandle;
use dozer_types::errors::pipeline::PipelineError::InternalDatabaseError;
use dozer_types::errors::pipeline::PipelineError::InvalidExpression;
use dozer_types::{
    core::{
        node::{PortHandle, Processor, ProcessorFactory},
        state::{StateStore, StateStoreOptions},
    },
    errors::{execution::ExecutionError, pipeline::PipelineError},
    types::{Field, FieldDefinition, Operation, Record, Schema},
};

=======
use dozer_core::dag::node::{PortHandle, Processor, ProcessorFactory};
use dozer_core::storage::lmdb_sys::{Database, DatabaseOptions, PutOptions, Transaction};
use dozer_types::internal_err;
use dozer_types::types::{Field, FieldDefinition, Operation, Record, Schema};
>>>>>>> d1c94c7f
use sqlparser::ast::{Expr as SqlExpr, SelectItem};
use std::{collections::HashMap, mem::size_of_val};

<<<<<<< HEAD
use crate::pipeline::aggregation::sum::IntegerSumAggregator;
use crate::pipeline::expression::aggregate::AggregateFunctionType;
use crate::pipeline::expression::builder::ExpressionBuilder;
use crate::pipeline::expression::builder::ExpressionType;
use crate::pipeline::expression::execution::ExpressionExecutor;
use crate::pipeline::{aggregation::aggregator::Aggregator, expression::execution::Expression};
=======
use super::aggregation_builder::AggregationBuilder;
>>>>>>> d1c94c7f

pub enum FieldRule {
    /// Represents a dimension field, generally used in the GROUP BY clause
    Dimension(
        /// Field to be used as a dimension in the source schema
        String,
        /// Expression for this dimension
        Box<Expression>,
        /// true of this field should be included in the list of values of the
        /// output schema, otherwise false. Generally, this value is true if the field appears
        /// in the output results in addition to being in the list of the GROUP BY fields
        bool,
        /// Name of the field, if renaming is required. If `None` the original name is retained
        Option<String>,
    ),
    /// Represents an aggregated field that will be calculated using the appropriate aggregator
    Measure(
        /// Field to be aggregated in the source schema
        String,
        /// Aggregator implementation for this measure
        Box<dyn Aggregator>,
        /// true if this field should be included in the list of values of the
        /// output schema, otherwise false. Generally this value is true if the field appears
        /// in the output results in addition of being a condition for the HAVING condition
        bool,
        /// Name of the field, if renaming is required. If `None` the original name is retained
        Option<String>,
    ),
}

pub struct AggregationProcessorFactory {
    select: Vec<SelectItem>,
    groupby: Vec<SqlExpr>,
}

impl AggregationProcessorFactory {
    /// Creates a new [`AggregationProcessorFactory`].
    pub fn new(select: Vec<SelectItem>, groupby: Vec<SqlExpr>) -> Self {
        Self { select, groupby }
    }
}

impl ProcessorFactory for AggregationProcessorFactory {
    fn is_stateful(&self) -> bool {
        true
    }

    fn get_input_ports(&self) -> Vec<PortHandle> {
        vec![DEFAULT_PORT_HANDLE]
    }

    fn get_output_ports(&self) -> Vec<PortHandle> {
        vec![DEFAULT_PORT_HANDLE]
    }

    fn build(&self) -> Box<dyn Processor> {
        Box::new(AggregationProcessor {
            select: self.select.clone(),
            groupby: self.groupby.clone(),
            output_field_rules: vec![],
            out_dimensions: vec![],
            out_measures: vec![],
<<<<<<< HEAD
            builder: ExpressionBuilder {},
=======
            builder: AggregationBuilder {},
            db: None,
>>>>>>> d1c94c7f
        })
    }
}

pub struct AggregationProcessor {
    select: Vec<SelectItem>,
    groupby: Vec<SqlExpr>,
    output_field_rules: Vec<FieldRule>,
    out_dimensions: Vec<(usize, Box<Expression>, usize)>,
    out_measures: Vec<(usize, Box<dyn Aggregator>, usize)>,
<<<<<<< HEAD
    builder: ExpressionBuilder,
=======
    builder: AggregationBuilder,
    db: Option<Database>,
>>>>>>> d1c94c7f
}

enum AggregatorOperation {
    Insert,
    Delete,
    Update,
}

const AGG_VALUES_DATASET_ID: u16 = 0x0000_u16;
const AGG_COUNT_DATASET_ID: u16 = 0x0001_u16;

const AGG_DEFAULT_DIMENSION_ID: u8 = 0xFF_u8;

impl AggregationProcessor {
    fn build(
        &self,
        select: &[SelectItem],
        groupby: &[SqlExpr],
        schema: &Schema,
    ) -> Result<Vec<FieldRule>, PipelineError> {
        let mut groupby_rules = groupby
            .iter()
            .map(|expr| self.parse_sql_groupby_item(expr, schema))
            .collect::<Result<Vec<FieldRule>, PipelineError>>()?;

        let mut select_rules = select
            .iter()
            .map(|item| self.parse_sql_aggregate_item(item, schema))
            .filter(|e| e.is_ok())
            .collect::<Result<Vec<FieldRule>, PipelineError>>()?;

        groupby_rules.append(&mut select_rules);

        Ok(groupby_rules)
    }

    pub fn parse_sql_groupby_item(
        &self,
        sql_expression: &SqlExpr,
        schema: &Schema,
    ) -> Result<FieldRule, PipelineError> {
        let expression =
            self.builder
                .build(&ExpressionType::FullExpression, sql_expression, schema)?;

        Ok(FieldRule::Dimension(
            sql_expression.to_string(),
            expression,
            true,
            None,
        ))
    }

    pub fn parse_sql_aggregate_item(
        &self,
        item: &SelectItem,
        schema: &Schema,
    ) -> Result<FieldRule, PipelineError> {
        match item {
            SelectItem::UnnamedExpr(sql_expr) => {
                match self.builder.parse_sql_expression(
                    &ExpressionType::Aggregation,
                    sql_expr,
                    schema,
                ) {
                    Ok(expr) => Ok(FieldRule::Measure(
                        sql_expr.to_string(),
                        self.get_aggregator(expr.0)?,
                        true,
                        Some(item.to_string()),
                    )),
                    Err(error) => Err(error),
                }
            }
            SelectItem::ExprWithAlias { expr, alias } => Err(InvalidExpression(format!(
                "Unsupported Expression {}:{}",
                expr, alias
            ))),
            SelectItem::Wildcard => Err(InvalidExpression(
                "Wildcard Operator is not supported".to_string(),
            )),
            SelectItem::QualifiedWildcard(ref _object_name) => Err(InvalidExpression(
                "Qualified Wildcard Operator is not supported".to_string(),
            )),
        }
    }

    fn get_aggregator(
        &self,
        expression: Box<Expression>,
    ) -> Result<Box<dyn Aggregator>, PipelineError> {
        match *expression {
            Expression::AggregateFunction { fun, args: _ } => match fun {
                AggregateFunctionType::Sum => Ok(Box::new(IntegerSumAggregator::new())),
                _ => Err(InvalidExpression(format!(
                    "Not implemented Aggreagation function: {:?}",
                    fun
                ))),
            },
            _ => Err(InvalidExpression(format!(
                "Not an Aggreagation function: {:?}",
                expression
            ))),
        }
    }

    fn populate_rules(&mut self, schema: &Schema) -> Result<(), PipelineError> {
        let mut out_measures: Vec<(usize, Box<dyn Aggregator>, usize)> = Vec::new();
        let mut out_dimensions: Vec<(usize, Box<Expression>, usize)> = Vec::new();

        for rule in self.output_field_rules.iter().enumerate() {
            match rule.1 {
                FieldRule::Measure(idx, aggr, _nullable, _name) => {
                    out_measures.push((
                        schema.get_field_index(idx.as_str())?.0,
                        aggr.clone(),
                        rule.0,
                    ));
                }
                FieldRule::Dimension(idx, expression, _nullable, _name) => {
                    out_dimensions.push((
                        schema.get_field_index(idx.as_str())?.0,
                        expression.clone(),
                        rule.0,
                    ));
                }
            }
        }

        self.out_measures = out_measures;
        self.out_dimensions = out_dimensions;

        Ok(())
    }

    fn build_output_schema(&self, input_schema: &Schema) -> Result<Schema, ExecutionError> {
        let mut output_schema = Schema::empty();

        for e in self.output_field_rules.iter().enumerate() {
            match e.1 {
                FieldRule::Dimension(idx, expression, is_value, name) => {
                    let src_fld = input_schema.get_field_index(idx.as_str())?;
                    output_schema.fields.push(FieldDefinition::new(
                        match name {
                            Some(n) => n.clone(),
                            _ => src_fld.1.name.clone(),
                        },
                        expression.get_type(input_schema),
                        false,
                    ));
                    if *is_value {
                        output_schema.values.push(e.0);
                    }
                    output_schema.primary_index.push(e.0);
                }

                FieldRule::Measure(idx, aggr, is_value, name) => {
                    let src_fld = input_schema.get_field_index(idx)?;
                    output_schema.fields.push(FieldDefinition::new(
                        match name {
                            Some(n) => n.clone(),
                            _ => src_fld.1.name.clone(),
                        },
                        aggr.get_return_type(src_fld.1.typ.clone()),
                        false,
                    ));
                    if *is_value {
                        output_schema.values.push(e.0);
                    }
                }
            }
        }
        Ok(output_schema)
    }

    fn init_store(&mut self, txn: Option<&mut Transaction>) -> Result<(), PipelineError> {
        match txn {
            Some(t) => {
                let mut opts = DatabaseOptions::default();
                opts.create = true;
                self.db = Some(t.open_database("aggr".to_string(), opts)?);
                Ok(())
            }
            None => Err(PipelineError::InternalExecutionError(
                ExecutionError::InvalidDatabase,
            )),
        }
    }

    fn fill_dimensions(&self, in_rec: &Record, out_rec: &mut Record) -> Result<(), PipelineError> {
        for v in &self.out_dimensions {
            out_rec.set_value(v.2, in_rec.get_value(v.0)?.clone());
        }
        Ok(())
    }

    fn get_record_key(&self, hash: &Vec<u8>, database_id: u16) -> Result<Vec<u8>, PipelineError> {
        let mut vec = Vec::with_capacity(hash.len() + size_of_val(&database_id));
        vec.extend_from_slice(&database_id.to_ne_bytes());
        vec.extend(hash);
        Ok(vec)
    }

    fn calc_and_fill_measures(
        &self,
        curr_state: Option<&[u8]>,
        deleted_record: Option<&Record>,
        inserted_record: Option<&Record>,
        out_rec_delete: &mut Record,
        out_rec_insert: &mut Record,
        op: AggregatorOperation,
    ) -> Result<Vec<u8>, PipelineError> {
        let mut next_state = Vec::<u8>::new();
        let mut offset: usize = 0;

        for measure in &self.out_measures {
            let curr_state_slice = match curr_state {
                Some(e) => {
                    let len = u16::from_ne_bytes(e[offset..offset + 2].try_into().unwrap());
                    if len == 0 {
                        None
                    } else {
                        Some(&e[offset + 2..offset + 2 + len as usize])
                    }
                }
                None => None,
            };

            if let Some(e) = curr_state_slice {
                let curr_value = measure.1.get_value(e);
                out_rec_delete.set_value(measure.2, curr_value);
            }

            let next_state_slice = match op {
                AggregatorOperation::Insert => {
                    let field = inserted_record.unwrap().get_value(measure.0)?;
                    measure.1.insert(curr_state_slice, field)?
                }
                AggregatorOperation::Delete => {
                    let field = deleted_record.unwrap().get_value(measure.0)?;
                    measure.1.delete(curr_state_slice, field)?
                }
                AggregatorOperation::Update => {
                    let old = deleted_record.unwrap().get_value(measure.0)?;
                    let new = inserted_record.unwrap().get_value(measure.0)?;
                    measure.1.update(curr_state_slice, old, new)?
                }
            };

            next_state.extend((next_state_slice.len() as u16).to_ne_bytes());
            offset += next_state_slice.len() + 2;

            if !next_state_slice.is_empty() {
                let next_value = measure.1.get_value(next_state_slice.as_slice());
                next_state.extend(next_state_slice);
                out_rec_insert.set_value(measure.2, next_value);
            } else {
                out_rec_insert.set_value(measure.2, Field::Null);
            }
        }

        Ok(next_state)
    }

    fn update_segment_count(
        &self,
        txn: &mut Transaction,
        db: &Database,
        key: Vec<u8>,
        delta: u64,
        decr: bool,
    ) -> Result<u64, PipelineError> {
        let bytes = txn.get(db, key.as_slice())?;

        let curr_count = match bytes {
            Some(b) => u64::from_ne_bytes(b.try_into().unwrap()),
            None => 0_u64,
        };

        txn.put(
            db,
            key.as_slice(),
            (if decr {
                curr_count - delta
            } else {
                curr_count + delta
            })
            .to_ne_bytes()
            .as_slice(),
            PutOptions::default(),
        )?;
        Ok(curr_count)
    }

    fn agg_delete(
        &self,
        txn: &mut Transaction,
        db: &Database,
        old: &Record,
    ) -> Result<Operation, PipelineError> {
        let mut out_rec_insert = Record::nulls(None, self.output_field_rules.len());
        let mut out_rec_delete = Record::nulls(None, self.output_field_rules.len());

        let record_hash = if !self.out_dimensions.is_empty() {
            old.get_key(&self.out_dimensions.iter().map(|i| i.0).collect())?
        } else {
            vec![AGG_DEFAULT_DIMENSION_ID]
        };

        let record_key = self.get_record_key(&record_hash, AGG_VALUES_DATASET_ID)?;

        let record_count_key = self.get_record_key(&record_hash, AGG_COUNT_DATASET_ID)?;
        let prev_count = self.update_segment_count(txn, db, record_count_key, 1, true)?;

        let curr_state = txn.get(db, record_key.as_slice())?;
        let new_state = self.calc_and_fill_measures(
            curr_state,
            Some(old),
            None,
            &mut out_rec_delete,
            &mut out_rec_insert,
            AggregatorOperation::Delete,
        )?;

        let res = if prev_count == 1 {
            self.fill_dimensions(old, &mut out_rec_delete)?;
            Operation::Delete {
                old: out_rec_delete,
            }
        } else {
            self.fill_dimensions(old, &mut out_rec_insert)?;
            self.fill_dimensions(old, &mut out_rec_delete)?;
            Operation::Update {
                new: out_rec_insert,
                old: out_rec_delete,
            }
        };

        if prev_count > 0 {
            txn.put(
                db,
                record_key.as_slice(),
                new_state.as_slice(),
                PutOptions::default(),
            )?;
        } else {
            let _ = txn.del(db, record_key.as_slice(), None)?;
        }
        Ok(res)
    }

    fn agg_insert(
        &self,
        txn: &mut Transaction,
        db: &Database,
        new: &Record,
    ) -> Result<Operation, PipelineError> {
        let mut out_rec_insert = Record::nulls(None, self.output_field_rules.len());
        let mut out_rec_delete = Record::nulls(None, self.output_field_rules.len());

        let record_hash = if !self.out_dimensions.is_empty() {
            new.get_key(&self.out_dimensions.iter().map(|i| i.0).collect())?
        } else {
            vec![AGG_DEFAULT_DIMENSION_ID]
        };

        let record_key = self.get_record_key(&record_hash, AGG_VALUES_DATASET_ID)?;

        let record_count_key = self.get_record_key(&record_hash, AGG_COUNT_DATASET_ID)?;
        self.update_segment_count(txn, db, record_count_key, 1, false)?;

        let curr_state = txn.get(db, record_key.as_slice())?;
        let new_state = self.calc_and_fill_measures(
            curr_state,
            None,
            Some(new),
            &mut out_rec_delete,
            &mut out_rec_insert,
            AggregatorOperation::Insert,
        )?;

        let res = if curr_state.is_none() {
            self.fill_dimensions(new, &mut out_rec_insert)?;
            Operation::Insert {
                new: out_rec_insert,
            }
        } else {
            self.fill_dimensions(new, &mut out_rec_insert)?;
            self.fill_dimensions(new, &mut out_rec_delete)?;
            Operation::Update {
                new: out_rec_insert,
                old: out_rec_delete,
            }
        };

        txn.put(
            db,
            record_key.as_slice(),
            new_state.as_slice(),
            PutOptions::default(),
        )?;

        Ok(res)
    }

    fn agg_update(
        &self,
        txn: &mut Transaction,
        db: &Database,
        old: &Record,
        new: &Record,
        record_hash: Vec<u8>,
    ) -> Result<Operation, PipelineError> {
        let mut out_rec_insert = Record::nulls(None, self.output_field_rules.len());
        let mut out_rec_delete = Record::nulls(None, self.output_field_rules.len());
        let record_key = self.get_record_key(&record_hash, AGG_VALUES_DATASET_ID)?;

        let curr_state = txn.get(db, record_key.as_slice())?;
        let new_state = self.calc_and_fill_measures(
            curr_state,
            Some(old),
            Some(new),
            &mut out_rec_delete,
            &mut out_rec_insert,
            AggregatorOperation::Update,
        )?;

        self.fill_dimensions(new, &mut out_rec_insert)?;
        self.fill_dimensions(old, &mut out_rec_delete)?;

        let res = Operation::Update {
            new: out_rec_insert,
            old: out_rec_delete,
        };

        txn.put(
            db,
            record_key.as_slice(),
            new_state.as_slice(),
            PutOptions::default(),
        )?;

        Ok(res)
    }

    pub fn aggregate(
        &self,
        txn: &mut Transaction,
        db: &Database,
        op: Operation,
    ) -> Result<Vec<Operation>, PipelineError> {
        match op {
            Operation::Insert { ref new } => Ok(vec![self.agg_insert(txn, db, new)?]),
            Operation::Delete { ref old } => Ok(vec![self.agg_delete(txn, db, old)?]),
            Operation::Update { ref old, ref new } => {
                let (old_record_hash, new_record_hash) = if self.out_dimensions.is_empty() {
                    (
                        vec![AGG_DEFAULT_DIMENSION_ID],
                        vec![AGG_DEFAULT_DIMENSION_ID],
                    )
                } else {
                    let record_keys: Vec<usize> = self.out_dimensions.iter().map(|i| i.0).collect();
                    (old.get_key(&record_keys)?, new.get_key(&record_keys)?)
                };

                if old_record_hash == new_record_hash {
                    Ok(vec![self.agg_update(txn, db, old, new, old_record_hash)?])
                } else {
                    Ok(vec![
                        self.agg_delete(txn, db, old)?,
                        self.agg_insert(txn, db, new)?,
                    ])
                }
            }
        }
    }
}

impl Processor for AggregationProcessor {
    fn update_schema(
        &mut self,
        output_port: PortHandle,
        input_schemas: &HashMap<PortHandle, Schema>,
    ) -> Result<Schema, ExecutionError> {
        let input_schema = input_schemas
            .get(&DEFAULT_PORT_HANDLE)
            .ok_or(InvalidPortHandle(output_port))?;

        let field_rules = internal_err!(self.build(&self.select, &self.groupby, input_schema))?;

        self.output_field_rules = field_rules;

        self.populate_rules(input_schema)
            .map_err(|e| InternalError(Box::new(e)))?;

        self.build_output_schema(input_schema)
    }

    fn init(&mut self, state: Option<&mut Transaction>) -> Result<(), ExecutionError> {
        internal_err!(self.init_store(state))
    }

    fn process(
        &mut self,
        _from_port: PortHandle,
        op: Operation,
        fw: &dyn ProcessorChannelForwarder,
        txn: Option<&mut Transaction>,
    ) -> Result<(), ExecutionError> {
        match (txn, &self.db) {
            (Some(t), Some(d)) => {
                let ops = internal_err!(self.aggregate(t, d, op))?;
                for op in ops {
                    fw.send(op, DEFAULT_PORT_HANDLE)?;
                }
                Ok(())
            }
            _ => Err(ExecutionError::InvalidDatabase),
        }
    }
}<|MERGE_RESOLUTION|>--- conflicted
+++ resolved
@@ -6,41 +6,21 @@
 use dozer_core::dag::errors::ExecutionError::InternalError;
 use dozer_core::dag::errors::ExecutionError::InvalidPortHandle;
 use dozer_core::dag::mt_executor::DEFAULT_PORT_HANDLE;
-<<<<<<< HEAD
-use dozer_types::core::channels::ProcessorChannelForwarder;
-use dozer_types::errors::execution::ExecutionError::InternalError;
-use dozer_types::errors::execution::ExecutionError::InternalPipelineError;
-use dozer_types::errors::execution::ExecutionError::InvalidPortHandle;
-use dozer_types::errors::pipeline::PipelineError::InternalDatabaseError;
-use dozer_types::errors::pipeline::PipelineError::InvalidExpression;
-use dozer_types::{
-    core::{
-        node::{PortHandle, Processor, ProcessorFactory},
-        state::{StateStore, StateStoreOptions},
-    },
-    errors::{execution::ExecutionError, pipeline::PipelineError},
-    types::{Field, FieldDefinition, Operation, Record, Schema},
-};
-
-=======
 use dozer_core::dag::node::{PortHandle, Processor, ProcessorFactory};
 use dozer_core::storage::lmdb_sys::{Database, DatabaseOptions, PutOptions, Transaction};
+use dozer_types::errors::pipeline::PipelineError::InvalidExpression;
 use dozer_types::internal_err;
 use dozer_types::types::{Field, FieldDefinition, Operation, Record, Schema};
->>>>>>> d1c94c7f
+
 use sqlparser::ast::{Expr as SqlExpr, SelectItem};
 use std::{collections::HashMap, mem::size_of_val};
 
-<<<<<<< HEAD
 use crate::pipeline::aggregation::sum::IntegerSumAggregator;
 use crate::pipeline::expression::aggregate::AggregateFunctionType;
 use crate::pipeline::expression::builder::ExpressionBuilder;
 use crate::pipeline::expression::builder::ExpressionType;
 use crate::pipeline::expression::execution::ExpressionExecutor;
 use crate::pipeline::{aggregation::aggregator::Aggregator, expression::execution::Expression};
-=======
-use super::aggregation_builder::AggregationBuilder;
->>>>>>> d1c94c7f
 
 pub enum FieldRule {
     /// Represents a dimension field, generally used in the GROUP BY clause
@@ -103,12 +83,8 @@
             output_field_rules: vec![],
             out_dimensions: vec![],
             out_measures: vec![],
-<<<<<<< HEAD
             builder: ExpressionBuilder {},
-=======
-            builder: AggregationBuilder {},
             db: None,
->>>>>>> d1c94c7f
         })
     }
 }
@@ -119,12 +95,8 @@
     output_field_rules: Vec<FieldRule>,
     out_dimensions: Vec<(usize, Box<Expression>, usize)>,
     out_measures: Vec<(usize, Box<dyn Aggregator>, usize)>,
-<<<<<<< HEAD
     builder: ExpressionBuilder,
-=======
-    builder: AggregationBuilder,
     db: Option<Database>,
->>>>>>> d1c94c7f
 }
 
 enum AggregatorOperation {
