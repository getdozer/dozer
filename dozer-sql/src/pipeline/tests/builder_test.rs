use dozer_core::dag::channels::{ChannelManager, SourceChannelForwarder};
use dozer_core::dag::dag::{Endpoint, NodeType};
use dozer_core::dag::errors::ExecutionError;
use dozer_core::dag::mt_executor::{MultiThreadedDagExecutor, DEFAULT_PORT_HANDLE};
use dozer_core::dag::node::{PortHandle, Sink, SinkFactory, Source, SourceFactory};
use dozer_core::storage::lmdb_sys::Transaction;
use dozer_types::types::{Field, FieldDefinition, FieldType, Operation, Record, Schema};
use log::debug;
use sqlparser::ast::Statement;
use sqlparser::dialect::GenericDialect;
use sqlparser::parser::Parser;
use std::collections::HashMap;
use std::fs;
use tempdir::TempDir;

use crate::pipeline::builder::PipelineBuilder;

/// Test Source
pub struct TestSourceFactory {
    output_ports: Vec<PortHandle>,
}

impl TestSourceFactory {
    pub fn new(output_ports: Vec<PortHandle>) -> Self {
        Self { output_ports }
    }
}

impl SourceFactory for TestSourceFactory {
    fn is_stateful(&self) -> bool {
        false
    }

    fn get_output_ports(&self) -> Vec<PortHandle> {
        self.output_ports.clone()
    }
    fn build(&self) -> Box<dyn Source> {
        Box::new(TestSource {})
    }
}

pub struct TestSource {}

impl Source for TestSource {
    fn get_output_schema(&self, _port: PortHandle) -> Schema {
        Schema::empty()
            .field(
                FieldDefinition::new(String::from("CustomerID"), FieldType::Int, false),
                false,
                false,
            )
            .field(
                FieldDefinition::new(String::from("Country"), FieldType::String, false),
                false,
                false,
            )
            .field(
                FieldDefinition::new(String::from("Spending"), FieldType::Int, false),
                false,
                false,
            )
            .clone()
    }

    fn start(
        &self,
        fw: &dyn SourceChannelForwarder,
        cm: &dyn ChannelManager,
        _state: Option<&mut Transaction>,
        _from_seq: Option<u64>,
    ) -> Result<(), ExecutionError> {
        for n in 0..100000 {
            fw.send(
                n,
                Operation::Insert {
                    new: Record::new(
                        None,
                        vec![
                            Field::Int(0),
                            Field::String("Italy".to_string()),
                            Field::Int(5),
                        ],
                    ),
                },
                DEFAULT_PORT_HANDLE,
            )
            .unwrap();
        }
        cm.terminate().unwrap();
        Ok(())
    }
}

pub struct TestSinkFactory {
    input_ports: Vec<PortHandle>,
}

impl TestSinkFactory {
    pub fn new(input_ports: Vec<PortHandle>) -> Self {
        Self { input_ports }
    }
}

impl SinkFactory for TestSinkFactory {
    fn is_stateful(&self) -> bool {
        false
    }

    fn get_input_ports(&self) -> Vec<PortHandle> {
        self.input_ports.clone()
    }
    fn build(&self) -> Box<dyn Sink> {
        Box::new(TestSink {})
    }
}

pub struct TestSink {}

impl Sink for TestSink {
    fn update_schema(
        &mut self,
        _input_schemas: &HashMap<PortHandle, Schema>,
    ) -> Result<(), ExecutionError> {
        Ok(())
    }

    fn init(&mut self, _state: Option<&mut Transaction>) -> Result<(), ExecutionError> {
        debug!("SINK: Initialising TestSink");
        Ok(())
    }

    fn process(
        &mut self,
        _from_port: PortHandle,
        _seq: u64,
        _op: Operation,
        _state: Option<&mut Transaction>,
    ) -> Result<(), ExecutionError> {
        //    debug!("SINK: Message {} received", _op.seq_no);
        Ok(())
    }
}

#[test]
fn test_pipeline_builder() {
<<<<<<< HEAD
    let sql = "SELECT Country, ROUND(SUM(Spending)) \
                            FROM Customers \
                            WHERE Spending >= 1 \
                            GROUP BY Country";
=======
    let sql = "SELECT Country, ROUND(Spending) \
                            FROM Customers \
                            WHERE Spending >= 1 GROUP BY Country";
>>>>>>> d1c94c7f

    let dialect = GenericDialect {}; // or AnsiDialect, or your own dialect ...

    let ast = Parser::parse_sql(&dialect, sql).unwrap();
    debug!("AST: {:?}", ast);

    let statement: &Statement = &ast[0];

    let builder = PipelineBuilder {};
    let (mut dag, mut in_handle, out_handle) =
        builder.statement_to_pipeline(statement.clone()).unwrap();

    let source = TestSourceFactory::new(vec![DEFAULT_PORT_HANDLE]);
    let sink = TestSinkFactory::new(vec![DEFAULT_PORT_HANDLE]);

    dag.add_node(NodeType::Source(Box::new(source)), "source".to_string());
    dag.add_node(NodeType::Sink(Box::new(sink)), "sink".to_string());

    let input_point = in_handle.remove("customers").unwrap();

    let _source_to_input = dag.connect(
        Endpoint::new("source".to_string(), DEFAULT_PORT_HANDLE),
        Endpoint::new(input_point.node, input_point.port),
    );

    let _output_to_sink = dag.connect(
        Endpoint::new(out_handle.node, out_handle.port),
        Endpoint::new("sink".to_string(), DEFAULT_PORT_HANDLE),
    );

    let tmp_dir = TempDir::new("example").unwrap_or_else(|_e| panic!("Unable to create temp dir"));
    if tmp_dir.path().exists() {
        fs::remove_dir_all(tmp_dir.path()).unwrap_or_else(|_e| panic!("Unable to remove old dir"));
    }
    fs::create_dir(tmp_dir.path()).unwrap_or_else(|_e| panic!("Unable to create temp dir"));

    let exec = MultiThreadedDagExecutor::new(100000);

    use std::time::Instant;
    let now = Instant::now();
    let _ = exec.start(dag, tmp_dir.into_path());
    let elapsed = now.elapsed();
    debug!("Elapsed: {:.2?}", elapsed);
}<|MERGE_RESOLUTION|>--- conflicted
+++ resolved
@@ -143,16 +143,9 @@
 
 #[test]
 fn test_pipeline_builder() {
-<<<<<<< HEAD
-    let sql = "SELECT Country, ROUND(SUM(Spending)) \
-                            FROM Customers \
-                            WHERE Spending >= 1 \
-                            GROUP BY Country";
-=======
     let sql = "SELECT Country, ROUND(Spending) \
                             FROM Customers \
                             WHERE Spending >= 1 GROUP BY Country";
->>>>>>> d1c94c7f
 
     let dialect = GenericDialect {}; // or AnsiDialect, or your own dialect ...
 
