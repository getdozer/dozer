--- conflicted
+++ resolved
@@ -2,12 +2,7 @@
 use dozer_core::dag::app::App;
 use dozer_core::dag::appsource::{AppSource, AppSourceManager};
 use dozer_core::dag::channels::SourceChannelForwarder;
-<<<<<<< HEAD
-use dozer_core::dag::dag::{Endpoint, NodeType, DEFAULT_PORT_HANDLE};
-use dozer_core::dag::epoch::Epoch;
-=======
 use dozer_core::dag::dag::DEFAULT_PORT_HANDLE;
->>>>>>> 7955b545
 use dozer_core::dag::errors::ExecutionError;
 use dozer_core::dag::executor::{DagExecutor, ExecutorOptions};
 use dozer_core::dag::node::{
@@ -148,7 +143,13 @@
         Ok(())
     }
 
-    fn commit(&mut self, _epoch: &Epoch, _tx: &SharedTransaction) -> Result<(), ExecutionError> {
+    fn commit(
+        &mut self,
+        _source: &NodeHandle,
+        _txid: u64,
+        _seq_in_tx: u64,
+        _tx: &SharedTransaction,
+    ) -> Result<(), ExecutionError> {
         Ok(())
     }
 }
