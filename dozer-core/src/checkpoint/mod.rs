--- conflicted
+++ resolved
@@ -36,10 +36,6 @@
 impl Default for CheckpointFactoryOptions {
     fn default() -> Self {
         Self {
-<<<<<<< HEAD
-=======
-            storage_config: DataStorage::Local,
->>>>>>> e9c5b98f
             persist_queue_capacity: 100,
         }
     }
@@ -362,7 +358,7 @@
 pub async fn create_checkpoint_for_test() -> (TempDir, OptionCheckpoint) {
     let temp_dir = TempDir::new("create_checkpoint_for_test").unwrap();
     let checkpoint_dir = temp_dir.path().to_str().unwrap().to_string();
-    let checkpoint = OptionCheckpoint::new(checkpoint_dir.clone(), DataStorage::Local(()))
+    let checkpoint = OptionCheckpoint::new(checkpoint_dir.clone(), DataStorage::Local)
         .await
         .unwrap();
     (temp_dir, checkpoint)
@@ -375,7 +371,7 @@
     // Create empty checkpoint storage.
     let temp_dir = TempDir::new("create_checkpoint_factory_for_test").unwrap();
     let checkpoint_dir = temp_dir.path().to_str().unwrap().to_string();
-    let checkpoint = OptionCheckpoint::new(checkpoint_dir.clone(), DataStorage::Local(()))
+    let checkpoint = OptionCheckpoint::new(checkpoint_dir.clone(), DataStorage::Local)
         .await
         .unwrap();
     let (checkpoint_factory, handle) = CheckpointFactory::new(checkpoint, Default::default())
@@ -408,7 +404,7 @@
     handle.await.unwrap();
 
     // Create a new factory that loads from the checkpoint.
-    let checkpoint = OptionCheckpoint::new(checkpoint_dir, DataStorage::Local(()))
+    let checkpoint = OptionCheckpoint::new(checkpoint_dir, DataStorage::Local)
         .await
         .unwrap();
     let last_checkpoint = checkpoint.checkpoint.as_ref().unwrap();
