use crate::channels::SourceChannelForwarder;
use crate::errors::ExecutionError;
use crate::node::{OutputPortDef, OutputPortType, PortHandle, Source, SourceFactory};
use crate::DEFAULT_PORT_HANDLE;
use dozer_types::ingestion_types::IngestionMessage;
use dozer_types::types::{
    Field, FieldDefinition, FieldType, Operation, Record, Schema, SourceDefinition,
};

use std::collections::HashMap;
use std::sync::atomic::{AtomicBool, Ordering};
use std::sync::Arc;
use std::thread;

use crate::tests::app::NoneContext;
use std::time::Duration;

pub(crate) const GENERATOR_SOURCE_OUTPUT_PORT: PortHandle = 100;

#[derive(Debug)]
pub(crate) struct GeneratorSourceFactory {
    count: u64,
    running: Arc<AtomicBool>,
    stateful: bool,
}

impl GeneratorSourceFactory {
    pub fn new(count: u64, barrier: Arc<AtomicBool>, stateful: bool) -> Self {
        Self {
            count,
            running: barrier,
            stateful,
        }
    }
}

impl SourceFactory<NoneContext> for GeneratorSourceFactory {
    fn get_output_schema(
        &self,
        _port: &PortHandle,
    ) -> Result<(Schema, NoneContext), ExecutionError> {
        Ok((
            Schema::empty()
                .field(
                    FieldDefinition::new(
                        "id".to_string(),
                        FieldType::String,
                        false,
                        SourceDefinition::Dynamic,
                    ),
                    true,
                )
                .field(
                    FieldDefinition::new(
                        "value".to_string(),
                        FieldType::String,
                        false,
                        SourceDefinition::Dynamic,
                    ),
                    false,
                )
                .clone(),
            NoneContext {},
        ))
    }

    fn get_output_ports(&self) -> Vec<OutputPortDef> {
        vec![OutputPortDef::new(
            GENERATOR_SOURCE_OUTPUT_PORT,
            if self.stateful {
                OutputPortType::StatefulWithPrimaryKeyLookup
            } else {
                OutputPortType::Stateless
            },
        )]
    }

    fn build(
        &self,
        _input_schemas: HashMap<PortHandle, Schema>,
    ) -> Result<Box<dyn Source>, ExecutionError> {
        Ok(Box::new(GeneratorSource {
            count: self.count,
            running: self.running.clone(),
        }))
    }
}

#[derive(Debug)]
pub(crate) struct GeneratorSource {
    count: u64,
    running: Arc<AtomicBool>,
}

impl Source for GeneratorSource {
    fn can_start_from(&self, _last_checkpoint: (u64, u64)) -> Result<bool, ExecutionError> {
        Ok(true)
    }

    fn start(
        &self,
        fw: &mut dyn SourceChannelForwarder,
        last_checkpoint: Option<(u64, u64)>,
    ) -> Result<(), ExecutionError> {
        let start = last_checkpoint.unwrap_or((0, 0)).0;

        for n in start + 1..(start + self.count + 1) {
            fw.send(
                IngestionMessage::new_op(
                    n,
                    0,
                    Operation::Insert {
                        new: Record::new(
                            None,
                            vec![
                                Field::String(format!("key_{n}")),
                                Field::String(format!("value_{n}")),
                            ],
                            None,
                        ),
                    },
                ),
                GENERATOR_SOURCE_OUTPUT_PORT,
            )?;
        }

        loop {
            if !self.running.load(Ordering::Relaxed) {
                break;
            }
            thread::sleep(Duration::from_millis(500));
        }

        Ok(())
    }
}

pub(crate) const DUAL_PORT_GENERATOR_SOURCE_OUTPUT_PORT_1: PortHandle = 1000;
pub(crate) const DUAL_PORT_GENERATOR_SOURCE_OUTPUT_PORT_2: PortHandle = 2000;

#[derive(Debug)]
pub(crate) struct DualPortGeneratorSourceFactory {
    count: u64,
    running: Arc<AtomicBool>,
    stateful: bool,
}

impl DualPortGeneratorSourceFactory {
    pub fn new(count: u64, barrier: Arc<AtomicBool>, stateful: bool) -> Self {
        Self {
            count,
            running: barrier,
            stateful,
        }
    }
}

impl SourceFactory<NoneContext> for DualPortGeneratorSourceFactory {
    fn get_output_schema(
        &self,
        _port: &PortHandle,
    ) -> Result<(Schema, NoneContext), ExecutionError> {
        Ok((
            Schema::empty()
                .field(
                    FieldDefinition::new(
                        "id".to_string(),
                        FieldType::String,
                        false,
                        SourceDefinition::Dynamic,
                    ),
                    true,
                )
                .field(
                    FieldDefinition::new(
                        "value".to_string(),
                        FieldType::String,
                        false,
                        SourceDefinition::Dynamic,
                    ),
                    false,
                )
                .clone(),
            NoneContext {},
        ))
    }

    fn get_output_ports(&self) -> Vec<OutputPortDef> {
        vec![
            OutputPortDef::new(
                DUAL_PORT_GENERATOR_SOURCE_OUTPUT_PORT_1,
                if self.stateful {
                    OutputPortType::StatefulWithPrimaryKeyLookup
                } else {
                    OutputPortType::Stateless
                },
            ),
            OutputPortDef::new(
                DUAL_PORT_GENERATOR_SOURCE_OUTPUT_PORT_2,
                if self.stateful {
                    OutputPortType::StatefulWithPrimaryKeyLookup
                } else {
                    OutputPortType::Stateless
                },
            ),
        ]
    }

    fn build(
        &self,
        _input_schemas: HashMap<PortHandle, Schema>,
    ) -> Result<Box<dyn Source>, ExecutionError> {
        Ok(Box::new(DualPortGeneratorSource {
            count: self.count,
            running: self.running.clone(),
        }))
    }
}

#[derive(Debug)]
pub(crate) struct DualPortGeneratorSource {
    count: u64,
    running: Arc<AtomicBool>,
}

impl Source for DualPortGeneratorSource {
    fn can_start_from(&self, _last_checkpoint: (u64, u64)) -> Result<bool, ExecutionError> {
        Ok(false)
    }

    fn start(
        &self,
        fw: &mut dyn SourceChannelForwarder,
        _last_checkpoint: Option<(u64, u64)>,
    ) -> Result<(), ExecutionError> {
        for n in 1..(self.count + 1) {
            fw.send(
                IngestionMessage::new_op(
                    n,
                    0,
                    Operation::Insert {
                        new: Record::new(
                            None,
                            vec![
                                Field::String(format!("key_{n}")),
                                Field::String(format!("value_{n}")),
                            ],
                            None,
                        ),
                    },
                ),
                DUAL_PORT_GENERATOR_SOURCE_OUTPUT_PORT_1,
            )?;
            fw.send(
                IngestionMessage::new_op(
                    n,
                    0,
                    Operation::Insert {
                        new: Record::new(
                            None,
                            vec![
                                Field::String(format!("key_{n}")),
                                Field::String(format!("value_{n}")),
                            ],
                            None,
                        ),
                    },
                ),
                DUAL_PORT_GENERATOR_SOURCE_OUTPUT_PORT_2,
            )?;
        }
        loop {
            if !self.running.load(Ordering::Relaxed) {
                break;
            }
            thread::sleep(Duration::from_millis(500));
        }
        Ok(())
    }
}

#[derive(Debug)]
<<<<<<< HEAD
=======
pub(crate) struct NoPkGeneratorSourceFactory {
    count: u64,
    running: Arc<AtomicBool>,
    stateful: bool,
}

impl NoPkGeneratorSourceFactory {
    pub fn new(count: u64, barrier: Arc<AtomicBool>, stateful: bool) -> Self {
        Self {
            count,
            running: barrier,
            stateful,
        }
    }
}

impl SourceFactory<NoneContext> for NoPkGeneratorSourceFactory {
    fn get_output_schema(
        &self,
        _port: &PortHandle,
    ) -> Result<(Schema, NoneContext), ExecutionError> {
        Ok((
            Schema::empty()
                .field(
                    FieldDefinition::new(
                        "id".to_string(),
                        FieldType::String,
                        false,
                        SourceDefinition::Dynamic,
                    ),
                    true,
                )
                .field(
                    FieldDefinition::new(
                        "value".to_string(),
                        FieldType::String,
                        false,
                        SourceDefinition::Dynamic,
                    ),
                    false,
                )
                .clone(),
            NoneContext {},
        ))
    }

    fn get_output_ports(&self) -> Vec<OutputPortDef> {
        vec![OutputPortDef::new(
            GENERATOR_SOURCE_OUTPUT_PORT,
            if self.stateful {
                OutputPortType::AutogenRowKeyLookup
            } else {
                OutputPortType::Stateless
            },
        )]
    }

    fn build(
        &self,
        _input_schemas: HashMap<PortHandle, Schema>,
    ) -> Result<Box<dyn Source>, ExecutionError> {
        Ok(Box::new(NoPkGeneratorSource {
            count: self.count,
            running: self.running.clone(),
        }))
    }
}

#[derive(Debug)]
pub(crate) struct NoPkGeneratorSource {
    count: u64,
    running: Arc<AtomicBool>,
}

impl Source for NoPkGeneratorSource {
    fn can_start_from(&self, _last_checkpoint: (u64, u64)) -> Result<bool, ExecutionError> {
        Ok(true)
    }

    fn start(
        &self,
        fw: &mut dyn SourceChannelForwarder,
        last_checkpoint: Option<(u64, u64)>,
    ) -> Result<(), ExecutionError> {
        let start = last_checkpoint.unwrap_or((0, 0)).0;

        for n in start + 1..(start + self.count + 1) {
            fw.send(
                IngestionMessage::new_op(
                    n,
                    0,
                    Operation::Insert {
                        new: Record::new(
                            None,
                            vec![
                                Field::String(format!("key_{n}")),
                                Field::String(format!("value_{n}")),
                            ],
                            None,
                        ),
                    },
                ),
                GENERATOR_SOURCE_OUTPUT_PORT,
            )?;
        }

        loop {
            if !self.running.load(Ordering::Relaxed) {
                break;
            }
            thread::sleep(Duration::from_millis(500));
        }

        Ok(())
    }
}

#[derive(Debug)]
>>>>>>> 4505adca
pub struct ConnectivityTestSourceFactory;

impl SourceFactory<NoneContext> for ConnectivityTestSourceFactory {
    fn get_output_schema(
        &self,
        _port: &PortHandle,
    ) -> Result<(Schema, NoneContext), ExecutionError> {
        unimplemented!("This struct is for connectivity test, only output ports are defined")
    }

    fn get_output_ports(&self) -> Vec<OutputPortDef> {
        vec![OutputPortDef::new(
            DEFAULT_PORT_HANDLE,
            OutputPortType::Stateless,
        )]
    }

    fn build(
        &self,
        _output_schemas: HashMap<PortHandle, Schema>,
    ) -> Result<Box<dyn Source>, ExecutionError> {
        unimplemented!("This struct is for connectivity test, only output ports are defined")
    }
}<|MERGE_RESOLUTION|>--- conflicted
+++ resolved
@@ -280,127 +280,6 @@
 }
 
 #[derive(Debug)]
-<<<<<<< HEAD
-=======
-pub(crate) struct NoPkGeneratorSourceFactory {
-    count: u64,
-    running: Arc<AtomicBool>,
-    stateful: bool,
-}
-
-impl NoPkGeneratorSourceFactory {
-    pub fn new(count: u64, barrier: Arc<AtomicBool>, stateful: bool) -> Self {
-        Self {
-            count,
-            running: barrier,
-            stateful,
-        }
-    }
-}
-
-impl SourceFactory<NoneContext> for NoPkGeneratorSourceFactory {
-    fn get_output_schema(
-        &self,
-        _port: &PortHandle,
-    ) -> Result<(Schema, NoneContext), ExecutionError> {
-        Ok((
-            Schema::empty()
-                .field(
-                    FieldDefinition::new(
-                        "id".to_string(),
-                        FieldType::String,
-                        false,
-                        SourceDefinition::Dynamic,
-                    ),
-                    true,
-                )
-                .field(
-                    FieldDefinition::new(
-                        "value".to_string(),
-                        FieldType::String,
-                        false,
-                        SourceDefinition::Dynamic,
-                    ),
-                    false,
-                )
-                .clone(),
-            NoneContext {},
-        ))
-    }
-
-    fn get_output_ports(&self) -> Vec<OutputPortDef> {
-        vec![OutputPortDef::new(
-            GENERATOR_SOURCE_OUTPUT_PORT,
-            if self.stateful {
-                OutputPortType::AutogenRowKeyLookup
-            } else {
-                OutputPortType::Stateless
-            },
-        )]
-    }
-
-    fn build(
-        &self,
-        _input_schemas: HashMap<PortHandle, Schema>,
-    ) -> Result<Box<dyn Source>, ExecutionError> {
-        Ok(Box::new(NoPkGeneratorSource {
-            count: self.count,
-            running: self.running.clone(),
-        }))
-    }
-}
-
-#[derive(Debug)]
-pub(crate) struct NoPkGeneratorSource {
-    count: u64,
-    running: Arc<AtomicBool>,
-}
-
-impl Source for NoPkGeneratorSource {
-    fn can_start_from(&self, _last_checkpoint: (u64, u64)) -> Result<bool, ExecutionError> {
-        Ok(true)
-    }
-
-    fn start(
-        &self,
-        fw: &mut dyn SourceChannelForwarder,
-        last_checkpoint: Option<(u64, u64)>,
-    ) -> Result<(), ExecutionError> {
-        let start = last_checkpoint.unwrap_or((0, 0)).0;
-
-        for n in start + 1..(start + self.count + 1) {
-            fw.send(
-                IngestionMessage::new_op(
-                    n,
-                    0,
-                    Operation::Insert {
-                        new: Record::new(
-                            None,
-                            vec![
-                                Field::String(format!("key_{n}")),
-                                Field::String(format!("value_{n}")),
-                            ],
-                            None,
-                        ),
-                    },
-                ),
-                GENERATOR_SOURCE_OUTPUT_PORT,
-            )?;
-        }
-
-        loop {
-            if !self.running.load(Ordering::Relaxed) {
-                break;
-            }
-            thread::sleep(Duration::from_millis(500));
-        }
-
-        Ok(())
-    }
-}
-
-#[derive(Debug)]
->>>>>>> 4505adca
 pub struct ConnectivityTestSourceFactory;
 
 impl SourceFactory<NoneContext> for ConnectivityTestSourceFactory {
