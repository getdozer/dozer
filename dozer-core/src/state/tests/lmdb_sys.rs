--- conflicted
+++ resolved
@@ -110,14 +110,11 @@
     (env, db)
 }
 
-<<<<<<< HEAD
+
 #[test]
 fn test_concurrent_tx() {
     //  log4rs::init_file("./log4rs.yaml", Default::default())
     //      .unwrap_or_else(|_e| panic!("Unable to find log4rs config file"));
-=======
-    let tx = Arc::new(RwLock::new(chk!(Transaction::begin(env, false))));
->>>>>>> 438d86e4
 
     let mut e1 = create_env();
     let mut e2 = create_env();
@@ -133,13 +130,6 @@
         }
         Ok(())
     });
-<<<<<<< HEAD
-=======
-    let _r1 = t1.join();
-
-    let t2_db = db;
-    let t2_tx = tx;
->>>>>>> 438d86e4
 
     let t2 = thread::spawn(move || -> Result<(), LmdbError> {
         for i in 1..=1_000_u64 {
