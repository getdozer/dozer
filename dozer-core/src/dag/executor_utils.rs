--- conflicted
+++ resolved
@@ -36,13 +36,8 @@
     F: FnMut(&mut LmdbEnvironmentManager) -> Result<(), ExecutionError>,
 {
     let mut env = LmdbEnvironmentManager::create(base_path, format!("{}", node_handle).as_str())?;
-<<<<<<< HEAD
-    let db = env.open_database(METADATA_DB_NAME, false, None)?;
-    init_f(env.as_environment())?;
-=======
     let db = env.open_database(METADATA_DB_NAME, false)?;
     init_f(&mut env)?;
->>>>>>> 3a5d3582
     Ok(StorageMetadata::new(env, db))
 }
 #[inline]
@@ -191,7 +186,6 @@
             let db = env.open_database(
                 format!("{}_{}", PORT_STATE_KEY, out_port.handle).as_str(),
                 false,
-                None,
             )?;
             port_databases.insert(
                 out_port.handle,
