use crate::dag::dag::{Dag, Edge, NodeType};
use crate::dag::dag_schemas::NodeSchemas;
use crate::dag::errors::ExecutionError;
use crate::dag::errors::ExecutionError::{
    InvalidCheckpointState, InvalidNodeHandle, MetadataAlreadyExists,
};
use crate::dag::node::{NodeHandle, PortHandle};
use crate::storage::common::Seek;
use crate::storage::errors::StorageError;
use crate::storage::errors::StorageError::{DeserializationError, SerializationError};
use crate::storage::lmdb_storage::{LmdbEnvironmentManager, SharedTransaction};
use dozer_types::types::Schema;
use std::collections::{HashMap, HashSet};

use std::path::Path;

pub(crate) const METADATA_DB_NAME: &str = "__META__";
pub(crate) const SOURCE_ID_IDENTIFIER: u8 = 0_u8;
pub(crate) const OUTPUT_SCHEMA_IDENTIFIER: u8 = 1_u8;
pub(crate) const INPUT_SCHEMA_IDENTIFIER: u8 = 2_u8;

pub(crate) enum Consistency {
    FullyConsistent((u64, u64)),
    PartiallyConsistent(HashMap<(u64, u64), Vec<NodeHandle>>),
}

struct DependencyTreeNode {
    pub handle: NodeHandle,
    pub children: Vec<DependencyTreeNode>,
}

impl DependencyTreeNode {
    pub fn new(handle: NodeHandle) -> Self {
        Self {
            handle,
            children: Vec::new(),
        }
    }
}

pub(crate) struct DagMetadata {
    pub commits: HashMap<NodeHandle, (u64, u64)>,
    pub input_schemas: HashMap<PortHandle, Schema>,
    pub output_schemas: HashMap<PortHandle, Schema>,
}

pub(crate) struct DagMetadataManager<'a> {
    dag: &'a Dag,
    path: &'a Path,
    metadata: HashMap<NodeHandle, DagMetadata>,
    deps_trees: HashMap<NodeHandle, DependencyTreeNode>,
}

impl<'a> DagMetadataManager<'a> {
    pub fn new(dag: &'a Dag, path: &'a Path) -> Result<DagMetadataManager<'a>, ExecutionError> {
        let metadata = DagMetadataManager::get_checkpoint_metadata(path, dag)?;
        let mut deps_trees: HashMap<NodeHandle, DependencyTreeNode> = HashMap::new();

        for src in dag
            .nodes
            .iter()
            .filter(|e| matches!(e.1, NodeType::Source(_)))
            .map(|e| e.0)
        {
            let mut root = DependencyTreeNode::new(src.clone());
            Self::get_source_dependency_tree(&mut root, dag);
            deps_trees.insert(src.clone(), root);
        }

        Ok(Self {
            path,
            dag,
            metadata,
            deps_trees,
        })
    }

    fn get_node_checkpoint_metadata(
        path: &Path,
        name: &NodeHandle,
    ) -> Result<DagMetadata, ExecutionError> {
        if !LmdbEnvironmentManager::exists(path, format!("{}", name).as_str()) {
            return Err(InvalidCheckpointState(name.clone()));
        }

        let mut env = LmdbEnvironmentManager::create(path, format!("{}", name).as_str())?;
        let db = env.open_database(METADATA_DB_NAME, false, None)?;
        let txn = env.create_txn()?;
        let txn = SharedTransaction::try_unwrap(txn).unwrap();

        let cur = txn.open_ro_cursor(db)?;
        if !cur.first()? {
            return Err(ExecutionError::InternalDatabaseError(
                StorageError::InvalidRecord,
            ));
        }

        let mut map = HashMap::<NodeHandle, (u64, u64)>::new();
        let mut input_schemas: HashMap<PortHandle, Schema> = HashMap::new();
        let mut output_schemas: HashMap<PortHandle, Schema> = HashMap::new();

        loop {
            let value = cur.read()?.ok_or(ExecutionError::InternalDatabaseError(
                StorageError::InvalidRecord,
            ))?;
            match value.0[0] {
                SOURCE_ID_IDENTIFIER => {
                    let handle: NodeHandle = NodeHandle::from_bytes(&value.0[1..]);
                    let txid: u64 = u64::from_be_bytes(value.1[0..8].try_into().unwrap());
                    let seq_in_tx: u64 = u64::from_be_bytes(value.1[8..16].try_into().unwrap());
                    map.insert(handle, (txid, seq_in_tx));
                }
                OUTPUT_SCHEMA_IDENTIFIER => {
                    let handle: PortHandle = PortHandle::from_be_bytes(
                        (&value.0[1..])
                            .try_into()
                            .map_err(|_e| ExecutionError::InvalidPortHandle(0))?,
                    );
                    let schema: Schema =
                        bincode::deserialize(value.1).map_err(|e| DeserializationError {
                            typ: "Schema".to_string(),
                            reason: Box::new(e),
                        })?;
                    output_schemas.insert(handle, schema);
                }
                INPUT_SCHEMA_IDENTIFIER => {
                    let handle: PortHandle = PortHandle::from_be_bytes(
                        (&value.0[1..])
                            .try_into()
                            .map_err(|_e| ExecutionError::InvalidPortHandle(0))?,
                    );
                    let schema: Schema =
                        bincode::deserialize(value.1).map_err(|e| DeserializationError {
                            typ: "Schema".to_string(),
                            reason: Box::new(e),
                        })?;
                    input_schemas.insert(handle, schema);
                }
                _ => {
                    return Err(ExecutionError::InternalDatabaseError(
                        StorageError::InvalidRecord,
                    ))
                }
            }
            if !cur.next()? {
                break;
            }
        }

        Ok(DagMetadata {
            commits: map,
            input_schemas,
            output_schemas,
        })
    }

    fn get_checkpoint_metadata(
        path: &Path,
        dag: &Dag,
    ) -> Result<HashMap<NodeHandle, DagMetadata>, ExecutionError> {
        let mut all = HashMap::<NodeHandle, DagMetadata>::new();
        for node in &dag.nodes {
            match DagMetadataManager::get_node_checkpoint_metadata(path, node.0) {
                Ok(r) => {
                    all.insert(node.0.clone(), r);
                }
                Err(_e) => LmdbEnvironmentManager::remove(path, format!("{}", node.0).as_str()),
            }
        }
        Ok(all)
    }

    fn get_state_seq_for_node(
        &self,
        src: &NodeHandle,
        curr: &NodeHandle,
    ) -> Result<(u64, u64), ExecutionError> {
        let node_meta = self
            .metadata
            .get(curr)
            .ok_or_else(|| ExecutionError::InvalidCheckpointState(curr.clone()))?;
        node_meta
            .commits
            .get(src)
            .copied()
            .ok_or_else(|| ExecutionError::InvalidCheckpointState(curr.clone()))
    }

    fn get_source_dependency_tree(curr: &mut DependencyTreeNode, dag: &Dag) {
        let children: Vec<&Edge> = dag
            .edges
            .iter()
            .filter(|e| e.from.node == curr.handle)
            .collect();

        for child in children {
            let mut new_node = DependencyTreeNode::new(child.to.node.clone());
            Self::get_source_dependency_tree(&mut new_node, dag);
            curr.children.push(new_node);
        }
    }

    fn get_sources_for_namespace(&self, ns: u16) -> HashSet<NodeHandle> {
        let mut handles = HashSet::<NodeHandle>::new();
        for (src_handle, src_node) in self.deps_trees.iter() {
            if src_node.children.iter().any(|e| match e.handle.ns {
                Some(node_ns) => ns == node_ns,
                _ => false,
            }) {
                handles.insert(src_handle.clone());
            }
        }
        handles
    }

    fn get_dependency_tree_consistency_rec(
        &self,
        source_handle: &NodeHandle,
        tree_node: &DependencyTreeNode,
        res: &mut HashMap<(u64, u64), Vec<NodeHandle>>,
    ) {
        let seq = match self.metadata.get(&tree_node.handle) {
            Some(v) => *v.commits.get(source_handle).unwrap_or(&(0, 0)),
            None => (0, 0),
        };
        res.entry(seq).or_insert_with(Vec::new);
        res.get_mut(&seq).unwrap().push(tree_node.handle.clone());

        for child in &tree_node.children {
            self.get_dependency_tree_consistency_rec(source_handle, child, res);
        }
    }

    pub(crate) fn get_checkpoint_consistency(&self) -> HashMap<NodeHandle, Consistency> {
        let mut r: HashMap<NodeHandle, Consistency> = HashMap::new();
        for e in &self.deps_trees {
            let mut res: HashMap<(u64, u64), Vec<NodeHandle>> = HashMap::new();
            self.get_dependency_tree_consistency_rec(&e.1.handle, e.1, &mut res);
            match res.len() {
                1 => r.insert(
                    e.0.clone(),
                    Consistency::FullyConsistent(*res.iter().next().unwrap().0),
                ),
                _ => r.insert(e.0.clone(), Consistency::PartiallyConsistent(res)),
            };
        }
        r
    }

    pub(crate) fn delete_metadata(&self) {
        for node in &self.dag.nodes {
            LmdbEnvironmentManager::remove(self.path, format!("{}", node.0).as_str());
        }
    }

    pub(crate) fn get_metadata(&self) -> Result<HashMap<NodeHandle, DagMetadata>, ExecutionError> {
        let mut all_meta = HashMap::<NodeHandle, DagMetadata>::new();
        for node in &self.dag.nodes {
            let metadata = Self::get_node_checkpoint_metadata(self.path, node.0)?;
            all_meta.insert(node.0.clone(), metadata);
        }
        Ok(all_meta)
    }

    pub(crate) fn init_metadata(
        &self,
        schemas: &HashMap<NodeHandle, NodeSchemas>,
    ) -> Result<(), ExecutionError> {
        for node in &self.dag.nodes {
            let curr_node_schema = schemas
                .get(node.0)
                .ok_or_else(|| InvalidNodeHandle(node.0.clone()))?;

            if LmdbEnvironmentManager::exists(self.path, format!("{}", node.0).as_str()) {
                return Err(MetadataAlreadyExists(node.0.clone()));
            }

            let mut env =
                LmdbEnvironmentManager::create(self.path, format!("{}", node.0).as_str())?;
<<<<<<< HEAD
            let db = env.open_database(METADATA_DB_NAME, false, None)?;
            let mut txn = env.create_txn()?;
=======
            let db = env.open_database(METADATA_DB_NAME, false)?;
            let txn = env.create_txn()?;
            let mut txn = SharedTransaction::try_unwrap(txn).unwrap();
>>>>>>> 3a5d3582

            for (handle, schema) in curr_node_schema.output_schemas.iter() {
                let mut key: Vec<u8> = vec![OUTPUT_SCHEMA_IDENTIFIER];
                key.extend(handle.to_be_bytes());
                let value = bincode::serialize(schema).map_err(|e| SerializationError {
                    typ: "Schema".to_string(),
                    reason: Box::new(e),
                })?;
                txn.put(db, &key, &value)?;
            }

            for (handle, schema) in curr_node_schema.input_schemas.iter() {
                let mut key: Vec<u8> = vec![INPUT_SCHEMA_IDENTIFIER];
                key.extend(handle.to_be_bytes());
                let value = bincode::serialize(schema).map_err(|e| SerializationError {
                    typ: "Schema".to_string(),
                    reason: Box::new(e),
                })?;
                txn.put(db, &key, &value)?;
            }

            for (source, _factory) in &self.dag.get_sources() {
                let mut key: Vec<u8> = vec![SOURCE_ID_IDENTIFIER];
                key.extend(source.to_bytes());

                let mut value: Vec<u8> = Vec::with_capacity(16);
                value.extend(0_u64.to_be_bytes());
                value.extend(0_u64.to_be_bytes());

                txn.put(db, &key, &value)?;
            }

            txn.commit_and_renew()?;
        }
        Ok(())
    }
}<|MERGE_RESOLUTION|>--- conflicted
+++ resolved
@@ -84,7 +84,7 @@
         }
 
         let mut env = LmdbEnvironmentManager::create(path, format!("{}", name).as_str())?;
-        let db = env.open_database(METADATA_DB_NAME, false, None)?;
+        let db = env.open_database(METADATA_DB_NAME, false)?;
         let txn = env.create_txn()?;
         let txn = SharedTransaction::try_unwrap(txn).unwrap();
 
@@ -277,14 +277,9 @@
 
             let mut env =
                 LmdbEnvironmentManager::create(self.path, format!("{}", node.0).as_str())?;
-<<<<<<< HEAD
-            let db = env.open_database(METADATA_DB_NAME, false, None)?;
-            let mut txn = env.create_txn()?;
-=======
             let db = env.open_database(METADATA_DB_NAME, false)?;
             let txn = env.create_txn()?;
             let mut txn = SharedTransaction::try_unwrap(txn).unwrap();
->>>>>>> 3a5d3582
 
             for (handle, schema) in curr_node_schema.output_schemas.iter() {
                 let mut key: Vec<u8> = vec![OUTPUT_SCHEMA_IDENTIFIER];
