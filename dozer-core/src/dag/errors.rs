--- conflicted
+++ resolved
@@ -52,19 +52,16 @@
     PortNotFoundInSource(PortHandle),
     #[error("Failed to get output schema: {0}")]
     FailedToGetOutputSchema(String),
-<<<<<<< HEAD
-    #[error("Failed to get primary key for `{0}`")]
-    FailedToGetPrimaryKey(String),
-    #[error("Got mismatching primary key for `{0}`")]
-    MismatchPrimaryKey(String),
-=======
     #[error("Update operation not supported: {0}")]
     UnsupportedUpdateOperation(String),
     #[error("Delete operation not supported: {0}")]
     UnsupportedDeleteOperation(String),
     #[error("Invalid AppSource connection {0}. Already exists.")]
     AppSourceConnectionAlreadyExists(String),
->>>>>>> d697348f
+    #[error("Failed to get primary key for `{0}`")]
+    FailedToGetPrimaryKey(String),
+    #[error("Got mismatching primary key for `{0}`")]
+    MismatchPrimaryKey(String),
 
     // Error forwarders
     #[error(transparent)]
