<<<<<<< HEAD
pub mod autogen;
pub mod common;
pub mod pk;
=======
use crate::dag::errors::ExecutionError;
use crate::dag::errors::ExecutionError::{UnsupportedDeleteOperation, UnsupportedUpdateOperation};
use crate::dag::node::OutputPortType;

use crate::storage::common::Database;
use crate::storage::errors::StorageError;
use crate::storage::errors::StorageError::SerializationError;
use crate::storage::lmdb_storage::SharedTransaction;
use dozer_types::bincode;
use dozer_types::types::{Field, FieldDefinition, FieldType, Operation, Record, Schema};
use std::fmt::{Debug, Formatter};

pub trait RecordWriter {
    fn write(&mut self, op: Operation, tx: &SharedTransaction)
        -> Result<Operation, ExecutionError>;
}

impl Debug for dyn RecordWriter {
    fn fmt(&self, f: &mut Formatter<'_>) -> std::fmt::Result {
        f.write_str("RecordWriter")
    }
}

pub(crate) struct RecordWriterUtils {}

impl RecordWriterUtils {
    pub fn create_writer(
        typ: OutputPortType,
        db: Database,
        meta_db: Database,
        schema: Schema,
    ) -> Result<Box<dyn RecordWriter>, ExecutionError> {
        match typ {
            OutputPortType::StatefulWithPrimaryKeyLookup {
                retr_old_records_for_updates,
                retr_old_records_for_deletes,
            } => Ok(Box::new(PrimaryKeyLookupRecordWriter::new(
                db,
                meta_db,
                schema,
                retr_old_records_for_deletes,
                retr_old_records_for_updates,
            ))),
            OutputPortType::AutogenRowKeyLookup => Ok(Box::new(
                AutogenRowKeyLookupRecordWriter::new(db, meta_db, schema),
            )),
            _ => panic!(
                "Unexpected port type in RecordWriterUtils::create_writer(): {}",
                typ
            ),
        }
    }

    fn write_record(
        db: Database,
        rec: &Record,
        schema: &Schema,
        tx: &SharedTransaction,
    ) -> Result<(), ExecutionError> {
        let key = rec.get_key(&schema.primary_index);
        let value = bincode::serialize(&rec).map_err(|e| SerializationError {
            typ: "Record".to_string(),
            reason: Box::new(e),
        })?;
        tx.write().put(db, key.as_slice(), value.as_slice())?;
        Ok(())
    }

    fn retr_record(
        db: Database,
        key: &[u8],
        tx: &SharedTransaction,
    ) -> Result<Record, ExecutionError> {
        let tx = tx.read();
        let curr = tx
            .get(db, key)?
            .ok_or_else(ExecutionError::RecordNotFound)?;

        let r: Record = bincode::deserialize(curr).map_err(|e| SerializationError {
            typ: "Record".to_string(),
            reason: Box::new(e),
        })?;
        Ok(r)
    }
}

#[derive(Debug)]
struct PrimaryKeyLookupRecordWriter {
    db: Database,
    meta_db: Database,
    schema: Schema,
    retr_old_records_for_deletes: bool,
    retr_old_records_for_updates: bool,
}

impl PrimaryKeyLookupRecordWriter {
    fn new(
        db: Database,
        meta_db: Database,
        schema: Schema,
        retr_old_records_for_deletes: bool,
        retr_old_records_for_updates: bool,
    ) -> Self {
        Self {
            db,
            meta_db,
            schema,
            retr_old_records_for_deletes,
            retr_old_records_for_updates,
        }
    }
}

impl RecordWriter for PrimaryKeyLookupRecordWriter {
    fn write(
        &mut self,
        op: Operation,
        tx: &SharedTransaction,
    ) -> Result<Operation, ExecutionError> {
        match op {
            Operation::Insert { new } => {
                RecordWriterUtils::write_record(self.db, &new, &self.schema, tx)?;
                Ok(Operation::Insert { new })
            }
            Operation::Delete { mut old } => {
                let key = old.get_key(&self.schema.primary_index);
                if self.retr_old_records_for_deletes {
                    old = RecordWriterUtils::retr_record(self.db, &key, tx)?;
                }
                tx.write().del(self.db, &key, None)?;
                Ok(Operation::Delete { old })
            }
            Operation::Update { mut old, new } => {
                let key = old.get_key(&self.schema.primary_index);
                if self.retr_old_records_for_updates {
                    old = RecordWriterUtils::retr_record(self.db, &key, tx)?;
                }
                RecordWriterUtils::write_record(self.db, &new, &self.schema, tx)?;
                Ok(Operation::Update { old, new })
            }
        }
    }
}

const DOZER_ROWID: &str = "_DOZER_ROWID";

#[derive(Debug)]
pub struct AutogenRowKeyLookupRecordWriter {
    db: Database,
    meta_db: Database,
    schema: Schema,
}

impl AutogenRowKeyLookupRecordWriter {
    const COUNTER_KEY: u16 = 0_u16;

    pub fn prepare_schema(mut schema: Schema) -> Schema {
        schema.fields.push(FieldDefinition::new(
            DOZER_ROWID.to_string(),
            FieldType::UInt,
            false,
        ));
        schema.primary_index = vec![schema.fields.len() - 1];
        schema
    }

    pub fn new(db: Database, meta_db: Database, schema: Schema) -> Self {
        Self {
            db,
            meta_db,
            schema,
        }
    }

    fn get_autogen_counter(&mut self, tx: &SharedTransaction) -> Result<u64, StorageError> {
        let curr_counter = match tx
            .read()
            .get(self.meta_db, &Self::COUNTER_KEY.to_le_bytes())?
        {
            Some(c) => u64::from_le_bytes(c.try_into().map_err(|e| {
                StorageError::DeserializationError {
                    typ: "u64".to_string(),
                    reason: Box::new(e),
                }
            })?),
            _ => 1_u64,
        };
        tx.write().put(
            self.meta_db,
            &Self::COUNTER_KEY.to_le_bytes(),
            &(curr_counter + 1).to_le_bytes(),
        )?;
        Ok(curr_counter)
    }
}

impl RecordWriter for AutogenRowKeyLookupRecordWriter {
    fn write(
        &mut self,
        op: Operation,
        tx: &SharedTransaction,
    ) -> Result<Operation, ExecutionError> {
        match op {
            Operation::Insert { mut new } => {
                let ctr = self.get_autogen_counter(tx)?;
                new.values.push(Field::UInt(ctr));
                assert!(
                    self.schema.primary_index.len() == 1
                        && self.schema.primary_index[0] == new.values.len() - 1
                );
                RecordWriterUtils::write_record(self.db, &new, &self.schema, tx)?;
                Ok(Operation::Insert { new })
            }
            Operation::Update { .. } => Err(UnsupportedUpdateOperation(
                "AutogenRowsIdLookupRecordWriter does not support update operations".to_string(),
            )),
            Operation::Delete { .. } => Err(UnsupportedDeleteOperation(
                "AutogenRowsIdLookupRecordWriter does not support delete operations".to_string(),
            )),
        }
    }
}

#[derive(Debug)]
pub struct RecordReader {
    tx: SharedTransaction,
    db: Database,
}

impl RecordReader {
    pub fn new(tx: SharedTransaction, db: Database) -> Self {
        Self { tx, db }
    }

    pub fn get(&self, key: &[u8]) -> Result<Option<Vec<u8>>, StorageError> {
        self.tx
            .read()
            .get(self.db, key)
            .map(|b| b.map(|b| b.to_vec()))
    }
}
>>>>>>> c295f817
<|MERGE_RESOLUTION|>--- conflicted
+++ resolved
@@ -1,8 +1,3 @@
-<<<<<<< HEAD
-pub mod autogen;
-pub mod common;
-pub mod pk;
-=======
 use crate::dag::errors::ExecutionError;
 use crate::dag::errors::ExecutionError::{UnsupportedDeleteOperation, UnsupportedUpdateOperation};
 use crate::dag::node::OutputPortType;
@@ -11,7 +6,6 @@
 use crate::storage::errors::StorageError;
 use crate::storage::errors::StorageError::SerializationError;
 use crate::storage::lmdb_storage::SharedTransaction;
-use dozer_types::bincode;
 use dozer_types::types::{Field, FieldDefinition, FieldType, Operation, Record, Schema};
 use std::fmt::{Debug, Formatter};
 
@@ -243,5 +237,4 @@
             .get(self.db, key)
             .map(|b| b.map(|b| b.to_vec()))
     }
-}
->>>>>>> c295f817
+}