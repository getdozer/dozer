--- conflicted
+++ resolved
@@ -214,11 +214,7 @@
                 "Input Schemas length mismatch".to_string(),
             ));
         }
-<<<<<<< HEAD
-        for (port, (schema, _ctx)) in &current.output_schemas {
-=======
         for (port, (schema, _ctx)) in &current.input_schemas {
->>>>>>> 8f74ec17
             let other_schema =
                 existing
                     .input_schemas
