pub mod common;
pub mod errors;
mod index_comparator;
mod indexed_db;
pub mod lmdb_storage;
mod lmdb_sys;
pub mod prefix_transaction;
<<<<<<< HEAD
pub mod record_reader;
pub mod record_store;
=======
>>>>>>> 012cfcaa
pub mod transactions;
pub mod tx_store;

#[cfg(test)]
mod tests;<|MERGE_RESOLUTION|>--- conflicted
+++ resolved
@@ -5,11 +5,6 @@
 pub mod lmdb_storage;
 mod lmdb_sys;
 pub mod prefix_transaction;
-<<<<<<< HEAD
-pub mod record_reader;
-pub mod record_store;
-=======
->>>>>>> 012cfcaa
 pub mod transactions;
 pub mod tx_store;
 
