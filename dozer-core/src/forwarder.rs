--- conflicted
+++ resolved
@@ -116,142 +116,6 @@
     }
 }
 
-<<<<<<< HEAD
-#[derive(Debug)]
-pub(crate) struct SourceChannelManager {
-    port_names: HashMap<PortHandle, String>,
-    manager: ChannelManager,
-    source_level_state: Vec<u8>,
-    source_state: SourceState,
-    commit_sz: u32,
-    num_uncommitted_ops: u32,
-    max_duration_between_commits: Duration,
-    last_commit_instant: SystemTime,
-    epoch_manager: Arc<EpochManager>,
-}
-
-impl SourceChannelManager {
-    #[allow(clippy::too_many_arguments)]
-    pub fn new(
-        owner: NodeHandle,
-        source_state: Vec<u8>,
-        port_names: HashMap<PortHandle, String>,
-        record_writers: HashMap<PortHandle, Box<dyn RecordWriter>>,
-        senders: HashMap<PortHandle, Vec<Sender<ExecutorOperation>>>,
-        commit_sz: u32,
-        max_duration_between_commits: Duration,
-        epoch_manager: Arc<EpochManager>,
-        error_manager: Arc<ErrorManager>,
-    ) -> Self {
-        let source_level_state = source_state;
-        // FIXME: Read current_op_id from persisted state.
-        let source_state = SourceState::NotStarted;
-
-        Self {
-            manager: ChannelManager::new(owner, record_writers, senders, error_manager),
-            port_names,
-            source_level_state,
-            source_state,
-            commit_sz,
-            num_uncommitted_ops: 0,
-            max_duration_between_commits,
-            last_commit_instant: SystemTime::now(),
-            epoch_manager,
-        }
-    }
-
-    fn should_participate_in_commit(&self) -> bool {
-        self.num_uncommitted_ops >= self.commit_sz
-            || self
-                .last_commit_instant
-                .elapsed()
-                .unwrap_or(self.max_duration_between_commits) // In case of system time drift, we just commit
-                >= self.max_duration_between_commits
-    }
-
-    fn commit(&mut self, request_termination: bool) -> Result<bool, ExecutionError> {
-        let epoch = self.epoch_manager.wait_for_epoch_close(
-            (self.manager.owner.clone(), self.source_state.clone()),
-            request_termination,
-            self.num_uncommitted_ops > 0,
-        );
-
-        if let Some(common_info) = epoch.common_info {
-            if let Some(checkpoint_writer) = common_info.checkpoint_writer.as_ref() {
-                for (port, port_name) in &self.port_names {
-                    if let Some(record_writer) = self.manager.record_writers.get(port) {
-                        let object = checkpoint_writer
-                            .create_record_writer_object(&self.manager.owner, port_name)?;
-                        record_writer
-                            .serialize(object)
-                            .map_err(ExecutionError::SerializeRecordWriter)?;
-                    }
-                }
-            }
-
-            self.manager
-                .send_commit(&Epoch::from(common_info, epoch.decision_instant))?;
-        }
-
-        self.num_uncommitted_ops = 0;
-        self.last_commit_instant = epoch.decision_instant;
-        Ok(epoch.should_terminate)
-    }
-
-    pub fn trigger_commit_if_needed(
-        &mut self,
-        request_termination: bool,
-    ) -> Result<bool, ExecutionError> {
-        if request_termination || self.should_participate_in_commit() {
-            self.commit(request_termination)
-        } else {
-            Ok(false)
-        }
-    }
-
-    pub fn send_and_trigger_commit_if_needed(
-        &mut self,
-        message: IngestionMessage,
-        port: PortHandle,
-        request_termination: bool,
-    ) -> Result<bool, ExecutionError> {
-        match message {
-            IngestionMessage::OperationEvent { op, id, .. } => {
-                self.source_state = if let Some(id) = id {
-                    SourceState::Restartable {
-                        state: self.source_level_state.clone(),
-                        checkpoint: id,
-                    }
-                } else {
-                    SourceState::NonRestartable
-                };
-
-                self.manager.send_op(OperationWithId { id, op }, port)?;
-                self.num_uncommitted_ops += 1;
-                self.trigger_commit_if_needed(request_termination)
-            }
-            IngestionMessage::SnapshottingStarted => {
-                self.num_uncommitted_ops += 1;
-                self.manager
-                    .send_snapshotting_started(self.manager.owner.id.clone())?;
-                self.trigger_commit_if_needed(request_termination)
-            }
-            IngestionMessage::SnapshottingDone { id } => {
-                self.num_uncommitted_ops += 1;
-                self.manager
-                    .send_snapshotting_done(self.manager.owner.id.clone(), id)?;
-                self.commit(request_termination)
-            }
-        }
-    }
-
-    pub fn terminate(&mut self) -> Result<(), ExecutionError> {
-        self.manager.send_terminate()
-    }
-}
-
-=======
->>>>>>> 02c44ead
 impl ProcessorChannelForwarder for ChannelManager {
     fn send(&mut self, op: OperationWithId, port: PortHandle) {
         self.send_op(op, port)
