use std::{
    collections::{hash_map::Entry, HashMap},
    fmt::Debug,
    sync::Arc,
};

use crate::{
    builder_dag::{BuilderDag, NodeType},
    checkpoint::{CheckpointFactory, CheckpointFactoryOptions, OptionCheckpoint},
    dag_schemas::EdgeKind,
    error_manager::ErrorManager,
    errors::ExecutionError,
    executor_operation::ExecutorOperation,
    hash_map_to_vec::insert_vec_element,
    node::{OutputPortType, PortHandle},
    record_store::{create_record_writer, RecordWriter},
};
use crossbeam::channel::{bounded, Receiver, Sender};
use daggy::petgraph::{
    visit::{EdgeRef, IntoEdges, IntoEdgesDirected},
    Direction,
};
use dozer_log::tokio::sync::Mutex;
use dozer_tracing::LabelsAndProgress;

pub type SharedRecordWriter = Arc<Mutex<Option<Box<dyn RecordWriter>>>>;

#[derive(Debug, Clone)]
pub struct EdgeType {
    /// Output port handle.
    pub output_port: PortHandle,
    /// Edge kind.
    pub edge_kind: EdgeKind,
    /// The sender for data flowing downstream.
    pub sender: Sender<ExecutorOperation>,
    /// The record writer for persisting data for downstream queries, if persistency is needed. Different edges with the same output port share the same record writer.
    pub record_writer: SharedRecordWriter,
    /// Input port handle.
    pub input_port: PortHandle,
    /// The receiver from receiving data from upstream.
    pub receiver: Receiver<ExecutorOperation>,
}

#[derive(Debug)]
pub struct ExecutionDag {
    /// Nodes will be moved into execution threads.
    graph: daggy::Dag<Option<NodeType>, EdgeType>,
    initial_epoch_id: u64,
    record_store: Arc<ProcessorRecordStore>,
    error_manager: Arc<ErrorManager>,
    labels: LabelsAndProgress,
}

impl ExecutionDag {
    pub async fn new(
        builder_dag: BuilderDag,
        checkpoint: OptionCheckpoint,
        labels: LabelsAndProgress,
        channel_buffer_sz: usize,
        error_threshold: Option<u32>,
        checkpoint_factory_options: CheckpointFactoryOptions,
    ) -> Result<Self, ExecutionError> {
        // We only create record stored once for every output port. Every `HashMap` in this `Vec` tracks if a node's output ports already have the record store created.
        let mut all_record_writers = vec![
            HashMap::<PortHandle, SharedRecordWriter>::new();
            builder_dag.graph().node_count()
        ];

        // Create new edges.
        let mut edges = vec![];
        for builder_dag_edge in builder_dag.graph().raw_edges().iter() {
            let source_node_index = builder_dag_edge.source();
            let edge = &builder_dag_edge.weight;
            let output_port = edge.output_port;
            let edge_kind = edge.edge_kind.clone();

            // Create or get record store.
            let record_writer =
                match all_record_writers[source_node_index.index()].entry(output_port) {
                    Entry::Vacant(entry) => {
                        let record_writer = match &edge_kind {
                            EdgeKind::FromSource {
                                port_type: OutputPortType::StatefulWithPrimaryKeyLookup,
                                port_name,
                            } => {
                                let record_writer_data = checkpoint
                                    .load_record_writer_data(
                                        &builder_dag.graph()[source_node_index].handle,
                                        port_name,
                                    )
                                    .await?;
                                Some(
                                    create_record_writer(edge.schema.clone(), record_writer_data)
                                        .map_err(ExecutionError::RestoreRecordWriter)?,
                                )
                            }
                            _ => None,
                        };
                        let record_writer = Arc::new(Mutex::new(record_writer));
                        entry.insert(record_writer).clone()
                    }
                    Entry::Occupied(entry) => entry.get().clone(),
                };

            // Create channel.
            let (sender, receiver) = bounded(channel_buffer_sz);

            // Create edge.
            let edge = EdgeType {
                output_port,
                edge_kind,
                sender,
                record_writer,
                input_port: edge.input_port,
                receiver,
            };
            edges.push(Some(edge));
        }

        // Create new graph.
        let initial_epoch_id = checkpoint.next_epoch_id();
        let (checkpoint_factory, _) =
            CheckpointFactory::new(checkpoint, checkpoint_factory_options).await?;
        let graph = builder_dag.into_graph().map_owned(
            |_, node| Some(node),
            |edge_index, _| {
                edges[edge_index.index()]
                    .take()
                    .expect("We created all edges")
            },
        );
        Ok(ExecutionDag {
            graph,
            initial_epoch_id,
            record_store: checkpoint_factory.record_store().clone(),
            error_manager: Arc::new(if let Some(threshold) = error_threshold {
                ErrorManager::new_threshold(threshold)
            } else {
                ErrorManager::new_unlimited()
            }),
            labels,
        })
    }

    pub fn graph(&self) -> &daggy::Dag<Option<NodeType>, EdgeType> {
        &self.graph
    }

    pub fn node_weight_mut(&mut self, node_index: daggy::NodeIndex) -> &mut Option<NodeType> {
        &mut self.graph[node_index]
    }

<<<<<<< HEAD
    pub fn epoch_manager(&self) -> &Arc<EpochManager> {
        &self.epoch_manager
=======
    pub fn record_store(&self) -> &Arc<ProcessorRecordStore> {
        &self.record_store
    }

    pub fn initial_epoch_id(&self) -> u64 {
        self.initial_epoch_id
>>>>>>> 02c44ead
    }

    pub fn error_manager(&self) -> &Arc<ErrorManager> {
        &self.error_manager
    }

    pub fn labels(&self) -> &LabelsAndProgress {
        &self.labels
    }

    #[allow(clippy::type_complexity)]
    pub async fn collect_senders_and_record_writers(
        &mut self,
        node_index: daggy::NodeIndex,
    ) -> (
        HashMap<PortHandle, Vec<Sender<ExecutorOperation>>>,
        HashMap<PortHandle, Box<dyn RecordWriter>>,
    ) {
        let edge_indexes = self
            .graph
            .edges(node_index)
            .map(|edge| edge.id())
            .collect::<Vec<_>>();

        let mut senders = HashMap::new();
        let mut record_writers = HashMap::new();
        for edge_index in edge_indexes {
            let edge = self
                .graph
                .edge_weight_mut(edge_index)
                .expect("We don't modify graph structure, only modify the edge weight");
            insert_vec_element(&mut senders, edge.output_port, edge.sender.clone());
            if let Entry::Vacant(entry) = record_writers.entry(edge.output_port) {
                // This interior mutability is to word around `Arc`. Other parts of this function is correctly marked `mut`.
                if let Some(record_writer) = edge.record_writer.lock().await.take() {
                    entry.insert(record_writer);
                }
            }
        }

        (senders, record_writers)
    }

    pub fn collect_receivers(
        &mut self,
        node_index: daggy::NodeIndex,
    ) -> (Vec<PortHandle>, Vec<Receiver<ExecutorOperation>>) {
        let edge_indexes = self
            .graph
            .edges_directed(node_index, Direction::Incoming)
            .map(|edge| edge.id())
            .collect::<Vec<_>>();

        let mut input_ports = Vec::new();
        let mut receivers = Vec::new();
        for edge_index in edge_indexes {
            let edge = self
                .graph
                .edge_weight_mut(edge_index)
                .expect("We don't modify graph structure, only modify the edge weight");
            input_ports.push(edge.input_port);
            receivers.push(edge.receiver.clone());
        }
        (input_ports, receivers)
    }
}<|MERGE_RESOLUTION|>--- conflicted
+++ resolved
@@ -150,17 +150,8 @@
         &mut self.graph[node_index]
     }
 
-<<<<<<< HEAD
-    pub fn epoch_manager(&self) -> &Arc<EpochManager> {
-        &self.epoch_manager
-=======
-    pub fn record_store(&self) -> &Arc<ProcessorRecordStore> {
-        &self.record_store
-    }
-
     pub fn initial_epoch_id(&self) -> u64 {
         self.initial_epoch_id
->>>>>>> 02c44ead
     }
 
     pub fn error_manager(&self) -> &Arc<ErrorManager> {
