use std::sync::Arc;

pub(crate) mod values;
mod math_operators;
<<<<<<< HEAD
mod comparators;
=======
pub(crate) mod comparators;

trait Value {

}

trait StringValue {


}

trait DecimalValue {

}

trait IntegerValue {

}

struct Operation {
    left : Arc<dyn Value>

}
>>>>>>> 5e93f295
<|MERGE_RESOLUTION|>--- conflicted
+++ resolved
@@ -2,30 +2,4 @@
 
 pub(crate) mod values;
 mod math_operators;
-<<<<<<< HEAD
-mod comparators;
-=======
-pub(crate) mod comparators;
-
-trait Value {
-
-}
-
-trait StringValue {
-
-
-}
-
-trait DecimalValue {
-
-}
-
-trait IntegerValue {
-
-}
-
-struct Operation {
-    left : Arc<dyn Value>
-
-}
->>>>>>> 5e93f295
+pub(crate) mod comparators;