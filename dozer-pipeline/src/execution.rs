--- conflicted
+++ resolved
@@ -3,13 +3,7 @@
 pub mod where_exp;
 pub mod mem_context;
 pub mod where_proc;
-<<<<<<< HEAD
-pub mod core;
-pub mod expressions;
-pub mod common;
-=======
 pub mod engine;
 mod expressions;
 pub mod pipeline_builder;
-pub mod error;
->>>>>>> 5e93f295
+pub mod error;