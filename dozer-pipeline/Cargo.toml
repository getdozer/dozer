--- conflicted
+++ resolved
@@ -11,9 +11,6 @@
 async-trait = "0.1.57"
 log = "0.4.17"
 log4rs = "1.1.1"
-<<<<<<< HEAD
-sqlparser = "0.22"
-=======
 blockingqueue = "0.1.1"
 num-traits = "0.2.15"
->>>>>>> e7e3bb1e
+sqlparser = "0.22"