--- conflicted
+++ resolved
@@ -49,37 +49,30 @@
 ## Features
 
 - Connect your sources
-  - Import real time data from Postgres as CDC, Snowflake Table Stream etc.
-  - Create your own connector using Rust
-  - Automatic schema evolution and validation
+    - Import real time data from Postgres as CDC, Snowflake Table Stream etc.
+    - Create your own connector using Rust
+    - Automatic schema evolution and validation
 - Transform in REAL-TIME
-  - Use SQL to perform joins, aggregations and filer operations in real time across sources.
-  - Use it like an ORM; Map relational data to object entities using Dozer SQL extensions
-  - Build custom functions for aggregation, selection etc. using WASM
+    - Use SQL to perform joins, aggregations and filer operations in real time across sources.
+    - Use it like an ORM; Map relational data to object entities using Dozer SQL extensions
+    - Build custom functions for aggregation, selection etc. using WASM
 - Optimize for serving
-  - Define indices with a simple configuration
-  - Support for multiple indices such as Inverted, Full Test, Compound, Geo (Coming soon!) etc.
-  - Apply filter and sort operations on cached data
-  - Support for Push and Pull queries
+    - Define indices with a simple configuration
+    - Support for multiple indices such as Inverted, Full Test, Compound, Geo (Coming soon!) etc.
+    - Apply filter and sort operations on cached data
+    - Support for Push and Pull queries
 - Publish blazing fast APIs
-  - gRPC and REST APIs automatically generated
-  - Protobuf an Open API documentation
-  - TypeSafe APIs
-  - Realtime Streaming
+    - gRPC and REST APIs automatically generated
+    - Protobuf an Open API documentation
+    - TypeSafe APIs
+    - Realtime Streaming
 
 ## Why use Dozer?
 
-<<<<<<< HEAD
 - Create blazing fast end to end APIs in minutes with a simple configuration.
-- Build and rapidly iterate on customer facing data apps. 
-- Extend Dozer with custom connectors, operators and Api transformations using WASM. 
+- Build and rapidly iterate on customer facing data apps.
+- Extend Dozer with custom connectors, operators and Api transformations using WASM.
 - Built in Rust with performance and extensibility in mind.
-=======
-By default `config` file is loaded from `dozer-config.yaml`
-```
-# Initialize config
-cp config/sample/dozer-config.sample.yaml dozer-config.yaml
->>>>>>> e2d6c8b4
 
 ## What can you build with Dozer?
 
