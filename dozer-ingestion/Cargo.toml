[package]
name = "dozer-ingestion"
version = "0.1.0"
edition = "2021"

# See more keys and their definitions at https://doc.rust-lang.org/cargo/reference/manifest.html

[dependencies]
postgres = { git = "https://github.com/materializeInc/rust-postgres" }
tokio = { version = "1", features = ["full"] }
futures = "*"
async-trait = "*"
bytes = "*"
postgres-protocol = { git = "https://github.com/materializeInc/rust-postgres" }
postgres-types = { git = "https://github.com/materializeInc/rust-postgres" }
tokio-postgres = { git = "https://github.com/materializeInc/rust-postgres" }
dozer-shared = {path = "../dozer-shared"}
tonic = "0.8"
prost = "0.11"
<<<<<<< HEAD
prost-types = "0.11.1"
serde = { version = "1.0.104", features = ["derive"] }
serde_json = "1.0.85"
=======
# rust_decimal =  {version = "1.26", features = ["db-tokio-postgres", "db-postgres", "tokio-postgres"]}
>>>>>>> dc986e4d
<|MERGE_RESOLUTION|>--- conflicted
+++ resolved
@@ -17,10 +17,7 @@
 dozer-shared = {path = "../dozer-shared"}
 tonic = "0.8"
 prost = "0.11"
-<<<<<<< HEAD
 prost-types = "0.11.1"
 serde = { version = "1.0.104", features = ["derive"] }
 serde_json = "1.0.85"
-=======
-# rust_decimal =  {version = "1.26", features = ["db-tokio-postgres", "db-postgres", "tokio-postgres"]}
->>>>>>> dc986e4d
+# rust_decimal =  {version = "1.26", features = ["db-tokio-postgres", "db-postgres", "tokio-postgres"]}