#![allow(clippy::enum_variant_names)]

use dozer_types::errors::internal::BoxedError;
use dozer_types::errors::types::{SerializationError, TypeError};
use dozer_types::ingestion_types::IngestorError;
use dozer_types::thiserror::Error;
use dozer_types::{bincode, serde_json};
use dozer_types::{rust_decimal, thiserror};

use base64::DecodeError;
#[cfg(feature = "snowflake")]
use std::num::TryFromIntError;
use std::str::Utf8Error;

#[cfg(feature = "snowflake")]
use odbc::DiagnosticRecord;
use schema_registry_converter::error::SRCError;

#[derive(Error, Debug)]
pub enum ConnectorError {
    #[error("Table not found: {0}")]
    TableNotFound(String),

    #[error("Columns are expected in table_info")]
    ColumnsNotFound,

    #[error("Failed to initialize connector")]
    InitializationError,

    #[error("Failed to map configuration")]
    WrongConnectionConfiguration,

    #[error("This connector doesn't support this method: {0}")]
    UnsupportedConnectorMethod(String),

    #[error("Unexpected query message")]
    UnexpectedQueryMessageError,

    #[error("Schema Identifier is not present")]
    SchemaIdentifierNotFound,

    #[error(transparent)]
    PostgresConnectorError(#[from] PostgresConnectorError),

    #[cfg(feature = "snowflake")]
    #[error(transparent)]
    SnowflakeError(#[from] SnowflakeError),

    #[error(transparent)]
    DebeziumError(#[from] DebeziumError),

    #[error(transparent)]
    TypeError(#[from] TypeError),

    #[error(transparent)]
    InternalError(#[from] BoxedError),

    #[error("Failed to send message on channel")]
    IngestorError(#[source] IngestorError),

    #[error("Error in Eth Connection: {0}")]
    EthError(#[source] web3::Error),

    #[error("Failed fetching after {0} recursions")]
    EthTooManyRecurisions(usize),

    #[error("Received empty message in connector")]
    EmptyMessage,
}
impl ConnectorError {
    pub fn map_serialization_error(e: serde_json::Error) -> ConnectorError {
        ConnectorError::TypeError(TypeError::SerializationError(SerializationError::Json(e)))
    }

    pub fn map_bincode_serialization_error(e: bincode::Error) -> ConnectorError {
        ConnectorError::TypeError(TypeError::SerializationError(SerializationError::Bincode(
            e,
        )))
    }
}

#[derive(Error, Debug)]
pub enum PostgresConnectorError {
    #[error("Query failed in connector: {0}")]
    InvalidQueryError(#[source] tokio_postgres::Error),

    #[error("Failed to connect to postgres with the specified configuration. {0}")]
    ConnectionFailure(#[source] tokio_postgres::Error),

    #[error("Replication is not available for user")]
    ReplicationIsNotAvailableForUserError,

    #[error("WAL level should be 'logical'")]
    WALLevelIsNotCorrect(),

    #[error("Cannot find table: {:?}", .0.join(", "))]
    TableError(Vec<String>),

    #[error("Cannot find column {0} in {1}")]
    ColumnNotFound(String, String),

    #[error("Failed to create a replication slot : {0}")]
    CreateSlotError(String),

    #[error("Failed to create publication")]
    CreatePublicationError,

    #[error("Failed to drop publication")]
    DropPublicationError,

    #[error("Failed to begin txn for replication")]
    BeginReplication,

    #[error("Failed to begin txn for replication")]
    CommitReplication,

    #[error("fetch of replication slot info failed")]
    FetchReplicationSlot,

    #[error("No slots available or all available slots are used")]
    NoAvailableSlotsError,

    #[error("Slot {0} not found")]
    SlotNotExistError(String),

    #[error("Slot {0} is already used by another process")]
    SlotIsInUseError(String),

    #[error("Start lsn is before first available lsn - {0} < {1}")]
    StartLsnIsBeforeLastFlushedLsnError(String, String),

    #[error("fetch of replication slot info failed. Error: {0}")]
    SyncWithSnapshotError(String),

    #[error("Replication stream error. Error: {0}")]
    ReplicationStreamError(String),

    #[error("Received unexpected message in replication stream")]
    UnexpectedReplicationMessageError,

    #[error("Replication stream error")]
    ReplicationStreamEndError,

    #[error(transparent)]
    PostgresSchemaError(#[from] PostgresSchemaError),

    #[error("LSN not stored for replication slot")]
    LSNNotStoredError,

    #[error("LSN parse error. Given lsn: {0}")]
    LsnParseError(String),

    #[error("LSN not returned from replication slot creation query")]
    LsnNotReturnedFromReplicationSlot,

    #[error("Table name \"{0}\" not valid")]
    TableNameNotValid(String),

    #[error("Column name \"{0}\" not valid")]
    ColumnNameNotValid(String),

    #[error("Relation not found in replication: {0}")]
    RelationNotFound(#[source] std::io::Error),
}

#[derive(Error, Debug, Eq, PartialEq)]
pub enum PostgresSchemaError {
<<<<<<< HEAD
    #[error("Schema's '{0}' doesnt have primary key")]
    PrimaryKeyIsMissingInSchema(String),
=======
    #[error("Table: '{0}' replication identity settings are not correct. It is either not set or NOTHING. Missing a primary key ?")]
    SchemaReplicationIdentityError(String),
>>>>>>> 87e4d8ee

    #[error("Column type {0} not supported")]
    ColumnTypeNotSupported(String),

    #[error("CustomTypeNotSupported")]
    CustomTypeNotSupported,

    #[error("ColumnTypeNotFound")]
    ColumnTypeNotFound,

    #[error("Invalid column type")]
    InvalidColumnType,

    #[error("Value conversion error: {0}")]
    ValueConversionError(String),

    #[error("Unsupported replication type - '{0}'")]
    UnsupportedReplicationType(String),
}

#[cfg(feature = "snowflake")]
#[derive(Error, Debug)]
pub enum SnowflakeError {
    #[error("Snowflake query error")]
    QueryError(#[source] Box<DiagnosticRecord>),

    #[error("Snowflake connection error")]
    ConnectionError(#[from] Box<DiagnosticRecord>),

    #[cfg(feature = "snowflake")]
    #[error(transparent)]
    SnowflakeSchemaError(#[from] SnowflakeSchemaError),

    #[error(transparent)]
    SnowflakeStreamError(#[from] SnowflakeStreamError),
}

#[cfg(feature = "snowflake")]
#[derive(Error, Debug)]
pub enum SnowflakeSchemaError {
    #[error("Column type {0} not supported")]
    ColumnTypeNotSupported(String),

    #[error("Value conversion Error")]
    ValueConversionError(#[source] Box<DiagnosticRecord>),

    #[error("Schema conversion Error: {0}")]
    SchemaConversionError(#[source] TryFromIntError),

    #[error("Decimal convert error")]
    DecimalConvertError(#[source] rust_decimal::Error),
}

#[derive(Error, Debug)]
pub enum SnowflakeStreamError {
    #[error("Time travel not available for table")]
    TimeTravelNotAvailableError,

    #[error("Unsupported \"{0}\" action in stream")]
    UnsupportedActionInStream(String),

    #[error("Cannot determine action")]
    CannotDetermineAction,

    #[error("Stream not found")]
    StreamNotFound,
}

#[derive(Error, Debug)]
pub enum DebeziumError {
    #[error(transparent)]
    DebeziumSchemaError(#[from] DebeziumSchemaError),

    #[error("Connection error")]
    DebeziumConnectionError(#[source] kafka::Error),

    #[error("JSON decode error")]
    JsonDecodeError(#[source] serde_json::Error),

    #[error("Bytes convert error")]
    BytesConvertError(#[source] Utf8Error),

    #[error(transparent)]
    DebeziumStreamError(#[from] DebeziumStreamError),

    #[error("Schema registry fetch failed")]
    SchemaRegistryFetchError(#[source] SRCError),

    #[error("Topic not defined")]
    TopicNotDefined,
}

#[derive(Error, Debug)]
pub enum DebeziumStreamError {
    #[error("Consume commit error")]
    ConsumeCommitError(#[source] kafka::Error),

    #[error("Message consume error")]
    MessageConsumeError(#[source] kafka::Error),

    #[error("Polling error")]
    PollingError(#[source] kafka::Error),
}

#[derive(Error, Debug, PartialEq)]
pub enum DebeziumSchemaError {
    #[error("Schema definition not found")]
    SchemaDefinitionNotFound,

    #[error("Unsupported \"{0}\" type")]
    TypeNotSupported(String),

    #[error("Field \"{0}\" not found")]
    FieldNotFound(String),

    #[error("Binary decode error")]
    BinaryDecodeError(#[source] DecodeError),

    #[error("Scale not found")]
    ScaleNotFound,

    #[error("Scale is invalid")]
    ScaleIsInvalid,

    #[error("Decimal convert error")]
    DecimalConvertError(#[source] rust_decimal::Error),
}<|MERGE_RESOLUTION|>--- conflicted
+++ resolved
@@ -165,13 +165,8 @@
 
 #[derive(Error, Debug, Eq, PartialEq)]
 pub enum PostgresSchemaError {
-<<<<<<< HEAD
-    #[error("Schema's '{0}' doesnt have primary key")]
-    PrimaryKeyIsMissingInSchema(String),
-=======
     #[error("Table: '{0}' replication identity settings are not correct. It is either not set or NOTHING. Missing a primary key ?")]
     SchemaReplicationIdentityError(String),
->>>>>>> 87e4d8ee
 
     #[error("Column type {0} not supported")]
     ColumnTypeNotSupported(String),
