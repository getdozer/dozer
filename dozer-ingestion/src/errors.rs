#![allow(clippy::enum_variant_names)]

use dozer_types::errors::internal::BoxedError;
use dozer_types::errors::types::{SerializationError, TypeError};
use dozer_types::ingestion_types::IngestorError;
use dozer_types::thiserror::Error;
use dozer_types::{bincode, serde_json};
use dozer_types::{rust_decimal, thiserror};

use base64::DecodeError;
#[cfg(feature = "snowflake")]
use std::num::TryFromIntError;
use std::str::Utf8Error;

#[cfg(feature = "snowflake")]
use odbc::DiagnosticRecord;
use schema_registry_converter::error::SRCError;

#[derive(Error, Debug)]
pub enum ConnectorError {
    #[error("Table not found: {0}")]
    TableNotFound(String),

    #[error("Columns are expected in table_info")]
    ColumnsNotFound,

    #[error("Failed to initialize connector")]
    InitializationError,

    #[error("Failed to map configuration")]
    WrongConnectionConfiguration,

    #[error("This connector doesn't support this method: {0}")]
    UnsupportedConnectorMethod(String),

    #[error("Unexpected query message")]
    UnexpectedQueryMessageError,

    #[error("Schema Identifier is not present")]
    SchemaIdentifierNotFound,

    #[error(transparent)]
    PostgresConnectorError(#[from] PostgresConnectorError),

    #[cfg(feature = "snowflake")]
    #[error(transparent)]
    SnowflakeError(#[from] SnowflakeError),

    #[error(transparent)]
    DebeziumError(#[from] DebeziumError),

    #[error(transparent)]
    TypeError(#[from] TypeError),

    #[error(transparent)]
    InternalError(#[from] BoxedError),

    #[error("Failed to send message on channel")]
    IngestorError(#[source] IngestorError),

    #[error("Error in Eth Connection: {0}")]
    EthError(#[source] web3::Error),

    #[error("Failed fetching after {0} recursions")]
    EthTooManyRecurisions(usize),

    #[error("Received empty message in connector")]
    EmptyMessage,
}
impl ConnectorError {
    pub fn map_serialization_error(e: serde_json::Error) -> ConnectorError {
        ConnectorError::TypeError(TypeError::SerializationError(SerializationError::Json(e)))
    }

    pub fn map_bincode_serialization_error(e: bincode::Error) -> ConnectorError {
        ConnectorError::TypeError(TypeError::SerializationError(SerializationError::Bincode(
            e,
        )))
    }
}

#[derive(Error, Debug)]
pub enum PostgresConnectorError {
    #[error("Query failed in connector: {0}")]
    InvalidQueryError(#[source] tokio_postgres::Error),

    #[error("Failed to connect to postgres with the specified configuration. {0}")]
    ConnectionFailure(#[source] tokio_postgres::Error),

    #[error("Replication is not available for user")]
    ReplicationIsNotAvailableForUserError,

    #[error("WAL level should be 'logical'")]
    WALLevelIsNotCorrect(),

    #[error("Cannot find table: {:?}", .0.join(", "))]
    TableError(Vec<String>),

    #[error("Cannot find column {0} in {1}")]
    ColumnNotFound(String, String),

    #[error("Failed to create a replication slot : {0}")]
    CreateSlotError(String),

    #[error("Failed to create publication")]
    CreatePublicationError,

    #[error("Failed to drop publication")]
    DropPublicationError,

    #[error("Failed to begin txn for replication")]
    BeginReplication,

    #[error("Failed to begin txn for replication")]
    CommitReplication,

    #[error("fetch of replication slot info failed")]
    FetchReplicationSlot,

    #[error("No slots available or all available slots are used")]
    NoAvailableSlotsError,

    #[error("Slot {0} not found")]
    SlotNotExistError(String),

    #[error("Slot {0} is already used by another process")]
    SlotIsInUseError(String),

    #[error("Start lsn is before first available lsn - {0} < {1}")]
    StartLsnIsBeforeLastFlushedLsnError(String, String),

    #[error("fetch of replication slot info failed. Error: {0}")]
    SyncWithSnapshotError(String),

    #[error("Replication stream error. Error: {0}")]
    ReplicationStreamError(String),

    #[error("Received unexpected message in replication stream")]
    UnexpectedReplicationMessageError,

    #[error("Replication stream error")]
    ReplicationStreamEndError,

    #[error(transparent)]
    PostgresSchemaError(#[from] PostgresSchemaError),

    #[error("LSN not stored for replication slot")]
    LSNNotStoredError,

    #[error("LSN parse error. Given lsn: {0}")]
    LsnParseError(String),

    #[error("LSN not returned from replication slot creation query")]
    LsnNotReturnedFromReplicationSlot,

    #[error("Table name \"{0}\" not valid")]
    TableNameNotValid(String),

    #[error("Column name \"{0}\" not valid")]
    ColumnNameNotValid(String),

    #[error("Relation not found in replication: {0}")]
    RelationNotFound(#[source] std::io::Error),
}

#[derive(Error, Debug, Eq, PartialEq)]
pub enum PostgresSchemaError {
<<<<<<< HEAD
    #[error("Table: '{0}' replication identity settings are not correct. It is either not set or NOTHING. Missing a primary key ?")]
    SchemaReplicationIdentityError(String),
=======
    #[error("Schema's '{0}' doesn't have primary key")]
    PrimaryKeyIsMissingInSchema(String),
>>>>>>> 51476fca

    #[error("Table: '{0}' replication identity settings are not correct. It is either not set or NOTHING. Missing a primary key ?")]
    SchemaReplicationIdentityError(String),

    #[error("Column type {0} not supported")]
    ColumnTypeNotSupported(String),

    #[error("CustomTypeNotSupported")]
    CustomTypeNotSupported,

    #[error("ColumnTypeNotFound")]
    ColumnTypeNotFound,

    #[error("Invalid column type")]
    InvalidColumnType,

    #[error("Value conversion error: {0}")]
    ValueConversionError(String),

    #[error("Unsupported replication type - '{0}'")]
    UnsupportedReplicationType(String),

    #[error("Primary key is missing in schema - '{0}'")]
    PrimaryKeyIsMissingInSchema(String),
}

#[cfg(feature = "snowflake")]
#[derive(Error, Debug)]
pub enum SnowflakeError {
    #[error("Snowflake query error")]
    QueryError(#[source] Box<DiagnosticRecord>),

    #[error("Snowflake connection error")]
    ConnectionError(#[from] Box<DiagnosticRecord>),

    #[cfg(feature = "snowflake")]
    #[error(transparent)]
    SnowflakeSchemaError(#[from] SnowflakeSchemaError),

    #[error(transparent)]
    SnowflakeStreamError(#[from] SnowflakeStreamError),
}

#[cfg(feature = "snowflake")]
#[derive(Error, Debug)]
pub enum SnowflakeSchemaError {
    #[error("Column type {0} not supported")]
    ColumnTypeNotSupported(String),

    #[error("Value conversion Error")]
    ValueConversionError(#[source] Box<DiagnosticRecord>),

    #[error("Schema conversion Error: {0}")]
    SchemaConversionError(#[source] TryFromIntError),

    #[error("Decimal convert error")]
    DecimalConvertError(#[source] rust_decimal::Error),
}

#[derive(Error, Debug)]
pub enum SnowflakeStreamError {
    #[error("Time travel not available for table")]
    TimeTravelNotAvailableError,

    #[error("Unsupported \"{0}\" action in stream")]
    UnsupportedActionInStream(String),

    #[error("Cannot determine action")]
    CannotDetermineAction,

    #[error("Stream not found")]
    StreamNotFound,
}

#[derive(Error, Debug)]
pub enum DebeziumError {
    #[error(transparent)]
    DebeziumSchemaError(#[from] DebeziumSchemaError),

    #[error("Connection error")]
    DebeziumConnectionError(#[source] kafka::Error),

    #[error("JSON decode error")]
    JsonDecodeError(#[source] serde_json::Error),

    #[error("Bytes convert error")]
    BytesConvertError(#[source] Utf8Error),

    #[error(transparent)]
    DebeziumStreamError(#[from] DebeziumStreamError),

    #[error("Schema registry fetch failed")]
    SchemaRegistryFetchError(#[source] SRCError),

    #[error("Topic not defined")]
    TopicNotDefined,
}

#[derive(Error, Debug)]
pub enum DebeziumStreamError {
    #[error("Consume commit error")]
    ConsumeCommitError(#[source] kafka::Error),

    #[error("Message consume error")]
    MessageConsumeError(#[source] kafka::Error),

    #[error("Polling error")]
    PollingError(#[source] kafka::Error),
}

#[derive(Error, Debug, PartialEq)]
pub enum DebeziumSchemaError {
    #[error("Schema definition not found")]
    SchemaDefinitionNotFound,

    #[error("Unsupported \"{0}\" type")]
    TypeNotSupported(String),

    #[error("Field \"{0}\" not found")]
    FieldNotFound(String),

    #[error("Binary decode error")]
    BinaryDecodeError(#[source] DecodeError),

    #[error("Scale not found")]
    ScaleNotFound,

    #[error("Scale is invalid")]
    ScaleIsInvalid,

    #[error("Decimal convert error")]
    DecimalConvertError(#[source] rust_decimal::Error),
}<|MERGE_RESOLUTION|>--- conflicted
+++ resolved
@@ -165,16 +165,11 @@
 
 #[derive(Error, Debug, Eq, PartialEq)]
 pub enum PostgresSchemaError {
-<<<<<<< HEAD
+    #[error("Schema's '{0}' doesn't have primary key")]
+    PrimaryKeyIsMissingInSchema(String),
+
     #[error("Table: '{0}' replication identity settings are not correct. It is either not set or NOTHING. Missing a primary key ?")]
     SchemaReplicationIdentityError(String),
-=======
-    #[error("Schema's '{0}' doesn't have primary key")]
-    PrimaryKeyIsMissingInSchema(String),
->>>>>>> 51476fca
-
-    #[error("Table: '{0}' replication identity settings are not correct. It is either not set or NOTHING. Missing a primary key ?")]
-    SchemaReplicationIdentityError(String),
 
     #[error("Column type {0} not supported")]
     ColumnTypeNotSupported(String),
@@ -193,9 +188,6 @@
 
     #[error("Unsupported replication type - '{0}'")]
     UnsupportedReplicationType(String),
-
-    #[error("Primary key is missing in schema - '{0}'")]
-    PrimaryKeyIsMissingInSchema(String),
 }
 
 #[cfg(feature = "snowflake")]
