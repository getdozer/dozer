<<<<<<< HEAD
use dozer_types::log::error;
use dozer_types::types::{
    Field, FieldDefinition, FieldType, Operation, Record, ReplicationChangesTrackingType, Schema,
    SchemaIdentifier, SchemaWithChangesType, SourceDefinition,
};
use std::collections::HashMap;
use std::sync::Arc;

use web3::ethabi::RawLog;
use web3::transports::WebSocket;
use web3::types::{Log, H256};

use crate::connectors::TableInfo;

use super::connector::{ContractTuple, ETH_LOGS_TABLE};
use super::sender::EthDetails;
=======
use web3::transports::{Batch, Http, WebSocket};
>>>>>>> f34739e5

pub async fn get_wss_client(url: &str) -> Result<web3::Web3<WebSocket>, web3::Error> {
    Ok(web3::Web3::new(
        web3::transports::WebSocket::new(url).await?,
    ))
}

<<<<<<< HEAD
pub fn get_contract_event_schemas(
    contracts: HashMap<String, ContractTuple>,
    schema_map: HashMap<H256, usize>,
) -> Vec<SchemaWithChangesType> {
    let mut schemas = vec![];

    for (_, contract_tuple) in contracts {
        for event in contract_tuple.0.events.values().flatten() {
            let mut fields = vec![];
            for input in event.inputs.iter().cloned() {
                fields.push(FieldDefinition {
                    name: input.name,
                    typ: match input.kind {
                        web3::ethabi::ParamType::Address => FieldType::String,
                        web3::ethabi::ParamType::Bytes => FieldType::Binary,
                        web3::ethabi::ParamType::FixedBytes(_) => FieldType::Binary,
                        web3::ethabi::ParamType::Int(_) => FieldType::UInt,
                        web3::ethabi::ParamType::Uint(_) => FieldType::UInt,
                        web3::ethabi::ParamType::Bool => FieldType::Boolean,
                        web3::ethabi::ParamType::String => FieldType::String,
                        // TODO: These are to be mapped to appropriate types
                        web3::ethabi::ParamType::Array(_)
                        | web3::ethabi::ParamType::FixedArray(_, _)
                        | web3::ethabi::ParamType::Tuple(_) => FieldType::Text,
                    },
                    nullable: false,
                    source: SourceDefinition::Dynamic,
                });
            }

            let schema_id = schema_map
                .get(&event.signature())
                .expect("schema is missing")
                .to_owned();

            schemas.push((
                get_table_name(&contract_tuple, &event.name),
                Schema {
                    identifier: Some(SchemaIdentifier {
                        id: schema_id as u32,
                        version: 1,
                    }),
                    fields,
                    primary_index: vec![],
                },
                ReplicationChangesTrackingType::Nothing,
            ));
        }
    }

    schemas
}

pub fn decode_event(
    log: Log,
    contracts: HashMap<String, ContractTuple>,
    tables: Option<Vec<TableInfo>>,
    schema_map: HashMap<H256, usize>,
) -> Option<Operation> {
    let address = format!("{:?}", log.address);

    let mut c = contracts.get(&address);

    if c.is_none() {
        // match on wildcard
        let wild_card_contract = contracts.iter().find(|(k, _)| k.to_string() == *"*");
        c = wild_card_contract.map(|c| c.1);
    }
    if let Some(contract_tuple) = c {
        // Topics 0, 1, 2 should be name, buyer, seller in most cases
        let name = log
            .topics
            .get(0)
            .expect("name is expected")
            .to_owned()
            .to_string();
        let opt_event = contract_tuple
            .0
            .events
            .values()
            .flatten()
            .into_iter()
            .find(|evt| evt.signature().to_string() == name);

        if let Some(event) = opt_event {
            let schema_id = schema_map
                .get(&event.signature())
                .expect("schema is missing")
                .to_owned();

            let table_name = get_table_name(contract_tuple, &event.name);
            let is_table_required = tables.map_or(true, |tables| {
                tables.iter().any(|t| t.table_name == table_name)
            });
            if is_table_required {
                let parsed_event = event.parse_log(RawLog {
                    topics: log.topics,
                    data: log.data.0,
                });

                match parsed_event {
                    Ok(parsed_event) => {
                        let values = parsed_event
                            .params
                            .into_iter()
                            .map(|p| map_abitype_to_field(p.value))
                            .collect();
                        return Some(Operation::Insert {
                            new: Record {
                                schema_id: Some(SchemaIdentifier {
                                    id: schema_id as u32,
                                    version: 1,
                                }),
                                values,
                                version: None,
                            },
                        });
                    }
                    Err(_) => {
                        error!(
                            "parsing event failed: block_no: {}, txn_hash: {}. Have you included the right abi to address mapping ?",
                                    log.block_number.unwrap(),
                                    log.transaction_hash.unwrap()
                                );
                        return None;
                    }
                }
            }
        }
    }

    None
}

pub fn get_table_name(contract_tuple: &ContractTuple, event_name: &str) -> String {
    format!("{}_{}", contract_tuple.1, event_name)
}

pub fn map_abitype_to_field(f: web3::ethabi::Token) -> Field {
    match f {
        web3::ethabi::Token::Address(f) => Field::String(format!("{f:?}")),
        web3::ethabi::Token::FixedBytes(f) => Field::Binary(f),
        web3::ethabi::Token::Bytes(f) => Field::Binary(f),
        // TODO: Convert i64 appropriately
        web3::ethabi::Token::Int(f) => Field::UInt(f.low_u64()),
        web3::ethabi::Token::Uint(f) => Field::UInt(f.low_u64()),
        web3::ethabi::Token::Bool(f) => Field::Boolean(f),
        web3::ethabi::Token::String(f) => Field::String(f),
        web3::ethabi::Token::FixedArray(f)
        | web3::ethabi::Token::Array(f)
        | web3::ethabi::Token::Tuple(f) => Field::Text(
            f.iter()
                .map(|f| f.to_string())
                .collect::<Vec<String>>()
                .join(","),
        ),
    }
}
pub fn map_log_to_event(log: Log, details: Arc<EthDetails>) -> Option<Operation> {
    // Check if table is requested
    let is_table_required = details.tables.as_ref().map_or(true, |tables| {
        tables.iter().any(|t| t.table_name == ETH_LOGS_TABLE)
    });

    if !is_table_required {
        None
    } else if log.log_index.is_some() {
        let values = map_log_to_values(log);
        Some(Operation::Insert {
            new: Record {
                schema_id: Some(SchemaIdentifier { id: 1, version: 1 }),
                values,
                version: None,
            },
        })
    } else {
        None
    }
}

pub fn get_id(log: &Log) -> u64 {
    let block_no = log
        .block_number
        .expect("expected for non pendning")
        .as_u64();

    let log_idx = log.log_index.expect("expected for non pendning").as_u64();

    block_no * 100_000 + log_idx * 2
}
pub fn map_log_to_values(log: Log) -> Vec<Field> {
    let block_no = log.block_number.expect("expected for non pending").as_u64();
    let txn_idx = log
        .transaction_index
        .expect("expected for non pending")
        .as_u64();
    let log_idx = log.log_index.expect("expected for non pending").as_u64();

    let idx = get_id(&log);

    let values = vec![
        Field::UInt(idx),
        Field::String(format!("{:?}", log.address)),
        Field::Text(
            log.topics
                .iter()
                .map(|t| t.to_string())
                .collect::<Vec<String>>()
                .join(" "),
        ),
        Field::Binary(log.data.0),
        log.block_hash
            .map_or(Field::Null, |f| Field::String(f.to_string())),
        Field::UInt(block_no),
        log.transaction_hash
            .map_or(Field::Null, |f| Field::String(f.to_string())),
        Field::UInt(txn_idx),
        Field::UInt(log_idx),
        log.transaction_log_index
            .map_or(Field::Null, |f| Field::Int(f.try_into().unwrap())),
        log.log_type.map_or(Field::Null, Field::String),
        log.removed.map_or(Field::Null, Field::Boolean),
    ];

    values
=======
pub async fn get_batch_wss_client(
    url: &str,
) -> Result<(web3::Web3<Batch<WebSocket>>, WebSocket), web3::Error> {
    let transport = web3::transports::WebSocket::new(url).await?;
    Ok((
        web3::Web3::new(web3::transports::Batch::new(transport.clone())),
        transport,
    ))
>>>>>>> f34739e5
}

pub async fn get_batch_http_client(
    url: &str,
) -> Result<(web3::Web3<Batch<Http>>, Http), web3::Error> {
    let transport = web3::transports::Http::new(url)?;
    Ok((
        web3::Web3::new(web3::transports::Batch::new(transport.clone())),
        transport,
    ))
}<|MERGE_RESOLUTION|>--- conflicted
+++ resolved
@@ -1,23 +1,4 @@
-<<<<<<< HEAD
-use dozer_types::log::error;
-use dozer_types::types::{
-    Field, FieldDefinition, FieldType, Operation, Record, ReplicationChangesTrackingType, Schema,
-    SchemaIdentifier, SchemaWithChangesType, SourceDefinition,
-};
-use std::collections::HashMap;
-use std::sync::Arc;
-
-use web3::ethabi::RawLog;
-use web3::transports::WebSocket;
-use web3::types::{Log, H256};
-
-use crate::connectors::TableInfo;
-
-use super::connector::{ContractTuple, ETH_LOGS_TABLE};
-use super::sender::EthDetails;
-=======
 use web3::transports::{Batch, Http, WebSocket};
->>>>>>> f34739e5
 
 pub async fn get_wss_client(url: &str) -> Result<web3::Web3<WebSocket>, web3::Error> {
     Ok(web3::Web3::new(
@@ -25,233 +6,6 @@
     ))
 }
 
-<<<<<<< HEAD
-pub fn get_contract_event_schemas(
-    contracts: HashMap<String, ContractTuple>,
-    schema_map: HashMap<H256, usize>,
-) -> Vec<SchemaWithChangesType> {
-    let mut schemas = vec![];
-
-    for (_, contract_tuple) in contracts {
-        for event in contract_tuple.0.events.values().flatten() {
-            let mut fields = vec![];
-            for input in event.inputs.iter().cloned() {
-                fields.push(FieldDefinition {
-                    name: input.name,
-                    typ: match input.kind {
-                        web3::ethabi::ParamType::Address => FieldType::String,
-                        web3::ethabi::ParamType::Bytes => FieldType::Binary,
-                        web3::ethabi::ParamType::FixedBytes(_) => FieldType::Binary,
-                        web3::ethabi::ParamType::Int(_) => FieldType::UInt,
-                        web3::ethabi::ParamType::Uint(_) => FieldType::UInt,
-                        web3::ethabi::ParamType::Bool => FieldType::Boolean,
-                        web3::ethabi::ParamType::String => FieldType::String,
-                        // TODO: These are to be mapped to appropriate types
-                        web3::ethabi::ParamType::Array(_)
-                        | web3::ethabi::ParamType::FixedArray(_, _)
-                        | web3::ethabi::ParamType::Tuple(_) => FieldType::Text,
-                    },
-                    nullable: false,
-                    source: SourceDefinition::Dynamic,
-                });
-            }
-
-            let schema_id = schema_map
-                .get(&event.signature())
-                .expect("schema is missing")
-                .to_owned();
-
-            schemas.push((
-                get_table_name(&contract_tuple, &event.name),
-                Schema {
-                    identifier: Some(SchemaIdentifier {
-                        id: schema_id as u32,
-                        version: 1,
-                    }),
-                    fields,
-                    primary_index: vec![],
-                },
-                ReplicationChangesTrackingType::Nothing,
-            ));
-        }
-    }
-
-    schemas
-}
-
-pub fn decode_event(
-    log: Log,
-    contracts: HashMap<String, ContractTuple>,
-    tables: Option<Vec<TableInfo>>,
-    schema_map: HashMap<H256, usize>,
-) -> Option<Operation> {
-    let address = format!("{:?}", log.address);
-
-    let mut c = contracts.get(&address);
-
-    if c.is_none() {
-        // match on wildcard
-        let wild_card_contract = contracts.iter().find(|(k, _)| k.to_string() == *"*");
-        c = wild_card_contract.map(|c| c.1);
-    }
-    if let Some(contract_tuple) = c {
-        // Topics 0, 1, 2 should be name, buyer, seller in most cases
-        let name = log
-            .topics
-            .get(0)
-            .expect("name is expected")
-            .to_owned()
-            .to_string();
-        let opt_event = contract_tuple
-            .0
-            .events
-            .values()
-            .flatten()
-            .into_iter()
-            .find(|evt| evt.signature().to_string() == name);
-
-        if let Some(event) = opt_event {
-            let schema_id = schema_map
-                .get(&event.signature())
-                .expect("schema is missing")
-                .to_owned();
-
-            let table_name = get_table_name(contract_tuple, &event.name);
-            let is_table_required = tables.map_or(true, |tables| {
-                tables.iter().any(|t| t.table_name == table_name)
-            });
-            if is_table_required {
-                let parsed_event = event.parse_log(RawLog {
-                    topics: log.topics,
-                    data: log.data.0,
-                });
-
-                match parsed_event {
-                    Ok(parsed_event) => {
-                        let values = parsed_event
-                            .params
-                            .into_iter()
-                            .map(|p| map_abitype_to_field(p.value))
-                            .collect();
-                        return Some(Operation::Insert {
-                            new: Record {
-                                schema_id: Some(SchemaIdentifier {
-                                    id: schema_id as u32,
-                                    version: 1,
-                                }),
-                                values,
-                                version: None,
-                            },
-                        });
-                    }
-                    Err(_) => {
-                        error!(
-                            "parsing event failed: block_no: {}, txn_hash: {}. Have you included the right abi to address mapping ?",
-                                    log.block_number.unwrap(),
-                                    log.transaction_hash.unwrap()
-                                );
-                        return None;
-                    }
-                }
-            }
-        }
-    }
-
-    None
-}
-
-pub fn get_table_name(contract_tuple: &ContractTuple, event_name: &str) -> String {
-    format!("{}_{}", contract_tuple.1, event_name)
-}
-
-pub fn map_abitype_to_field(f: web3::ethabi::Token) -> Field {
-    match f {
-        web3::ethabi::Token::Address(f) => Field::String(format!("{f:?}")),
-        web3::ethabi::Token::FixedBytes(f) => Field::Binary(f),
-        web3::ethabi::Token::Bytes(f) => Field::Binary(f),
-        // TODO: Convert i64 appropriately
-        web3::ethabi::Token::Int(f) => Field::UInt(f.low_u64()),
-        web3::ethabi::Token::Uint(f) => Field::UInt(f.low_u64()),
-        web3::ethabi::Token::Bool(f) => Field::Boolean(f),
-        web3::ethabi::Token::String(f) => Field::String(f),
-        web3::ethabi::Token::FixedArray(f)
-        | web3::ethabi::Token::Array(f)
-        | web3::ethabi::Token::Tuple(f) => Field::Text(
-            f.iter()
-                .map(|f| f.to_string())
-                .collect::<Vec<String>>()
-                .join(","),
-        ),
-    }
-}
-pub fn map_log_to_event(log: Log, details: Arc<EthDetails>) -> Option<Operation> {
-    // Check if table is requested
-    let is_table_required = details.tables.as_ref().map_or(true, |tables| {
-        tables.iter().any(|t| t.table_name == ETH_LOGS_TABLE)
-    });
-
-    if !is_table_required {
-        None
-    } else if log.log_index.is_some() {
-        let values = map_log_to_values(log);
-        Some(Operation::Insert {
-            new: Record {
-                schema_id: Some(SchemaIdentifier { id: 1, version: 1 }),
-                values,
-                version: None,
-            },
-        })
-    } else {
-        None
-    }
-}
-
-pub fn get_id(log: &Log) -> u64 {
-    let block_no = log
-        .block_number
-        .expect("expected for non pendning")
-        .as_u64();
-
-    let log_idx = log.log_index.expect("expected for non pendning").as_u64();
-
-    block_no * 100_000 + log_idx * 2
-}
-pub fn map_log_to_values(log: Log) -> Vec<Field> {
-    let block_no = log.block_number.expect("expected for non pending").as_u64();
-    let txn_idx = log
-        .transaction_index
-        .expect("expected for non pending")
-        .as_u64();
-    let log_idx = log.log_index.expect("expected for non pending").as_u64();
-
-    let idx = get_id(&log);
-
-    let values = vec![
-        Field::UInt(idx),
-        Field::String(format!("{:?}", log.address)),
-        Field::Text(
-            log.topics
-                .iter()
-                .map(|t| t.to_string())
-                .collect::<Vec<String>>()
-                .join(" "),
-        ),
-        Field::Binary(log.data.0),
-        log.block_hash
-            .map_or(Field::Null, |f| Field::String(f.to_string())),
-        Field::UInt(block_no),
-        log.transaction_hash
-            .map_or(Field::Null, |f| Field::String(f.to_string())),
-        Field::UInt(txn_idx),
-        Field::UInt(log_idx),
-        log.transaction_log_index
-            .map_or(Field::Null, |f| Field::Int(f.try_into().unwrap())),
-        log.log_type.map_or(Field::Null, Field::String),
-        log.removed.map_or(Field::Null, Field::Boolean),
-    ];
-
-    values
-=======
 pub async fn get_batch_wss_client(
     url: &str,
 ) -> Result<(web3::Web3<Batch<WebSocket>>, WebSocket), web3::Error> {
@@ -260,7 +14,6 @@
         web3::Web3::new(web3::transports::Batch::new(transport.clone())),
         transport,
     ))
->>>>>>> f34739e5
 }
 
 pub async fn get_batch_http_client(
