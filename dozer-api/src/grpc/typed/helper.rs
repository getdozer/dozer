--- conflicted
+++ resolved
@@ -75,14 +75,9 @@
         GrpcTypes::value::Value::BytesValue(n) => {
             Value::Bytes(prost_reflect::bytes::Bytes::from(n))
         }
-<<<<<<< HEAD
-        GrpcTypes::value::Value::Uint128Value(n)
-        | GrpcTypes::value::Value::Int128Value(n) => Value::String(n),
-=======
         GrpcTypes::value::Value::Uint128Value(n) | GrpcTypes::value::Value::Int128Value(n) => {
             Value::String(n)
         }
->>>>>>> 611912ee
         GrpcTypes::value::Value::PointValue(p) => {
             let point_type_desc = descriptor.point_field.message.clone();
             let x_field_desc = &descriptor.point_field.x;
