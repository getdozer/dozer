use super::metric_middleware::MetricMiddlewareLayer;
use super::{auth_middleware::AuthMiddlewareLayer, common::CommonService, typed::TypedService};
use crate::api_helper::get_api_security;
use crate::errors::ApiInitError;
use crate::grpc::auth::AuthService;
use crate::grpc::health::HealthService;
use crate::grpc::{common, run_server, typed};
use crate::{errors::GrpcError, CacheEndpoint};
use dozer_tracing::LabelsAndProgress;
use dozer_types::grpc_types::health::health_check_response::ServingStatus;
use dozer_types::grpc_types::types::Operation;
use dozer_types::grpc_types::{
    auth::auth_grpc_service_server::AuthGrpcServiceServer,
    common::common_grpc_service_server::CommonGrpcServiceServer,
    health::health_grpc_service_server::HealthGrpcServiceServer,
};
use dozer_types::tracing::Level;
use dozer_types::{
    log::info,
    models::{api_config::GrpcApiOptions, api_security::ApiSecurity, flags::Flags},
};
use futures_util::Future;
use std::{collections::HashMap, sync::Arc};
use tokio::sync::broadcast::{self, Receiver};
use tonic::transport::server::TcpIncoming;
use tonic::transport::Server;
use tonic_reflection::server::{ServerReflection, ServerReflectionServer};
use tower::Layer;
use tower_http::trace::{self, TraceLayer};

pub struct ApiServer {
    port: u16,
    host: String,
    security: Option<ApiSecurity>,
    flags: Flags,
}

impl ApiServer {
    fn get_dynamic_service(
        &self,
        cache_endpoints: Vec<Arc<CacheEndpoint>>,
        operations_receiver: Option<broadcast::Receiver<Operation>>,
        limit: usize,
    ) -> Result<
        (
            Option<TypedService>,
            ServerReflectionServer<impl ServerReflection>,
        ),
        ApiInitError,
    > {
        let mut all_descriptor_bytes = vec![];
        for cache_endpoint in &cache_endpoints {
            all_descriptor_bytes.push(cache_endpoint.descriptor().to_vec());
        }

        let mut builder = tonic_reflection::server::Builder::configure();
        for descriptor_bytes in &all_descriptor_bytes {
            builder = builder.register_encoded_file_descriptor_set(descriptor_bytes);
        }
        let inflection_service = builder.build().map_err(GrpcError::ServerReflectionError)?;
        let security = get_api_security(self.security.to_owned());

        // Service handling dynamic gRPC requests.
        let typed_service = if self.flags.dynamic {
            Some(TypedService::new(
                cache_endpoints,
                operations_receiver,
<<<<<<< HEAD
                security,
=======
                self.security.clone(),
                limit,
>>>>>>> 7aaa56a6
            )?)
        } else {
            None
        };

        Ok((typed_service, inflection_service))
    }

    pub fn new(grpc_config: GrpcApiOptions, security: Option<ApiSecurity>, flags: Flags) -> Self {
        Self {
            port: grpc_config.port as u16,
            host: grpc_config.host,
            security,
            flags,
        }
    }

    /// TcpIncoming::new requires a tokio runtime, so we mark this function as async.
    pub async fn run(
        &self,
        cache_endpoints: Vec<Arc<CacheEndpoint>>,
        shutdown: impl Future<Output = ()> + Send + 'static,
        operations_receiver: Option<Receiver<Operation>>,
        labels: LabelsAndProgress,
        limit: usize,
    ) -> Result<impl Future<Output = Result<(), tonic::transport::Error>>, ApiInitError> {
        // Create our services.
        let mut web_config = tonic_web::config();
        if self.flags.grpc_web {
            web_config = web_config.allow_all_origins();
        }

        let common_service = CommonGrpcServiceServer::new(CommonService::new(
            cache_endpoints.clone(),
            operations_receiver.as_ref().map(|r| r.resubscribe()),
            limit,
        ));
        let common_service = web_config.enable(common_service);

        let (typed_service, reflection_service) =
            self.get_dynamic_service(cache_endpoints, operations_receiver, limit)?;
        let typed_service = typed_service.map(|typed_service| web_config.enable(typed_service));
        let reflection_service = web_config.enable(reflection_service);

        let mut service_map: HashMap<String, ServingStatus> = HashMap::new();
        service_map.insert("".to_string(), ServingStatus::Serving);
        service_map.insert(common::SERVICE_NAME.to_string(), ServingStatus::Serving);
        if typed_service.is_some() {
            service_map.insert(typed::SERVICE_NAME.to_string(), ServingStatus::Serving);
        } else {
            service_map.insert(typed::SERVICE_NAME.to_string(), ServingStatus::NotServing);
        }
        let health_service = HealthGrpcServiceServer::new(HealthService {
            serving_status: service_map,
        });
        let health_service = web_config.enable(health_service);

        // Auth middleware.
        let security = get_api_security(self.security.to_owned());
        let auth_middleware = AuthMiddlewareLayer::new(security.clone());

        // Authenticated services.
        let common_service = auth_middleware.layer(common_service);
        let typed_service = typed_service.map(|typed_service| auth_middleware.layer(typed_service));
        let mut authenticated_reflection_service = None;
        let mut unauthenticated_reflection_service = None;
        if self.flags.authenticate_server_reflection {
            authenticated_reflection_service = Some(auth_middleware.layer(reflection_service))
        } else {
            unauthenticated_reflection_service = Some(reflection_service);
        };
        let health_service = auth_middleware.layer(health_service);

        let mut auth_service = None;
        let security = get_api_security(self.security.to_owned());
        if security.is_some() {
            let service = web_config.enable(AuthGrpcServiceServer::new(AuthService::new(
                security.to_owned(),
            )));
            auth_service = Some(auth_middleware.layer(service));
        }
        let metric_middleware = MetricMiddlewareLayer::new(labels);
        // Add services to server.
        let mut grpc_router = Server::builder()
            .layer(
                TraceLayer::new_for_http()
                    .make_span_with(trace::DefaultMakeSpan::new().level(Level::INFO))
                    .on_response(trace::DefaultOnResponse::new().level(Level::INFO))
                    .on_failure(trace::DefaultOnFailure::new().level(Level::ERROR)),
            )
            .layer(metric_middleware)
            .accept_http1(true)
            .concurrency_limit_per_connection(32)
            .add_service(common_service)
            .add_optional_service(typed_service);

        if let Some(reflection_service) = authenticated_reflection_service {
            grpc_router = grpc_router.add_service(reflection_service);
        }
        if let Some(reflection_service) = unauthenticated_reflection_service {
            grpc_router = grpc_router.add_service(reflection_service);
        }

        grpc_router = grpc_router.add_service(health_service);
        grpc_router = grpc_router.add_optional_service(auth_service);

        // Start listening.
        let addr = format!("{}:{}", self.host, self.port);
        info!(
            "Starting gRPC server on {addr} with security: {}",
            security.as_ref().map_or("None".to_string(), |s| match s {
                ApiSecurity::Jwt(_) => "JWT".to_string(),
            })
        );
        let addr = addr
            .parse()
            .map_err(|e| GrpcError::AddrParse(addr.clone(), e))?;
        let incoming =
            TcpIncoming::new(addr, true, None).map_err(|e| GrpcError::Listen(addr, e))?;

        // Run server.
        Ok(run_server(grpc_router, incoming, shutdown))
    }
}<|MERGE_RESOLUTION|>--- conflicted
+++ resolved
@@ -65,12 +65,8 @@
             Some(TypedService::new(
                 cache_endpoints,
                 operations_receiver,
-<<<<<<< HEAD
                 security,
-=======
-                self.security.clone(),
                 limit,
->>>>>>> 7aaa56a6
             )?)
         } else {
             None
