use actix_cors::Cors;
use actix_web::{
    body::MessageBody,
    dev::{Service, ServiceFactory, ServiceRequest, ServiceResponse},
    middleware::Condition,
    rt, web, App, HttpMessage, HttpServer,
};
use actix_web_httpauth::middleware::HttpAuthentication;
use dozer_cache::cache::LmdbCache;
use dozer_types::models::api_endpoint::ApiEndpoint;
use dozer_types::serde::{self, Deserialize, Serialize};
use std::sync::Arc;

<<<<<<< HEAD
use crate::{api_generator, auth::api::validate};
=======
use crate::{
    api_auth::{self, validate, ApiSecurity},
    api_generator,
};
>>>>>>> b150f073

#[derive(Clone)]
pub struct PipelineDetails {
    pub schema_name: String,
    pub endpoint: ApiEndpoint,
}
#[derive(Debug, Serialize, Deserialize, Eq, PartialEq, Clone)]
#[serde(crate = "self::serde")]
pub enum CorsOptions {
    Permissive,
    // origins, max_age
    Custom(Vec<String>, usize),
}
<<<<<<< HEAD

#[derive(Clone)]
pub enum ApiSecurity {
    None,
    // Initialize with a JWT_SECRET
    Jwt(String),
}
=======
>>>>>>> b150f073

#[derive(Clone)]
pub struct ApiServer {
    shutdown_timeout: u64,
    port: u16,
    cors: CorsOptions,
    security: ApiSecurity,
}
impl ApiServer {
    pub fn default() -> Self {
        Self {
            shutdown_timeout: 0,
            port: 8080,
            cors: CorsOptions::Permissive,
            security: ApiSecurity::None,
        }
    }
    pub fn new(shutdown_timeout: u64, port: u16, cors: CorsOptions, security: ApiSecurity) -> Self {
        Self {
            shutdown_timeout,
            port,
            cors,
            security,
        }
    }
    fn get_cors(cors: CorsOptions) -> Cors {
        match cors {
            CorsOptions::Permissive => Cors::permissive(),
            CorsOptions::Custom(origins, max_age) => origins
                .into_iter()
                .fold(Cors::default(), |cors, origin| cors.allowed_origin(&origin))
                .max_age(max_age),
        }
    }

<<<<<<< HEAD
    fn _auth_route() {}

=======
>>>>>>> b150f073
    pub fn create_app_entry(
        security: ApiSecurity,
        cors: CorsOptions,
        endpoints: Vec<ApiEndpoint>,
        cache: Arc<LmdbCache>,
    ) -> App<
        impl ServiceFactory<
            ServiceRequest,
            Response = ServiceResponse<impl MessageBody>,
            Config = (),
            InitError = (),
            Error = actix_web::Error,
        >,
    > {
        let app = App::new();

        // Injecting cache
        let app = app.app_data(web::Data::new(cache));

        // Injecting API Security
        let app = app.app_data(security.to_owned());

        let auth_middleware = Condition::new(
            matches!(security, ApiSecurity::Jwt(_)),
            HttpAuthentication::bearer(validate),
        );
        let cors_middleware = Self::get_cors(cors);

<<<<<<< HEAD
        let app = endpoints.iter().fold(app, |app, endpoint| {
            let endpoint = endpoint.clone();
            let scope = endpoint.path.clone();
            let schema_name = endpoint.name.clone();
            app.service(
                web::scope(&scope)
                    // Inject pipeline_details for generated functions
                    .wrap_fn(move |req, srv| {
                        req.extensions_mut().insert(PipelineDetails {
                            schema_name: schema_name.to_owned(),
                            endpoint: endpoint.clone(),
                        });
                        srv.call(req)
                    })
                    .route("/query", web::post().to(api_generator::query))
                    .route("/oapi", web::post().to(api_generator::generate_oapi))
                    .route("/{id}", web::get().to(api_generator::get))
                    .route("", web::get().to(api_generator::list)),
            )
        });

        // app.service(web::resource("/auth", web::post().to(auth_route)))
        // Wrap Api Validator
        app.wrap(auth_middleware)
            // Need to wrap CORS around api validator to return the right headers
=======
        endpoints
            .iter()
            .fold(app, |app, endpoint| {
                let endpoint = endpoint.clone();
                let scope = endpoint.path.clone();
                let schema_name = endpoint.name.clone();
                app.service(
                    web::scope(&scope)
                        // Inject pipeline_details for generated functions
                        .wrap_fn(move |req, srv| {
                            req.extensions_mut().insert(PipelineDetails {
                                schema_name: schema_name.to_owned(),
                                endpoint: endpoint.clone(),
                            });
                            srv.call(req)
                        })
                        .route("/query", web::post().to(api_generator::query))
                        .route("/oapi", web::post().to(api_generator::generate_oapi))
                        .route("/{id}", web::get().to(api_generator::get))
                        .route("", web::get().to(api_generator::list)),
                )
            })
            // Attach token generation route
            .route("/auth/token", web::post().to(api_auth::auth_route))
            // Wrap Api Validator
            .wrap(auth_middleware)
            // Wrap CORS around api validator. Neededto return the right headers.
>>>>>>> b150f073
            .wrap(cors_middleware)
    }

    pub fn run(&self, endpoints: Vec<ApiEndpoint>, cache: Arc<LmdbCache>) -> std::io::Result<()> {
        let endpoints = endpoints;
        let cors = self.cors.clone();
        let security = self.security.clone();
        rt::System::new().block_on(async move {
            HttpServer::new(move || {
                ApiServer::create_app_entry(
                    security.to_owned(),
                    cors.to_owned(),
                    endpoints.clone(),
                    cache.clone(),
                )
            })
            .bind(("0.0.0.0", self.port.to_owned()))?
            .shutdown_timeout(self.shutdown_timeout.to_owned())
            .run()
            .await
        })
    }
}<|MERGE_RESOLUTION|>--- conflicted
+++ resolved
@@ -11,14 +11,10 @@
 use dozer_types::serde::{self, Deserialize, Serialize};
 use std::sync::Arc;
 
-<<<<<<< HEAD
-use crate::{api_generator, auth::api::validate};
-=======
 use crate::{
     api_auth::{self, validate, ApiSecurity},
     api_generator,
 };
->>>>>>> b150f073
 
 #[derive(Clone)]
 pub struct PipelineDetails {
@@ -32,16 +28,6 @@
     // origins, max_age
     Custom(Vec<String>, usize),
 }
-<<<<<<< HEAD
-
-#[derive(Clone)]
-pub enum ApiSecurity {
-    None,
-    // Initialize with a JWT_SECRET
-    Jwt(String),
-}
-=======
->>>>>>> b150f073
 
 #[derive(Clone)]
 pub struct ApiServer {
@@ -77,11 +63,6 @@
         }
     }
 
-<<<<<<< HEAD
-    fn _auth_route() {}
-
-=======
->>>>>>> b150f073
     pub fn create_app_entry(
         security: ApiSecurity,
         cors: CorsOptions,
@@ -110,33 +91,6 @@
         );
         let cors_middleware = Self::get_cors(cors);
 
-<<<<<<< HEAD
-        let app = endpoints.iter().fold(app, |app, endpoint| {
-            let endpoint = endpoint.clone();
-            let scope = endpoint.path.clone();
-            let schema_name = endpoint.name.clone();
-            app.service(
-                web::scope(&scope)
-                    // Inject pipeline_details for generated functions
-                    .wrap_fn(move |req, srv| {
-                        req.extensions_mut().insert(PipelineDetails {
-                            schema_name: schema_name.to_owned(),
-                            endpoint: endpoint.clone(),
-                        });
-                        srv.call(req)
-                    })
-                    .route("/query", web::post().to(api_generator::query))
-                    .route("/oapi", web::post().to(api_generator::generate_oapi))
-                    .route("/{id}", web::get().to(api_generator::get))
-                    .route("", web::get().to(api_generator::list)),
-            )
-        });
-
-        // app.service(web::resource("/auth", web::post().to(auth_route)))
-        // Wrap Api Validator
-        app.wrap(auth_middleware)
-            // Need to wrap CORS around api validator to return the right headers
-=======
         endpoints
             .iter()
             .fold(app, |app, endpoint| {
@@ -164,7 +118,6 @@
             // Wrap Api Validator
             .wrap(auth_middleware)
             // Wrap CORS around api validator. Neededto return the right headers.
->>>>>>> b150f073
             .wrap(cors_middleware)
     }
 
