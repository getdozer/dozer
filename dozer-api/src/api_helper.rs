use crate::auth::Access;
<<<<<<< HEAD
use crate::errors::ApiError;
use dozer_cache::cache::{expression::QueryExpression, index, Cache, LmdbCache};
use dozer_types::errors::cache::CacheError;
use dozer_types::json_value_to_field;
use dozer_types::record_to_json;
use dozer_types::types::{Field, FieldType};
=======
use crate::errors::{ApiError, AuthError};
use actix_web::web;
use actix_web::web::ReqData;
use dozer_cache::cache::{expression::QueryExpression, index, LmdbCache};
use dozer_cache::{AccessFilter, CacheReader};
use dozer_types::errors::cache::CacheError;
use dozer_types::json_value_to_field;
use dozer_types::record_to_json;
use dozer_types::types::FieldType;
>>>>>>> b150f073
use openapiv3::OpenAPI;
use std::{collections::HashMap, sync::Arc};

use crate::api_server::PipelineDetails;
use crate::generator::oapi::generator::OpenApiGenerator;

pub struct ApiHelper {
<<<<<<< HEAD
    _access: Access,
    cache: Arc<LmdbCache>,
    details: PipelineDetails,
}
impl ApiHelper {
    pub fn new(
        pipeline_details: PipelineDetails,
        cache: Arc<LmdbCache>,
        access: Option<Access>,
    ) -> Result<Self, ApiError> {
        Ok(Self {
            details: pipeline_details,
            cache,
            // Initialize with Access:all if no access object is provided
            _access: access.map_or(Access::All, |a| a),
=======
    details: ReqData<PipelineDetails>,
    reader: CacheReader,
}
impl ApiHelper {
    pub fn new(
        pipeline_details: ReqData<PipelineDetails>,
        cache: web::Data<Arc<LmdbCache>>,
        access: Option<ReqData<Access>>,
    ) -> Result<Self, ApiError> {
        let access = access.map_or(Access::All, |a| a.into_inner());

        // Define Access Filter based on token
        let reader_access = match access {
            // No access filter.
            Access::All => AccessFilter {
                filter: None,
                fields: vec![],
            },

            Access::Custom(access_filters) => {
                if let Some(access_filter) = access_filters.get(&pipeline_details.schema_name) {
                    access_filter.to_owned()
                } else {
                    return Err(ApiError::ApiAuthError(AuthError::InvalidToken));
                }
            }
        };

        let reader = CacheReader {
            cache: cache.as_ref().to_owned(),
            access: reader_access,
        };
        Ok(Self {
            details: pipeline_details,
            reader,
>>>>>>> b150f073
        })
    }

    pub fn generate_oapi3(&self) -> Result<OpenAPI, ApiError> {
        let schema_name = self.details.schema_name.clone();
        let schema = self
<<<<<<< HEAD
            .cache
=======
            .reader
>>>>>>> b150f073
            .get_schema_by_name(&schema_name)
            .map_err(ApiError::SchemaNotFound)?;

        let oapi_generator = OpenApiGenerator::new(
            schema,
            schema_name,
            self.details.endpoint.clone(),
            vec![format!("http://localhost:{}", "8080")],
        );

        oapi_generator
            .generate_oas3()
            .map_err(ApiError::ApiGenerationError)
    }
    /// Get a single record
    pub fn get_record(&self, key: String) -> Result<HashMap<String, String>, CacheError> {
<<<<<<< HEAD
        let schema = self.cache.get_schema_by_name(&self.details.schema_name)?;
=======
        let schema = self.reader.get_schema_by_name(&self.details.schema_name)?;
>>>>>>> b150f073

        let field_types: Vec<FieldType> = schema
            .primary_index
            .iter()
            .map(|idx| schema.fields[*idx].typ.clone())
            .collect();
<<<<<<< HEAD
        let key = json_value_to_field(&key, &field_types[0]);

        let key: Field = match key {
            Ok(key) => key,
            Err(e) => {
                panic!("error : {:?}", e);
            }
        };
        let key = index::get_primary_key(&[0], &[key]);
        let rec = self.cache.get(&key)?;
=======
        let key = json_value_to_field(&key, &field_types[0]).map_err(CacheError::TypeError)?;

        let key = index::get_primary_key(&[0], &[key]);
        let rec = self.reader.get(&key)?;
>>>>>>> b150f073

        record_to_json(&rec, &schema).map_err(CacheError::TypeError)
    }

    /// Get multiple records
    pub fn get_records(
        &self,
<<<<<<< HEAD
        exp: QueryExpression,
    ) -> Result<Vec<HashMap<String, String>>, CacheError> {
        let schema = self.cache.get_schema_by_name(&self.details.schema_name)?;
        let records = self.cache.query(&self.details.schema_name, &exp)?;
=======
        mut exp: QueryExpression,
    ) -> Result<Vec<HashMap<String, String>>, CacheError> {
        let schema = self.reader.get_schema_by_name(&self.details.schema_name)?;
        let records = self.reader.query(&self.details.schema_name, &mut exp)?;
>>>>>>> b150f073

        let mut maps = vec![];
        for rec in records.iter() {
            let map = record_to_json(rec, &schema)?;
            maps.push(map);
        }
        Ok(maps)
    }
}<|MERGE_RESOLUTION|>--- conflicted
+++ resolved
@@ -1,22 +1,11 @@
 use crate::auth::Access;
-<<<<<<< HEAD
-use crate::errors::ApiError;
-use dozer_cache::cache::{expression::QueryExpression, index, Cache, LmdbCache};
-use dozer_types::errors::cache::CacheError;
-use dozer_types::json_value_to_field;
-use dozer_types::record_to_json;
-use dozer_types::types::{Field, FieldType};
-=======
 use crate::errors::{ApiError, AuthError};
-use actix_web::web;
-use actix_web::web::ReqData;
 use dozer_cache::cache::{expression::QueryExpression, index, LmdbCache};
 use dozer_cache::{AccessFilter, CacheReader};
 use dozer_types::errors::cache::CacheError;
 use dozer_types::json_value_to_field;
 use dozer_types::record_to_json;
 use dozer_types::types::FieldType;
->>>>>>> b150f073
 use openapiv3::OpenAPI;
 use std::{collections::HashMap, sync::Arc};
 
@@ -24,10 +13,8 @@
 use crate::generator::oapi::generator::OpenApiGenerator;
 
 pub struct ApiHelper {
-<<<<<<< HEAD
-    _access: Access,
-    cache: Arc<LmdbCache>,
     details: PipelineDetails,
+    reader: CacheReader,
 }
 impl ApiHelper {
     pub fn new(
@@ -35,22 +22,7 @@
         cache: Arc<LmdbCache>,
         access: Option<Access>,
     ) -> Result<Self, ApiError> {
-        Ok(Self {
-            details: pipeline_details,
-            cache,
-            // Initialize with Access:all if no access object is provided
-            _access: access.map_or(Access::All, |a| a),
-=======
-    details: ReqData<PipelineDetails>,
-    reader: CacheReader,
-}
-impl ApiHelper {
-    pub fn new(
-        pipeline_details: ReqData<PipelineDetails>,
-        cache: web::Data<Arc<LmdbCache>>,
-        access: Option<ReqData<Access>>,
-    ) -> Result<Self, ApiError> {
-        let access = access.map_or(Access::All, |a| a.into_inner());
+        let access = access.map_or(Access::All, |a| a);
 
         // Define Access Filter based on token
         let reader_access = match access {
@@ -70,24 +42,19 @@
         };
 
         let reader = CacheReader {
-            cache: cache.as_ref().to_owned(),
+            cache,
             access: reader_access,
         };
         Ok(Self {
             details: pipeline_details,
             reader,
->>>>>>> b150f073
         })
     }
 
     pub fn generate_oapi3(&self) -> Result<OpenAPI, ApiError> {
         let schema_name = self.details.schema_name.clone();
         let schema = self
-<<<<<<< HEAD
-            .cache
-=======
             .reader
->>>>>>> b150f073
             .get_schema_by_name(&schema_name)
             .map_err(ApiError::SchemaNotFound)?;
 
@@ -104,34 +71,17 @@
     }
     /// Get a single record
     pub fn get_record(&self, key: String) -> Result<HashMap<String, String>, CacheError> {
-<<<<<<< HEAD
-        let schema = self.cache.get_schema_by_name(&self.details.schema_name)?;
-=======
         let schema = self.reader.get_schema_by_name(&self.details.schema_name)?;
->>>>>>> b150f073
 
         let field_types: Vec<FieldType> = schema
             .primary_index
             .iter()
             .map(|idx| schema.fields[*idx].typ.clone())
             .collect();
-<<<<<<< HEAD
-        let key = json_value_to_field(&key, &field_types[0]);
-
-        let key: Field = match key {
-            Ok(key) => key,
-            Err(e) => {
-                panic!("error : {:?}", e);
-            }
-        };
-        let key = index::get_primary_key(&[0], &[key]);
-        let rec = self.cache.get(&key)?;
-=======
         let key = json_value_to_field(&key, &field_types[0]).map_err(CacheError::TypeError)?;
 
         let key = index::get_primary_key(&[0], &[key]);
         let rec = self.reader.get(&key)?;
->>>>>>> b150f073
 
         record_to_json(&rec, &schema).map_err(CacheError::TypeError)
     }
@@ -139,17 +89,10 @@
     /// Get multiple records
     pub fn get_records(
         &self,
-<<<<<<< HEAD
-        exp: QueryExpression,
-    ) -> Result<Vec<HashMap<String, String>>, CacheError> {
-        let schema = self.cache.get_schema_by_name(&self.details.schema_name)?;
-        let records = self.cache.query(&self.details.schema_name, &exp)?;
-=======
         mut exp: QueryExpression,
     ) -> Result<Vec<HashMap<String, String>>, CacheError> {
         let schema = self.reader.get_schema_by_name(&self.details.schema_name)?;
         let records = self.reader.query(&self.details.schema_name, &mut exp)?;
->>>>>>> b150f073
 
         let mut maps = vec![];
         for rec in records.iter() {
