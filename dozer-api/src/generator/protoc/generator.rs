--- conflicted
+++ resolved
@@ -204,15 +204,10 @@
         folder_path: &Path,
         details: PipelineDetails,
         security: &Option<ApiSecurity>,
-<<<<<<< HEAD
         flags: &Option<Flags>,
     ) -> Result<ProtoResponse, GenerationError> {
         let mut resources = vec![];
         let generator = ProtoGenerator::new(details, folder_path.clone(), security, flags)?;
-=======
-    ) -> Result<(), GenerationError> {
-        let generator = ProtoGenerator::new(details, folder_path, security)?;
->>>>>>> d2f0a9d2
         generator._generate_proto()?;
 
         Ok(())
