--- conflicted
+++ resolved
@@ -43,7 +43,7 @@
     List,
     GetById,
     Query,
-    ServerStreaming
+    ServerStreaming,
 }
 
 impl ProtoService {
@@ -169,13 +169,11 @@
         let on_change_fnc = RPCFunction {
             name: String::from("on_change"),
             argument: on_change_request_str.to_owned(),
-            response:  format!("stream {}",on_change_response_str.to_owned()) ,
+            response: format!("stream {}", on_change_response_str.to_owned()),
         };
         let on_change_request = RPCMessage {
             name: on_change_request_str,
-            props: vec![
-                
-            ],
+            props: vec![],
         };
 
         let on_change_response = RPCMessage {
@@ -197,9 +195,6 @@
             ],
         }
     }
-<<<<<<< HEAD
-    
-=======
 
     fn _filter_expression_model(&self) -> RPCMessage {
         RPCMessage {
@@ -241,7 +236,6 @@
         }
     }
 
->>>>>>> aed43ddf
     fn _main_model(&self) -> RPCMessage {
         let props_message: Vec<String> = self
             .schema
@@ -302,7 +296,6 @@
         function_with_type.insert(query_rpc.0.name, GrpcType::Query);
         function_with_type.insert(on_change_rpc.0.name, GrpcType::ServerStreaming);
 
-
         let import_libs = vec![String::from("google/protobuf/struct.proto")];
         let metadata = ProtoMetadata {
             package_name,
