--- conflicted
+++ resolved
@@ -366,6 +366,8 @@
                 _ => "".to_owned(),
             })
             .collect();
+        // default always have struct for streaming on change type
+        libs_import.push("google/protobuf/struct.proto".to_owned());
         libs_import.sort();
         libs_import.dedup();
         Ok(libs_import)
@@ -412,16 +414,12 @@
         function_with_type.insert(get_rpc.0.name, GrpcType::List);
         function_with_type.insert(get_by_id_rpc.0.name, GrpcType::GetById);
         function_with_type.insert(query_rpc.0.name, GrpcType::Query);
-<<<<<<< HEAD
         function_with_type.insert(on_insert_rpc.0.name, GrpcType::OnInsert);
         function_with_type.insert(on_update_rpc.0.name, GrpcType::OnUpdate);
         function_with_type.insert(on_delete_rpc.0.name, GrpcType::OnDelete);
         function_with_type.insert(on_schema_change_rpc.0.name, GrpcType::OnSchemaChange);
 
-        let import_libs = vec![String::from("google/protobuf/struct.proto")];
-=======
         let import_libs: Vec<String> = self.libs_by_type()?;
->>>>>>> 9c0b185c
         let metadata = ProtoMetadata {
             package_name,
             service_name,
