use dozer_types::{
    indexmap::{self, IndexMap},
    types::{FieldType, DATE_FORMAT},
};
use openapiv3::{
    ArrayType, Contact, IntegerFormat, IntegerType, MediaType, NumberFormat, NumberType,
    ObjectType, Parameter, ParameterData, ParameterSchemaOrContent, PathStyle, ReferenceOr,
    Response, Schema, SchemaData, SchemaKind, StringFormat, StringType, Type,
    VariantOrUnknownOrEmpty,
};

const CONTACT_NAME: &str = "Dozer Team";
const CONTACT_WEB_URL: &str = "https://getdozer.io";
const CONTACT_EMAIL: &str = "api@getdozer.io";
pub fn create_contact_info() -> Option<Contact> {
    Some(Contact {
        name: Some(CONTACT_NAME.to_owned()),
        url: Some(CONTACT_WEB_URL.to_owned()),
        email: Some(CONTACT_EMAIL.to_owned()),
        extensions: Default::default(),
    })
}

pub fn _create_path_parameter(
    name: String,
    description: Option<String>,
    required: bool,
    param_type: Type,
) -> Parameter {
    Parameter::Path {
        parameter_data: ParameterData {
            name,
            description,
            required,
            format: ParameterSchemaOrContent::Schema(ReferenceOr::Item(Schema {
                schema_data: SchemaData {
                    ..Default::default()
                },
                schema_kind: SchemaKind::Type(param_type),
            })),
            deprecated: None,
            example: None,
            examples: IndexMap::new(),
            explode: None,
            extensions: IndexMap::new(),
        },
        style: PathStyle::Simple,
    }
}

pub fn create_response(description: String, schema: Schema) -> Response {
    Response {
        description,
        content: indexmap::indexmap! {
            "application/json".to_string() => MediaType { schema: Some(ReferenceOr::Item(schema)), ..Default::default() }
        },
        ..Default::default()
    }
}

pub fn create_reference_response(description: String, schema_reference_path: String) -> Response {
    Response {
        description,
        content: indexmap::indexmap! {
            "application/json".to_owned() => MediaType { schema: Some(ReferenceOr::ref_(&schema_reference_path)), ..Default::default() }
        },
        ..Default::default()
    }
}

pub fn convert_cache_to_oapi_schema(
    cache_schema: dozer_types::types::Schema,
    name: &str,
) -> Schema {
    let mut properties: IndexMap<String, ReferenceOr<Box<Schema>>> = IndexMap::new();
    let mut required_properties: Vec<String> = Vec::new();
    for field in cache_schema.fields {
        if !field.nullable {
            required_properties.push(field.name.to_owned());
        }
        properties.insert(
            field.name,
            ReferenceOr::boxed_item(Schema {
                schema_data: Default::default(),
                schema_kind: SchemaKind::Type(convert_cache_type_to_schema_type(field.typ)),
            }),
        );
    }

    Schema {
        schema_data: SchemaData {
            description: Some(format!("A representation of {name}")),
            ..Default::default()
        },
        schema_kind: SchemaKind::Type(Type::Object(ObjectType {
            properties,
            required: required_properties,
            ..Default::default()
        })),
    }
}

/// Should be consistent with `field_to_json_value`.
fn convert_cache_type_to_schema_type(field_type: dozer_types::types::FieldType) -> Type {
    match field_type {
<<<<<<< HEAD
        FieldType::UInt | FieldType::U128 | FieldType::Int | FieldType::I128 => {
            Type::Integer(IntegerType {
                format: VariantOrUnknownOrEmpty::Item(IntegerFormat::Int64),
                ..Default::default()
            })
        }
=======
        FieldType::UInt | FieldType::Int => Type::Integer(IntegerType {
            format: VariantOrUnknownOrEmpty::Item(IntegerFormat::Int64),
            ..Default::default()
        }),
        FieldType::U128 | FieldType::I128 => Type::String(StringType {
            format: VariantOrUnknownOrEmpty::Empty,
            ..Default::default()
        }),
>>>>>>> 611912ee
        FieldType::Float => Type::Number(NumberType {
            format: VariantOrUnknownOrEmpty::Item(NumberFormat::Double),
            ..Default::default()
        }),
        FieldType::Boolean => Type::Boolean {},
        FieldType::String
        | FieldType::Text
        | FieldType::Decimal
        | FieldType::Timestamp
        | FieldType::Date => {
            let (format, pattern) = if field_type == FieldType::Timestamp {
                (
                    VariantOrUnknownOrEmpty::Item(StringFormat::DateTime),
                    Some("yyyy-MM-dd'T'HH:mm:ss.SSS'Z'".to_string()),
                )
            } else if field_type == FieldType::Date {
                (
                    VariantOrUnknownOrEmpty::Item(StringFormat::Date),
                    Some(DATE_FORMAT.to_string()),
                )
            } else {
                (VariantOrUnknownOrEmpty::Empty, None)
            };
            Type::String(StringType {
                format,
                pattern,
                ..Default::default()
            })
        }
        FieldType::Binary | FieldType::Bson => Type::Array(ArrayType {
            items: Some(ReferenceOr::Item(Box::new(u8_schema()))),
            min_items: None,
            max_items: None,
            unique_items: false,
        }),
        FieldType::Point => {
            let mut properties: IndexMap<String, ReferenceOr<Box<Schema>>> = IndexMap::new();
            let required: Vec<String> = vec!["x".to_string(), "y".to_string()];

            for key in &required {
                properties.insert(
                    key.clone(),
                    ReferenceOr::boxed_item(Schema {
                        schema_data: Default::default(),
                        schema_kind: SchemaKind::Type(convert_cache_type_to_schema_type(
                            FieldType::Float,
                        )),
                    }),
                );
            }

            Type::Object(ObjectType {
                properties,
                required,
                additional_properties: None,
                min_properties: None,
                max_properties: None,
            })
        }
    }
}

fn u8_schema() -> Schema {
    Schema {
        schema_data: Default::default(),
        schema_kind: SchemaKind::Type(Type::Integer(IntegerType {
            format: VariantOrUnknownOrEmpty::Item(IntegerFormat::Int32),
            ..Default::default()
        })),
    }
}<|MERGE_RESOLUTION|>--- conflicted
+++ resolved
@@ -103,14 +103,6 @@
 /// Should be consistent with `field_to_json_value`.
 fn convert_cache_type_to_schema_type(field_type: dozer_types::types::FieldType) -> Type {
     match field_type {
-<<<<<<< HEAD
-        FieldType::UInt | FieldType::U128 | FieldType::Int | FieldType::I128 => {
-            Type::Integer(IntegerType {
-                format: VariantOrUnknownOrEmpty::Item(IntegerFormat::Int64),
-                ..Default::default()
-            })
-        }
-=======
         FieldType::UInt | FieldType::Int => Type::Integer(IntegerType {
             format: VariantOrUnknownOrEmpty::Item(IntegerFormat::Int64),
             ..Default::default()
@@ -119,7 +111,6 @@
             format: VariantOrUnknownOrEmpty::Empty,
             ..Default::default()
         }),
->>>>>>> 611912ee
         FieldType::Float => Type::Number(NumberType {
             format: VariantOrUnknownOrEmpty::Item(NumberFormat::Double),
             ..Default::default()
