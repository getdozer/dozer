use crate::{
    api_server::PipelineDetails,
    errors::GRPCError,
    generator::protoc::generator::ProtoGenerator,
    grpc::{
        server::TonicServer,
        util::{create_descriptor_set, read_file_as_byte},
    },
    CacheEndpoint,
};
<<<<<<< HEAD
use dozer_cache::cache::Cache;
use dozer_types::events::Event;
use std::thread;
=======
use dozer_cache::cache::{Cache, LmdbCache};
use dozer_types::{log::debug, models::api_endpoint::ApiEndpoint};
use std::sync::{
    atomic::{AtomicBool, Ordering},
    Arc,
};
>>>>>>> 888036e7
use tempdir::TempDir;
use tokio::{runtime::Runtime, sync::broadcast};
use tonic::transport::Server;

pub struct GRPCServer {
    port: u16,
    event_notifier: crossbeam::channel::Receiver<Event>,
}

impl GRPCServer {
    pub fn setup_broad_cast_channel(
        sender: broadcast::Sender<Event>,
        event_notifier: crossbeam::channel::Receiver<Event>,
    ) -> Result<(), GRPCError> {
        let _thread = thread::spawn(|| {
            Runtime::new().unwrap().block_on(async {
                tokio::spawn(async move {
                    while let Some(event) = event_notifier.iter().next() {
                        _ = sender.send(event);
                    }
                });
            });
        });
        Ok(())
    }
<<<<<<< HEAD
    fn _start_grpc_server(
        &self,
        cache_endpoint: CacheEndpoint,
        event_notifier: crossbeam::channel::Receiver<Event>,
    ) -> Result<(), GRPCError> {
        // create broadcast channel
        let (tx, rx1) = broadcast::channel::<Event>(16);
        GRPCServer::setup_broad_cast_channel(tx, event_notifier)?;

        let schema_name = cache_endpoint.endpoint.name.to_owned();
        let schema = cache_endpoint.cache.get_schema_by_name(&schema_name)?;
=======
    pub fn run(
        &self,
        endpoint: ApiEndpoint,
        cache: Arc<LmdbCache>,
        running: Arc<AtomicBool>,
    ) -> Result<(), GRPCError> {
        let schema_name = endpoint.name.to_owned();
        let schema = cache.get_schema_by_name(&schema_name)?;
>>>>>>> 888036e7
        let tmp_dir = TempDir::new("proto_generated").unwrap();
        let tempdir_path = String::from(tmp_dir.path().to_str().unwrap());
        let pipeline_details = PipelineDetails {
            schema_name: schema_name.to_owned(),
            endpoint: cache_endpoint.to_owned().endpoint,
        };
        let proto_generator = ProtoGenerator::new(schema, pipeline_details.to_owned())?;
        let generated_proto = proto_generator.generate_proto(tempdir_path.to_owned())?;
        let descriptor_path = create_descriptor_set(
            &tempdir_path,
            &format!("{}.proto", schema_name.to_lowercase()),
        )
        .map_err(|e| GRPCError::InternalError(Box::new(e)))?;
        let vec_byte = read_file_as_byte(descriptor_path.to_owned())
            .map_err(|e| GRPCError::InternalError(Box::new(e)))?;
        let inflection_service = tonic_reflection::server::Builder::configure()
            .register_encoded_file_descriptor_set(vec_byte.as_slice())
            .build()?;
        let addr = format!("[::1]:{:}", self.port).parse().unwrap();
        let cache = cache_endpoint.cache;
        let grpc_service = TonicServer::new(
            descriptor_path,
            generated_proto.1,
            cache,
            pipeline_details,
            rx1,
        );
        let grpc_router = Server::builder()
            .accept_http1(true)
            .concurrency_limit_per_connection(32)
            .add_service(inflection_service)
<<<<<<< HEAD
            .add_service(tonic_web::enable(grpc_service));

        let server_future = grpc_router.serve(addr);
=======
            .add_service(tonic_web::enable(grpc_service))
            .serve_with_shutdown(addr, async move {
                while running.load(Ordering::SeqCst) {}
                debug!("Exiting GRPC Server on Ctrl-C");
            });
        // .serve(addr);
>>>>>>> 888036e7
        let rt = Runtime::new().unwrap();
        rt.block_on(server_future)
            .expect("failed to successfully run the future on RunTime");
        Ok(())
    }
}

impl GRPCServer {
    pub fn new(event_notifier: crossbeam::channel::Receiver<Event>, port: u16) -> Self {
        Self {
            port,
            event_notifier,
        }
    }
    pub fn run(&self, cache_endpoint: CacheEndpoint) -> Result<(), GRPCError> {
        let event = self.event_notifier.clone().recv();
        if let Ok(Event::SchemaChange(_)) = event {
            // Only start when ensuring Schema is existed
            self._start_grpc_server(cache_endpoint, self.event_notifier.to_owned())?;
        }
        Ok(())
    }
}<|MERGE_RESOLUTION|>--- conflicted
+++ resolved
@@ -8,18 +8,16 @@
     },
     CacheEndpoint,
 };
-<<<<<<< HEAD
+
 use dozer_cache::cache::Cache;
-use dozer_types::events::Event;
-use std::thread;
-=======
-use dozer_cache::cache::{Cache, LmdbCache};
-use dozer_types::{log::debug, models::api_endpoint::ApiEndpoint};
-use std::sync::{
-    atomic::{AtomicBool, Ordering},
-    Arc,
+use dozer_types::{events::Event, log::debug};
+use std::{
+    sync::{
+        atomic::{AtomicBool, Ordering},
+        Arc,
+    },
+    thread,
 };
->>>>>>> 888036e7
 use tempdir::TempDir;
 use tokio::{runtime::Runtime, sync::broadcast};
 use tonic::transport::Server;
@@ -45,11 +43,11 @@
         });
         Ok(())
     }
-<<<<<<< HEAD
     fn _start_grpc_server(
         &self,
         cache_endpoint: CacheEndpoint,
         event_notifier: crossbeam::channel::Receiver<Event>,
+        running: Arc<AtomicBool>,
     ) -> Result<(), GRPCError> {
         // create broadcast channel
         let (tx, rx1) = broadcast::channel::<Event>(16);
@@ -57,16 +55,6 @@
 
         let schema_name = cache_endpoint.endpoint.name.to_owned();
         let schema = cache_endpoint.cache.get_schema_by_name(&schema_name)?;
-=======
-    pub fn run(
-        &self,
-        endpoint: ApiEndpoint,
-        cache: Arc<LmdbCache>,
-        running: Arc<AtomicBool>,
-    ) -> Result<(), GRPCError> {
-        let schema_name = endpoint.name.to_owned();
-        let schema = cache.get_schema_by_name(&schema_name)?;
->>>>>>> 888036e7
         let tmp_dir = TempDir::new("proto_generated").unwrap();
         let tempdir_path = String::from(tmp_dir.path().to_str().unwrap());
         let pipeline_details = PipelineDetails {
@@ -98,20 +86,14 @@
             .accept_http1(true)
             .concurrency_limit_per_connection(32)
             .add_service(inflection_service)
-<<<<<<< HEAD
-            .add_service(tonic_web::enable(grpc_service));
-
-        let server_future = grpc_router.serve(addr);
-=======
             .add_service(tonic_web::enable(grpc_service))
             .serve_with_shutdown(addr, async move {
                 while running.load(Ordering::SeqCst) {}
                 debug!("Exiting GRPC Server on Ctrl-C");
             });
         // .serve(addr);
->>>>>>> 888036e7
         let rt = Runtime::new().unwrap();
-        rt.block_on(server_future)
+        rt.block_on(grpc_router)
             .expect("failed to successfully run the future on RunTime");
         Ok(())
     }
@@ -124,11 +106,15 @@
             event_notifier,
         }
     }
-    pub fn run(&self, cache_endpoint: CacheEndpoint) -> Result<(), GRPCError> {
+    pub fn run(
+        &self,
+        cache_endpoint: CacheEndpoint,
+        running: Arc<AtomicBool>,
+    ) -> Result<(), GRPCError> {
         let event = self.event_notifier.clone().recv();
         if let Ok(Event::SchemaChange(_)) = event {
             // Only start when ensuring Schema is existed
-            self._start_grpc_server(cache_endpoint, self.event_notifier.to_owned())?;
+            self._start_grpc_server(cache_endpoint, self.event_notifier.to_owned(), running)?;
         }
         Ok(())
     }
