use std::thread;
<<<<<<< HEAD

use dozer_orchestrator::orchestration::{
    builder::Dozer,
    models::{self, connection::Connection},
};
=======
use dozer_orchestrator::{models::connection::Connection, get_schema, test_connection};
>>>>>>> 831e9d64

use crate::{
    db::{
        persistable::Persistable,
        pool::{establish_connection, DbPool},
    },
    server::dozer_admin_grpc::{
        ConnectionDetails, ConnectionInfo, CreateConnectionRequest, CreateConnectionResponse,
        ErrorResponse, GetAllConnectionRequest, GetAllConnectionResponse,
        GetConnectionDetailsRequest, GetConnectionDetailsResponse, GetSchemaRequest,
        GetSchemaResponse, Pagination, TableInfo, TestConnectionRequest, TestConnectionResponse,
        UpdateConnectionRequest, UpdateConnectionResponse,
    },
};

pub struct ConnectionService {
    db_pool: DbPool,
}
impl ConnectionService {
    pub fn new(database_url: String) -> Self {
        Self {
            db_pool: establish_connection(database_url),
        }
    }
}

impl ConnectionService {
    async fn _get_schema(
        &self,
        connection: Connection,
    ) -> Result<Vec<(String, dozer_types::types::Schema)>, ErrorResponse> {
        let get_schema_res = thread::spawn(|| {
            let result = get_schema(connection).map_err(|err| err.to_string());
            return result;
        });
        get_schema_res
            .join()
            .unwrap()
            .map_err(|err| ErrorResponse { message: err })
    }
}
impl ConnectionService {
    pub fn update(
        &self,
        input: UpdateConnectionRequest,
    ) -> Result<UpdateConnectionResponse, ErrorResponse> {
        let mut connection_info = input.info.ok_or(ErrorResponse {
            message: "Missing connection_info".to_owned(),
        })?;
        connection_info
            .upsert(self.db_pool.clone())
            .map_err(|err| ErrorResponse {
                message: err.to_string(),
            })?;
        Ok(UpdateConnectionResponse {
            info: Some(connection_info),
        })
    }
    pub fn create_connection(
        &self,
        input: CreateConnectionRequest,
    ) -> Result<CreateConnectionResponse, ErrorResponse> {
        let mut connection_info = input.info.ok_or(ErrorResponse {
            message: "Missing connection_info".to_owned(),
        })?;
        connection_info
            .save(self.db_pool.clone())
            .map_err(|err| ErrorResponse {
                message: err.to_string(),
            })?;
        Ok(CreateConnectionResponse {
            info: Some(connection_info),
        })
    }

    pub fn get_all_connections(
        &self,
        input: GetAllConnectionRequest,
    ) -> Result<GetAllConnectionResponse, ErrorResponse> {
        let connection_infos: (Vec<ConnectionInfo>, Pagination) =
            ConnectionInfo::get_multiple(self.db_pool.clone(), input.limit, input.offset).map_err(
                |op| ErrorResponse {
                    message: op.to_string(),
                },
            )?;
        Ok(GetAllConnectionResponse {
            data: connection_infos.0,
            pagination: Some(connection_infos.1),
        })
    }

    pub async fn get_schema(
        &self,
        input: GetSchemaRequest,
    ) -> Result<GetSchemaResponse, ErrorResponse> {
        let connection_info =
            ConnectionInfo::get_by_id(self.db_pool.clone(), input.connection_id.clone()).map_err(
                |op| ErrorResponse {
                    message: op.to_string(),
                },
            )?;
        let connection = Connection::try_from(connection_info).map_err(|op| ErrorResponse {
            message: op.to_string(),
        })?;
        let schema = self._get_schema(connection).await?;
        Ok(GetSchemaResponse {
            connection_id: input.connection_id,
            details: Some(ConnectionDetails {
                table_info: schema
                    .iter()
                    .map(|x| TableInfo::try_from(x.clone()).unwrap())
                    .collect(),
            }),
        })
    }

    pub async fn get_connection_details(
        &self,
        input: GetConnectionDetailsRequest,
    ) -> Result<GetConnectionDetailsResponse, ErrorResponse> {
        let connection_by_id = ConnectionInfo::get_by_id(self.db_pool.clone(), input.connection_id)
            .map_err(|op| ErrorResponse {
                message: op.to_string(),
            })?;
        let connection = models::connection::Connection::try_from(connection_by_id.to_owned())
            .map_err(|op| ErrorResponse {
                message: op.to_string(),
            })?;
        let schema = self._get_schema(connection.clone()).await?;
        Ok(GetConnectionDetailsResponse {
            info: Some(connection_by_id),
            details: Some(ConnectionDetails {
                table_info: schema
                    .iter()
                    .map(|x| TableInfo::try_from(x.clone()).unwrap())
                    .collect(),
            }),
        })
    }

    pub async fn test_connection(
        &self,
        input: TestConnectionRequest,
    ) -> Result<TestConnectionResponse, ErrorResponse> {
        let connection_info = input.info.ok_or(ErrorResponse {
            message: "Missing connection_info".to_owned(),
        })?;
        let connection = Connection::try_from(connection_info).map_err(|err| ErrorResponse {
            message: err.to_string(),
        })?;
        let connection_test = thread::spawn(|| {
            let result = test_connection(connection).map_err(|err| err.to_string());
            return result;
        });
        connection_test
            .join()
            .unwrap()
            .map(|_op| TestConnectionResponse { success: true })
            .map_err(|err| ErrorResponse { message: err })
    }
}
<<<<<<< HEAD
// #[cfg(test)]
// mod test {
//     use super::ConnectionService;
//     use crate::server::dozer_admin_grpc::{
//         create_connection_request::Authentication, CreateConnectionRequest,
//         GetAllConnectionRequest, PostgresAuthentication,
//     };
//     #[test]
//     fn success_save_connection() {
//         let create_connection_request: CreateConnectionRequest = CreateConnectionRequest {
//             r#type: 0,
//             authentication: Some(Authentication::Postgres(PostgresAuthentication {
//                 database: "pagila".to_owned(),
//                 user: "postgres".to_owned(),
//                 host: "localhost".to_owned(),
//                 port: "5432".to_owned(),
//                 name: "postgres".to_owned(),
//                 password: "postgres".to_owned(),
//             })),
//         };
//         let service = ConnectionService::new("db/test_dozer.db".to_owned());
//         let result = service.create_connection(create_connection_request);
//         assert!(result.is_ok())
//     }
//     #[test]
//     fn success_get_connections() {
//         let create_connection_request: GetAllConnectionRequest = GetAllConnectionRequest {
//             page: 0,
//             page_size: 3,
//         };
//         let service = ConnectionService::new("db/test_dozer.db".to_owned());
//         let result = service.get_all_connections(create_connection_request);
//         assert!(result.is_ok())
//     }
// }
=======
#[cfg(test)]
mod test {
    use super::ConnectionService;
    use crate::server::dozer_api_grpc::{
        create_connection_request::Authentication, CreateConnectionRequest,
        GetAllConnectionRequest, PostgresAuthentication,
    };
    
    #[test]
    fn success_save_connection() {
        let create_connection_request: CreateConnectionRequest = CreateConnectionRequest {
            r#type: 0,
            authentication: Some(Authentication::Postgres(PostgresAuthentication {
                database: "pagila".to_owned(),
                user: "postgres".to_owned(),
                host: "localhost".to_owned(),
                port: "5432".to_owned(),
                name: "postgres".to_owned(),
                password: "postgres".to_owned(),
            })),
        };
        let service = ConnectionService::new("db/test_dozer.db".to_owned());
        let result = service.create_connection(create_connection_request);
        assert!(result.is_ok())
    }
    #[test]
    fn success_get_connections() {
        let create_connection_request: GetAllConnectionRequest = GetAllConnectionRequest {
            page: 0,
            page_size: 3,
        };
        let service = ConnectionService::new("db/test_dozer.db".to_owned());
        let result = service.get_all_connections(create_connection_request);
        assert!(result.is_ok())
    }
}
>>>>>>> 831e9d64
<|MERGE_RESOLUTION|>--- conflicted
+++ resolved
@@ -1,13 +1,5 @@
 use std::thread;
-<<<<<<< HEAD
-
-use dozer_orchestrator::orchestration::{
-    builder::Dozer,
-    models::{self, connection::Connection},
-};
-=======
 use dozer_orchestrator::{models::connection::Connection, get_schema, test_connection};
->>>>>>> 831e9d64
 
 use crate::{
     db::{
@@ -169,7 +161,6 @@
             .map_err(|err| ErrorResponse { message: err })
     }
 }
-<<<<<<< HEAD
 // #[cfg(test)]
 // mod test {
 //     use super::ConnectionService;
@@ -204,42 +195,4 @@
 //         let result = service.get_all_connections(create_connection_request);
 //         assert!(result.is_ok())
 //     }
-// }
-=======
-#[cfg(test)]
-mod test {
-    use super::ConnectionService;
-    use crate::server::dozer_api_grpc::{
-        create_connection_request::Authentication, CreateConnectionRequest,
-        GetAllConnectionRequest, PostgresAuthentication,
-    };
-    
-    #[test]
-    fn success_save_connection() {
-        let create_connection_request: CreateConnectionRequest = CreateConnectionRequest {
-            r#type: 0,
-            authentication: Some(Authentication::Postgres(PostgresAuthentication {
-                database: "pagila".to_owned(),
-                user: "postgres".to_owned(),
-                host: "localhost".to_owned(),
-                port: "5432".to_owned(),
-                name: "postgres".to_owned(),
-                password: "postgres".to_owned(),
-            })),
-        };
-        let service = ConnectionService::new("db/test_dozer.db".to_owned());
-        let result = service.create_connection(create_connection_request);
-        assert!(result.is_ok())
-    }
-    #[test]
-    fn success_get_connections() {
-        let create_connection_request: GetAllConnectionRequest = GetAllConnectionRequest {
-            page: 0,
-            page_size: 3,
-        };
-        let service = ConnectionService::new("db/test_dozer.db".to_owned());
-        let result = service.get_all_connections(create_connection_request);
-        assert!(result.is_ok())
-    }
-}
->>>>>>> 831e9d64
+// }